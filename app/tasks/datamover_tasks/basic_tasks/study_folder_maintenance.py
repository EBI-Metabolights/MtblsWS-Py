--- conflicted
+++ resolved
@@ -40,11 +40,7 @@
 
         if maintain_metadata_storage:
             maintenance_task.maintain_study_rw_storage_folders()
-<<<<<<< HEAD
-
-=======
-            
->>>>>>> b46be18c
+
         if maintain_private_ftp_storage:
             maintenance_task.create_maintenace_actions_for_study_private_ftp_folder()
 
@@ -127,10 +123,7 @@
                 sample_template=study.sample_type,
                 dataset_license=study.dataset_license,
                 template_version=study.template_version,
-<<<<<<< HEAD
-=======
                 study_template=study.study_template,
->>>>>>> b46be18c
             )
             all_results = []
             if delete_metadata_storage_folders:
@@ -323,10 +316,7 @@
                     sample_template=study.sample_type,
                     dataset_license=study.dataset_license,
                     template_version=study.template_version,
-<<<<<<< HEAD
-=======
                     study_template=study.study_template,
->>>>>>> b46be18c
                 )
 
                 if maintain_metadata_storage:
