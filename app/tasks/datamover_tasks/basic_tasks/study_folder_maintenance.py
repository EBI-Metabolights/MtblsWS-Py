--- conflicted
+++ resolved
@@ -158,14 +158,12 @@
     studies = []
     try:
         with DBManager.get_instance().session_maker() as db_session:
-<<<<<<< HEAD
             user = db_session.query(User).filter(User.apitoken == user_token).first()
             if not user:
                 raise MetabolightsDBException("No user")
 
             email = user.email
-=======
->>>>>>> d0961521
+
             if study_id:
                 user: User = UserService.get_instance().validate_user_has_write_access(user_token, study_id=study_id)
                 studies = db_session.query(Study).filter(Study.acc == study_id).all()
