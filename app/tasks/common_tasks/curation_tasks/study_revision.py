--- conflicted
+++ resolved
@@ -7,15 +7,11 @@
 from app.services.cluster.hpc_client import HpcClient
 from app.services.cluster.hpc_utils import get_new_hpc_datamover_client
 from app.tasks.bash_client import BashClient
-<<<<<<< HEAD
 from app.tasks.worker import MetabolightsTask, celery, report_internal_technical_issue
-=======
 from app.tasks.common_tasks.basic_tasks.send_email import send_technical_issue_email
-from app.tasks.worker import MetabolightsTask, celery
->>>>>>> cafeff29
 from app.utils import MetabolightsException, current_time
 from app.ws.db.dbmanager import DBManager
-from app.ws.db.schemes import Study
+from app.ws.db.schemes import Study, StudyRevision
 
 from app.ws.db.types import StudyRevisionStatus, StudyStatus
 from app.ws.study.study_revision_service import StudyRevisionService
@@ -33,41 +29,18 @@
     soft_time_limit=60 * 15,
     name="app.tasks.common_tasks.curation_tasks.study_revision.prepare_study_revision",
 )
-<<<<<<< HEAD
 def prepare_study_revision(self, params: dict[str, Any]):
     study_id = params.get("study_id")
     if not study_id:
-        raise MetabolightsException("reindex_study task: Study id is not valid.")
+        raise MetabolightsException("prepare_study_revision: Study id is not valid.")
     revision_comment = params.get("revision_comment")
     if not revision_comment:
         raise MetabolightsException(
-            "reindex_study task: revision_comment id is not valid."
+            "prepare_study_revision: revision_comment id is not valid."
         )
     created_by = params.get("created_by")
     if not created_by:
-        raise MetabolightsException("reindex_study task: created_by id is not valid.")
-=======
-def prepare_study_revision(self, study_id: str, user_token: str):
-    settings = get_study_settings()
-    with DBManager.get_instance().session_maker() as db_session:
-        try:
-            query = db_session.query(Study)
-            study: Study = query.filter(Study.acc == study_id).first()
-
-            query = db_session.query(StudyRevision)
-            study_revision: StudyRevision = query.filter(
-                StudyRevision.accession_number == study_id,
-                StudyRevision.revision_number == study.revision_number,
-            ).first()
-            if not study_revision:
-                raise Exception(
-                    f"Study revision not found for study {study_id} revision {study.revision_number}"
-                )
-        except Exception as e:
-            raise MetabolightsException(str(e))
-
-    StudyRevisionService.update_investigation_file_for_revision(study_id)
->>>>>>> cafeff29
+        raise MetabolightsException("prepare_study_revision  task: created_by id is not valid.")
 
     logger.info(f"{study_id} prepare_study_revision task is running")
     if params.get("test"):
@@ -380,19 +353,6 @@
         try:
             # db_session.query(StudyRevision).delete()
             # db_session.commit()
-<<<<<<< HEAD
-            result = db_session.query(
-                Study.acc,
-                Study.revision_number,
-                Study.revision_datetime,
-                Study.status,
-                Study.studysize,
-            ).all()
-            if result:
-                studies = list(result)
-                studies.sort(
-                    key=lambda x: int(x["acc"].replace("MTBLS", "").replace("REQ", ""))
-=======
             ten_mins_ago = datetime.datetime.now(
                 datetime.timezone.utc
             ) - datetime.timedelta(minutes=10)
@@ -423,7 +383,6 @@
                         StudyRevision.status == StudyRevisionStatus.FAILED.value,
                     ),
                     StudyRevision.revision_datetime < ten_mins_ago,
->>>>>>> cafeff29
                 )
                 .all()
             )
@@ -453,40 +412,7 @@
         except Exception as e:
             db_session.rollback()
             raise e
-<<<<<<< HEAD
-    selected_studies = [
-        (x["acc"], x["studysize"]) for x in studies if x["revision_number"] == 1
-    ]
-    selected_studies.sort(key=lambda x: x[1])
-    studies = [x[0] for x in selected_studies]
-    # studies = ["MTBLS8"]
-    for study_id in studies:
-        study: Study = StudyService.get_instance().get_study_by_acc(study_id)
-        study_status = StudyStatus(study.status)
-        if study_status not in {StudyStatus.PUBLIC}:
-            continue
-
-        if study.revision_number > 0:
-            revision = StudyRevisionService.get_study_revision(
-                study.acc, study.revision_number
-            )
-            if revision.status in {
-                StudyRevisionStatus.FAILED,
-                StudyRevisionStatus.INITIATED,
-            }:
-                result = sync_study_revision(
-                    study_id=study_id,
-                    user_token=user_token,
-                    latest_revision=study.revision_number,
-                )
-                print(f"{result}")
-            else:
-                print(
-                    f"{study_id} will be skipped. Its revision status: {revision.status.name}"
-                )
-=======
 
 
 if __name__ == "__main__":
-    check_not_started_study_revisions()
->>>>>>> cafeff29
+    check_not_started_study_revisions()