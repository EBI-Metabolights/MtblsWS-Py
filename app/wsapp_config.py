#  EMBL-EBI MetaboLights - https://www.ebi.ac.uk/metabolights
#  Metabolomics team
#
#  European Bioinformatics Institute (EMBL-EBI), European Molecular Biology Laboratory, Wellcome Genome Campus, Hinxton, Cambridge CB10 1SD, United Kingdom
#
#  Last modified: 2019-May-23
#  Modified by:   kenneth
#
#  Copyright 2019 EMBL - European Bioinformatics Institute
#
#  Licensed under the Apache License, Version 2.0 (the "License");
#  you may not use this file except in compliance with the License.
#  You may obtain a copy of the License at
#
#       http://www.apache.org/licenses/LICENSE-2.0
#
#  Unless required by applicable law or agreed to in writing, software distributed under the License is distributed on an "AS IS" BASIS, WITHOUT WARRANTIES OR CONDITIONS OF ANY KIND, either express or implied. See the License for the specific language governing permissions and limitations under the License.

import socket
from flask_cors import CORS
from flask_mail import Mail
from flask_restful import Api
from flask_restful_swagger import swagger
from app.config import get_settings
from app.utils import ValueMaskUtility

from app.ws.about import About, AboutServer
from app.ws.app_status import IntegrationCheck, MaintenanceStatus
from app.ws.assay_protocol import GetProtocolForAssays
from app.ws.auth.accounts import UserAccounts
from app.ws.auth.authentication import (
    AuthLogin,
    AuthLoginWithToken,
    AuthUser,
    AuthUserStudyPermissions,
    AuthUserStudyPermissions2,
    AuthValidation,
    OneTimeTokenCreation,
    OneTimeTokenValidation,
)
from app.ws.biostudies import BioStudies, BioStudiesFromMTBLS
from app.ws.chebi.search.chebi_search_manager import ChebiSearchManager
from app.ws.chebi.search.curated_metabolite_table import CuratedMetaboliteTable
from app.ws.chebi.wsproxy import get_chebi_ws_proxy
from app.ws.chebi_workflow import ChEBIPipeLine, ChEBIPipeLineLoad, SplitMaf
from app.ws.chebi_ws import ChebiEntity, ChebiImageProxy, ChebiLiteEntity, ChebiOntologyChildren
from app.ws.cluster_jobs import LsfUtils
from app.ws.compare_files import CompareTsvFiles
from app.ws.compress import CompressRawDataFolders
from app.ws.cronjob import cronjob
from app.ws.curation_log import curation_log
from app.ws.db.dbmanager import DBManager
from app.ws.elasticsearch.elastic_service import ElasticsearchService
from app.ws.elasticsearch.search import ElasticSearchQuery
from app.ws.email.email_service import EmailService
from app.ws.enzyme_portal_helper import EnzymePortalHelper
from app.ws.folders.data_folders import DataFolders
from app.ws.ftp.ftp_operations import (
    FtpFolderPermission,
    FtpFolderPermissionModification,
    FtpFolderSyncStatus,
    PrivateFtpFolder,
    PrivateFtpFolderPath,
    PrivateFtpUploadInfo,
    SyncCalculation,
    SyncFromFtpFolder,
    SyncFromStudyFolder,
    SyncPublicStudyToFTP,
)
from app.ws.ftp_filemanager_testing import FTPRemoteFileManager
from app.ws.google_calendar import GoogleCalendar
from app.ws.internal import BannerMessage
from app.ws.isaAssay import StudyAssay, StudyAssayDelete, StudySampleTemplate
from app.ws.isaInvestigation import IsaInvestigation
from app.ws.isaStudy import (
    StudyContacts,
    StudyDescription,
    StudyDescriptors,
    StudyFactors,
    StudyMetaInfo,
    StudyProtocols,
    StudyPublications,
    StudyReleaseDate,
    StudySubmitters,
    StudyTitle,
)
from app.ws.jira_update import Jira
from app.ws.metabolight_parameters import MetabolightsParameters
from app.ws.metabolight_statistics import MetabolightsStatistics
from app.ws.metaspace_pipeline import MetaspacePipeLine
from app.ws.mtbls_maf import (
    CombineMetaboliteAnnotationFiles,
    MetaboliteAnnotationFile,
    MtblsMAFSearch,
)
from app.ws.mtblsCompound import (
    EbEyeCompounds,
    EbEyeCompoundsAll,
    MtblsCompoundFile,
    MtblsCompoundIndex,
    MtblsCompoundIndexAll,
    MtblsCompoundIndexSync,
    MtblsCompoundSpectraFile,
    MtblsCompounds,
    MtblsCompoundsDetails,
)
from app.ws.mtblsStudy import (
    AuditFiles,
    CloneAccession,
    CreateAccession,
    CreateUploadFolder,
    DeleteStudy,
    EbEyeStudies,
    IsaTabAssayFile,
    IsaTabInvestigationFile,
    IsaTabSampleFile,
    MtblsPrivateStudies,
    MtblsPublicStudiesIndexAll,
    MtblsStudies,
    MtblsStudiesIndexAll,
    MtblsStudiesIndexSync,
    MtblsStudiesWithMethods,
    MtblsStudyFolders,
    MtblsStudyValidationStatus,
    MyMtblsStudies,
    MyMtblsStudiesDetailed,
    PublicStudyDetail,
    ReindexStudy,
    RetryReindexStudies,
    StudyFolderSynchronization,
    UnindexedStudy,
)
from app.ws.mtblsWSclient import WsClient
from app.ws.mtbls_ontology import MtblsOntologyTerm, MtblsOntologyTerms
from app.ws.mzML2ISA import Convert2ISAtab, ValidateMzML
from app.ws.ontology import Cellosaurus, MtblsControlLists, Ontology, Placeholder
from app.ws.organism import Organism
from app.ws.partner_utils import Metabolon
from app.ws.pathway import fellaPathway, keggid
from app.ws.reports import (
    CrossReferencePublicationInformation,
    StudyAssayTypeReports,
    reports,
)
from app.ws.send_files import SendFiles, SendFilesPrivate
from app.ws.settings.utils import get_study_settings
from app.ws.species import SpeciesTree
from app.ws.spectra import ZipSpectraFiles
from app.ws.stats import StudyStats
from app.ws.status_update import PrivateStudy, ProvisionalStudy, StudyStatusUpdateTask
from app.ws.study_actions import (
    StudyCurationType,
    StudyStatus,
    ToggleAccess,
    ToggleAccessGet,
    StudyModificationTime,
)
from app.ws.study_files import (
    CopyFilesFolders,
    DeleteAsperaFiles,
    FileList,
    SampleStudyFiles,
    StudyFiles,
    StudyFilesReuse,
    StudyFilesTree,
    StudyRawAndDerivedDataFiles,
    SyncFolder,
    UnzipFiles,
)
from app.ws.study_revision import StudyRevisionSyncTask, StudyRevisions, StudyRevision
from app.ws.system import SystemTestEmail
from app.ws.table_editor import (
    AddRows,
    ColumnsRows,
    ComplexColumns,
    GetAssayMaf,
    GetTsvFile,
    SimpleColumns,
    TsvFileRows,
)

# from app.ws.tasks.study_file_encoding import FileEncodingChecker
from app.ws.tasks.bluesky import PublicStudyAnnouncement
from app.ws.tasks.create_json_files import PublicStudyJsonExporter, StudyJsonExporter
from app.ws.user_management import UserManagement
from app.ws.v1.studies import V1StudyDetail
from app.ws.validation import (
    NewValidation,
    OverrideValidation,
    StudyValidationTask,
    ValidationFile,
    ValidationProcess,
    ValidationComment,
    ValidationReport,
)
from app.ws.reports import EuropePMCReport


def configure_app(flask_app):
    settings = get_settings()
    flask_app.config.from_object(settings.flask)
    # These code completes WsClient initialization using flask app context
    if not WsClient.default_search_manager:
        chebi_proxy = get_chebi_ws_proxy()
        curation_table_file_path = (
            get_settings().chebi.pipeline.curated_metabolite_list_file_location
        )
        curation_table = CuratedMetaboliteTable.get_instance(curation_table_file_path)
        chebi_search_manager = ChebiSearchManager(
            ws_proxy=chebi_proxy, curated_metabolite_table=curation_table
        )
        WsClient.default_search_manager = chebi_search_manager

    if not WsClient.email_service:
        email_settings = settings.email
        flask_mail = Mail(flask_app)
        email_service = EmailService(settings=email_settings, mail=flask_mail)
        WsClient.email_service = email_service

    if not WsClient.elasticsearch_service:
        db_manager = DBManager.get_instance()
        study_settings = get_study_settings()
        elasticsearch_settings = settings.elasticsearch
        elasticsearch_service = ElasticsearchService(
            settings=elasticsearch_settings,
            db_manager=db_manager,
            study_settings=study_settings,
        )
        WsClient.elasticsearch_service = elasticsearch_service

    ########################################################################################################################
    #  Print important parameters to show on startup
    ########################################################################################################################
    study_settings = settings.study

    print("Configuration parameters...")
    print(
        "................................................................................................................"
    )
    print(f"DB HOST:\t\t\t{settings.database.connection.host}")
    print(
        f"STUDY_METADATA_ROOT_PATH:\t{study_settings.mounted_paths.study_metadata_files_root_path}"
    )
    print(
        f"STUDY_AUDIT_FILES_ROOT_PATH:\t{study_settings.mounted_paths.study_audit_files_root_path}"
    )
    print(
        f"STUDY_INTERNAL_FILES_ROOT_PATH:\t{study_settings.mounted_paths.study_internal_files_root_path}"
    )
    print(
        f"STUDY_READONLY_FILES_ROOT_PATH:\t{study_settings.mounted_paths.study_readonly_files_actual_root_path}"
    )
    print(f"ELASTICSEARCH_HOST:\t\t{settings.elasticsearch.connection.host}")
    print(f"HPC_DATAMOVER_HOST:\t\t{settings.hpc_cluster.datamover.connection.host}")
    print(f"REPORTS_ROOT_PATH:\t\t{settings.study.mounted_paths.reports_root_path}")
    print(
        f"COMPOUND_FILES_ROOT_PATH:\t{study_settings.mounted_paths.compounds_root_path}"
    )
    print(
        f"MAIL_SERVER:\t\t\t{settings.email.email_service.connection.host}:{settings.email.email_service.connection.port}"
    )
    print(
        f"SERVER HOST NAME:\t\tActual: {socket.gethostname()}. WS_HOST_NAME:: {settings.server.service.mtbls_ws_host}"
    )
    print(f"SERVER PORT:\t\t\t{settings.server.service.rest_api_port}")
    print(
        "................................................................................................................"
    )

    import yaml

    if settings.flask.DEBUG:
        import copy

        masked_copy = copy.deepcopy(settings.model_dump())
        mask_settings(masked_copy)
        masked_settings_text = yaml.dump(masked_copy)
        print(masked_settings_text)


def mask_settings(data: dict):
    for k, v in data.items():
        if isinstance(v, dict):
            mask_settings(v)
        else:
            masked_val = ValueMaskUtility.mask_value(k, v)
            data[k] = masked_val


def initialize_app(flask_app):
    configure_app(flask_app)

    cors_path = get_settings().server.service.cors_resources_path
    context_path = get_settings().server.service.resources_path
    cors_resources_path = f"{context_path}{cors_path}"
    CORS(
        flask_app,
        resources={
            cors_resources_path: {
                "origins": get_settings().server.service.cors_hosts,
                "methods": {"GET, HEAD, POST, OPTIONS, PUT, DELETE"},
            }
        },
    )

    api_doc = f"{context_path}{get_settings().server.service.api_doc}"
    api = swagger.docs(
        Api(flask_app),
        description="MetaboLights RESTful WebService",
        apiVersion=get_settings().server.description.metabolights_api_version,
        basePath=get_settings().server.service.app_host_url,
        api_spec_url=api_doc,
        resourcePath=context_path,
    )
    res_path = context_path
    api.add_resource(About, res_path)
    api.add_resource(AboutServer, res_path + "/ebi-internal/server-info")
    api.add_resource(AuthLogin, res_path + "/auth/login")
    api.add_resource(AuthLoginWithToken, res_path + "/auth/login-with-token")
    api.add_resource(AuthValidation, res_path + "/auth/validate-token")
    api.add_resource(AuthUser, res_path + "/auth/user")
    api.add_resource(
        AuthUserStudyPermissions,
        res_path + "/auth/permissions/accession-number/<string:study_id>",
    )
    api.add_resource(
        AuthUserStudyPermissions2,
        res_path + "/auth/permissions/obfuscationcode/<string:obfuscation_code>",
    )
    api.add_resource(OneTimeTokenCreation, res_path + "/auth/create-onetime-token")
    api.add_resource(
        OneTimeTokenValidation, res_path + "/auth/login-with-onetime-token"
    )
    api.add_resource(UserAccounts, res_path + "/auth/accounts")

    api.add_resource(MtblsMAFSearch, res_path + "/search/<string:query_type>")

    # MTBLS studies
    api.add_resource(V1StudyDetail, res_path + "/v1/study/<string:study_id>")
    # api.add_resource(V1StudyDetail, res_path + "/v1/security/studies/obfuscationcode/<string:obfuscationcode>/view")

    api.add_resource(MtblsStudies, res_path + "/studies")
    api.add_resource(EbEyeStudies, res_path + "/studies/eb-eye/<string:consumer>")
    api.add_resource(MtblsPrivateStudies, res_path + "/studies/private")
    api.add_resource(MtblsStudiesWithMethods, res_path + "/studies/technology")
    api.add_resource(MyMtblsStudiesDetailed, res_path + "/studies/user")
    api.add_resource(MyMtblsStudies, res_path + "/studies/user/lite")
    api.add_resource(
        PublicStudyJsonExporter, res_path + "/studies/public/export-as-json"
    )
    api.add_resource(StudyJsonExporter, res_path + "/studies/export-all-as-json")
    api.add_resource(
        PublicStudyDetail, res_path + "/studies/public/study/<string:study_id>"
    )
    api.add_resource(
        GetAssayMaf,
        res_path
        + "/studies/public/study/<string:study_id>/assay/<int:sheet_number>/maf",
    )
    api.add_resource(
        StudyRawAndDerivedDataFiles, res_path + "/studies/<string:study_id>/data-files"
    )
    api.add_resource(StudyFiles, res_path + "/studies/<string:study_id>/files")
    api.add_resource(
        DeleteAsperaFiles, res_path + "/studies/<string:study_id>/aspera-files"
    )
    api.add_resource(
        StudyFilesReuse, res_path + "/studies/<string:study_id>/files-fetch"
    )

    api.add_resource(FileList, res_path + "/studies/<string:study_id>/fileslist")
    api.add_resource(StudyFilesTree, res_path + "/studies/<string:study_id>/files/tree")
    api.add_resource(
        SampleStudyFiles, res_path + "/studies/<string:study_id>/files/samples"
    )
    api.add_resource(SendFiles, res_path + "/studies/<string:study_id>/download")
    api.add_resource(
        SendFilesPrivate,
        res_path + "/studies/<string:study_id>/download/<string:obfuscation_code>",
    )
    api.add_resource(UnzipFiles, res_path + "/studies/<string:study_id>/files/unzip")
    api.add_resource(
        IsaTabInvestigationFile, res_path + "/studies/<string:study_id>/investigation"
    )
    api.add_resource(IsaTabSampleFile, res_path + "/studies/<string:study_id>/sample")
    api.add_resource(
        StudySampleTemplate, res_path + "/studies/<string:study_id>/sample-template"
    )
    api.add_resource(IsaTabAssayFile, res_path + "/studies/<string:study_id>/assay")
    api.add_resource(StudyAssay, res_path + "/studies/<string:study_id>/assays")
    api.add_resource(
        StudyAssayDelete,
        res_path + "/studies/<string:study_id>/assays/<string:assay_file_name>",
    )
    api.add_resource(CreateAccession, res_path + "/studies/create")
    api.add_resource(CloneAccession, res_path + "/studies/clone")
    api.add_resource(DeleteStudy, res_path + "/studies/<string:study_id>/delete")
    api.add_resource(CreateUploadFolder, res_path + "/studies/<string:study_id>/upload")
    api.add_resource(StudyStatus, res_path + "/studies/<string:study_id>/status")
    api.add_resource(
        StudyModificationTime, res_path + "/studies/<string:study_id>/modification-time"
    )

    api.add_resource(
        ToggleAccess, res_path + "/studies/<string:study_id>/access/toggle"
    )
    api.add_resource(ToggleAccessGet, res_path + "/studies/<string:study_id>/access")
    api.add_resource(CopyFilesFolders, res_path + "/studies/<string:study_id>/sync")
    api.add_resource(SyncFolder, res_path + "/studies/<string:study_id>/dir_sync")

    api.add_resource(PrivateFtpFolder, res_path + "/studies/<string:study_id>/ftp")
    api.add_resource(
        PrivateFtpFolderPath, res_path + "/studies/<string:study_id>/ftp/path"
    )
    api.add_resource(
        FtpFolderPermission, res_path + "/studies/<string:study_id>/ftp/permission"
    )
    api.add_resource(
        FtpFolderPermissionModification,
        res_path + "/studies/<string:study_id>/ftp/permission/toggle",
    )
    api.add_resource(
        SyncCalculation, res_path + "/studies/<string:study_id>/ftp/sync-calculation"
    )
    api.add_resource(
        SyncFromFtpFolder, res_path + "/studies/<string:study_id>/ftp/sync"
    )
    api.add_resource(
        FtpFolderSyncStatus, res_path + "/studies/<string:study_id>/ftp/sync-status"
    )
    api.add_resource(
        SyncFromStudyFolder,
        res_path + "/studies/<string:study_id>/ftp/sync-from-study-folder",
    )
    api.add_resource(
        PrivateFtpUploadInfo, res_path + "/studies/<string:study_id>/upload-info"
    )
    # api.add_resource(StudyRevisionSyncTask, res_path + "/studies/<string:study_id>/sync-public-ftp")
    api.add_resource(
        StudyCurationType, res_path + "/studies/<string:study_id>/curation-type"
    )

    api.add_resource(AuditFiles, res_path + "/studies/<string:study_id>/audit")
    api.add_resource(StudyMetaInfo, res_path + "/studies/<string:study_id>/meta-info")

    # ISA Investigation
    api.add_resource(IsaInvestigation, res_path + "/studies/<string:study_id>")
    api.add_resource(StudyTitle, res_path + "/studies/<string:study_id>/title")
    api.add_resource(
        StudyReleaseDate, res_path + "/studies/<string:study_id>/release-date"
    )
    api.add_resource(
        StudyDescription, res_path + "/studies/<string:study_id>/description"
    )
    api.add_resource(StudyContacts, res_path + "/studies/<string:study_id>/contacts")
    api.add_resource(
        StudySubmitters, res_path + "/studies/<string:study_id>/submitters"
    )
    api.add_resource(StudyProtocols, res_path + "/studies/<string:study_id>/protocols")
    api.add_resource(
        GetProtocolForAssays, res_path + "/studies/<string:study_id>/protocols/meta"
    )
    api.add_resource(StudyFactors, res_path + "/studies/<string:study_id>/factors")
    api.add_resource(
        StudyDescriptors, res_path + "/studies/<string:study_id>/descriptors"
    )
    api.add_resource(
        StudyPublications, res_path + "/studies/<string:study_id>/publications"
    )
    api.add_resource(Organism, res_path + "/studies/<string:study_id>/organisms")

    api.add_resource(MtblsCompounds, res_path + "/compounds/list")

    api.add_resource(MtblsCompoundsDetails, res_path + "/compounds/<string:accession>")
    api.add_resource(EbEyeCompounds, res_path + "/compounds/eb-eye/<string:accession>")
    api.add_resource(EbEyeCompoundsAll, res_path + "/compounds/eb-eye/all")

    api.add_resource(MtblsCompoundFile, res_path + "/compounds/<string:accession>/file")
    api.add_resource(
        MtblsCompoundSpectraFile,
        res_path + "/compounds/<string:accession>/<string:spectra_id>/file",
    )

    api.add_resource(
        MtblsCompoundIndex, res_path + "/compounds/<string:accession>/es-index"
    )
    api.add_resource(
        MtblsCompoundIndexAll, res_path + "/compounds/es-indexes/reindex-all"
    )
    api.add_resource(
        MtblsCompoundIndexSync, res_path + "/compounds/es-indexes/sync-all"
    )

    # Metabolite Annotation File (MAF)
    api.add_resource(
        MetaboliteAnnotationFile, res_path + "/studies/<string:study_id>/maf/validate"
    )
    api.add_resource(
        CombineMetaboliteAnnotationFiles, res_path + "/ebi-internal/mariana/maf/combine"
    )

    # Study
    # api.add_resource(StudySources, res_path + "/studies/<string:study_id>/sources")
    # api.add_resource(StudySamples, res_path + "/studies/<string:study_id>/samples")
    # api.add_resource(EditSampleFile, res_path + "/studies/<string:study_id>/samples/<string:sample_file_name>")
    # api.add_resource(StudyOtherMaterials, res_path + "/studies/<string:study_id>/otherMaterials")
    # api.add_resource(StudyProcesses, res_path + "/studies/<string:study_id>/processSequence")

    # Assay
    # api.add_resource(AssaySamples, res_path + "/studies/<string:study_id>/assays/samples")
    # api.add_resource(AssayOtherMaterials, res_path + "/studies/<string:study_id>/assays/otherMaterials")
    # api.add_resource(AssayDataFiles, res_path + "/studies/<string:study_id>/assays/dataFiles")
    # api.add_resource(AssayProcesses, res_path + "/studies/<string:study_id>/assays/processSequence")
    # api.add_resource(AssayTable, res_path + "/studies/<string:study_id>/assay/tableCell")
    # api.add_resource(EditAssayFile, res_path + "/studies/<string:study_id>/assay/<string:assay_file_name>")

    # Manipulating TSV tables
    api.add_resource(
        SimpleColumns, res_path + "/studies/<string:study_id>/column/<string:file_name>"
    )
    api.add_resource(
        ComplexColumns,
        res_path + "/studies/<string:study_id>/columns/<string:file_name>",
    )
    api.add_resource(
        ColumnsRows, res_path + "/studies/<string:study_id>/cells/<string:file_name>"
    )
    api.add_resource(
        AddRows, res_path + "/studies/<string:study_id>/rows/<string:file_name>"
    )
    api.add_resource(
        GetTsvFile, res_path + "/studies/<string:study_id>/<string:file_name>"
    )
    api.add_resource(
        CompareTsvFiles, res_path + "/studies/<string:study_id>/compare-files"
    )
    api.add_resource(
        TsvFileRows, res_path + "/studies/<string:study_id>/isa-table-rows"
    )

    api.add_resource(BioStudies, res_path + "/studies/<string:study_id>/biostudies")
    api.add_resource(BioStudiesFromMTBLS, res_path + "/studies/biostudies")
    api.add_resource(
        StudyValidationTask, res_path + "/studies/<string:study_id>/validation-task"
    )
    api.add_resource(
        ValidationReport, res_path + "/studies/<string:study_id>/validation-report"
    )
    api.add_resource(
        StudyFolderSynchronization,
        res_path + "/studies/<string:study_id>/study-folders/rsync-task",
    )

    api.add_resource(
        ValidationFile, res_path + "/studies/<string:study_id>/validate-study"
    )
    api.add_resource(NewValidation, res_path + "/studies/<string:study_id>/validation")
    api.add_resource(
        MtblsStudyValidationStatus,
        res_path
        + "/studies/<string:study_id>/validation-status/<string:validation_status>",
    )
    # Direct API consumers/Partners
    api.add_resource(
        Metabolon, res_path + "/partners/metabolon/<string:study_id>/confirm"
    )
    api.add_resource(
        MetaspacePipeLine, res_path + "/partners/metaspace/<string:study_id>/import"
    )

    # EBI utils
    api.add_resource(
        Ontology, res_path + "/ebi-internal/ontology"
    )  # Add ontology resources
    api.add_resource(
        Placeholder, res_path + "/ebi-internal/placeholder"
    )  # Add placeholder
    api.add_resource(Cellosaurus, res_path + "/ebi-internal/cellosaurus")  # Cellosaurus
    api.add_resource(
        Convert2ISAtab, res_path + "/ebi-internal/<string:study_id>/mzml2isatab"
    )
    api.add_resource(
        ValidateMzML, res_path + "/ebi-internal/<string:study_id>/validate-mzml"
    )
    api.add_resource(UserManagement, res_path + "/ebi-internal/users")
    api.add_resource(
        ReindexStudy, res_path + "/ebi-internal/<string:study_id>/es-index"
    )
    api.add_resource(
        RetryReindexStudies,
        res_path + "/ebi-internal/studies/es-indexes/failed-indexes/retry",
    )

    api.add_resource(
        UnindexedStudy, res_path + "/ebi-internal/studies/es-indexes/failed-indexes"
    )
    api.add_resource(
        MtblsStudiesIndexSync, res_path + "/ebi-internal/studies/es-indexes/sync-all"
    )
    api.add_resource(
        MtblsStudiesIndexAll, res_path + "/ebi-internal/studies/es-indexes/reindex-all"
    )
    api.add_resource(
        MtblsPublicStudiesIndexAll,
        res_path + "/ebi-internal/public-studies/es-indexes/reindex-all",
    )
    # api.add_resource(FileEncodingChecker, res_path + "/ebi-internal/studies/encoding-check")
    api.add_resource(Jira, res_path + "/ebi-internal/create_tickets")

    api.add_resource(
        EnzymePortalHelper,
        res_path + "/ebi-internal/check_if_metabolite/<string:chebi_id>",
    )
    api.add_resource(
        OverrideValidation,
        res_path + "/ebi-internal/<string:study_id>/validate-study/override",
    )
    api.add_resource(
        ValidationProcess,
        res_path + "/ebi-internal/<string:study_id>/validate-study/update-file",
    )
    api.add_resource(
        ValidationComment,
        res_path + "/ebi-internal/<string:study_id>/validate-study/comment",
    )
    api.add_resource(SplitMaf, res_path + "/ebi-internal/<string:study_id>/split-maf")
    api.add_resource(
        ChEBIPipeLine, res_path + "/ebi-internal/<string:study_id>/chebi-pipeline"
    )
    api.add_resource(ChEBIPipeLineLoad, res_path + "/ebi-internal/chebi-load")
    api.add_resource(LsfUtils, res_path + "/ebi-internal/cluster-jobs")
    api.add_resource(StudyStats, res_path + "/ebi-internal/study-stats")
    api.add_resource(GoogleCalendar, res_path + "/ebi-internal/google-calendar-update")
    api.add_resource(
        MetabolightsParameters, res_path + "/ebi-internal/system/parameters"
    )
    api.add_resource(
        MetabolightsStatistics, res_path + "/ebi-internal/system/statistics"
    )
    api.add_resource(SystemTestEmail, res_path + "/ebi-internal/system/test-email")

    api.add_resource(cronjob, res_path + "/ebi-internal/cronjob")
    api.add_resource(
        FTPRemoteFileManager, res_path + "/ebi-internal/ftp-filemanager-testing"
    )
    api.add_resource(keggid, res_path + "/ebi-internal/keggid")
    api.add_resource(fellaPathway, res_path + "/ebi-internal/fella-pathway")

    api.add_resource(MtblsOntologyTerms, res_path + "/mtbls-ontology/terms")
    api.add_resource(
        MtblsOntologyTerm, res_path + "/mtbls-ontology/terms/<string:term_id>"
    )
    api.add_resource(MtblsControlLists, res_path + "/ebi-internal/control-lists")

    # https://www.ebi.ac.uk:443/metabolights/ws/v2
    api.add_resource(reports, res_path + "/v2/reports")
    api.add_resource(
        CrossReferencePublicationInformation, res_path + "/v2/europe-pmc-report"
    )
    api.add_resource(EuropePMCReport, res_path + "/v2/europe-pmc-pubs")
    api.add_resource(StudyAssayTypeReports, res_path + "/v2/study-assay-type-reports")
    api.add_resource(ZipSpectraFiles, res_path + "/v2/zip-spectra-files")
    api.add_resource(curation_log, res_path + "/v2/curation_log")

<<<<<<< HEAD
    api.add_resource(
        ChebiLiteEntity, res_path + "/chebi/chebi-ids/<string:compound_name>"
    )
    api.add_resource(ChebiEntity, res_path + "/chebi/entities/<string:chebi_id>")
=======
    api.add_resource(ChebiLiteEntity, res_path + "/chebi-v2/search")
    api.add_resource(ChebiEntity, res_path + "/chebi-v2/entities/<string:chebi_id>")
    api.add_resource(ChebiOntologyChildren, res_path + "/chebi-v2/all-ontology-children/<string:acid_chebi_id>")
>>>>>>> cafeff29

    api.add_resource(
        MtblsStudyFolders,
        res_path + "/ebi-internal/<string:study_id>/study-folders/maintain",
    )
    api.add_resource(
        CompressRawDataFolders,
        res_path
        + "/ebi-internal/<string:study_id>/study-folders/compress-raw-data-folders",
    )

    # ToDo, complete this: api.add_resource(CheckCompounds, res_path + "/ebi-internal/compound-names")

    api.add_resource(SpeciesTree, res_path + "/species/tree")

    api.add_resource(ElasticSearchQuery, res_path + "/es-index/search")

    api.add_resource(BannerMessage, res_path + "/ebi-internal/banner")
    api.add_resource(MaintenanceStatus, res_path + "/ebi-internal/ws-status")
    api.add_resource(IntegrationCheck, res_path + "/ebi-internal/integration-check")

    api.add_resource(DataFolders, res_path + "/ebi-internal/data-folders")

    api.add_resource(
        ChebiImageProxy, res_path + "/proxy/images/chebi/<chebiIdentifier>"
    )

    api.add_resource(PrivateStudy, res_path + "/private-studies/<string:study_id>")
    api.add_resource(
        ProvisionalStudy, res_path + "/provisional-studies/<string:study_id>"
    )
    api.add_resource(
        StudyStatusUpdateTask,
        res_path + "/studies/<string:study_id>/status-update-tasks",
    )
    api.add_resource(StudyRevisions, res_path + "/studies/<string:study_id>/revisions")
    api.add_resource(
        StudyRevision,
        res_path + "/studies/<string:study_id>/revisions/<int:revision_number>",
    )
    api.add_resource(
        StudyRevisionSyncTask, res_path + "/studies/<string:study_id>/revisions/sync"
    )
    api.add_resource(
        PublicStudyAnnouncement, res_path + "/social-posts/bluesky/<study_id>"
    )<|MERGE_RESOLUTION|>--- conflicted
+++ resolved
@@ -662,16 +662,9 @@
     api.add_resource(ZipSpectraFiles, res_path + "/v2/zip-spectra-files")
     api.add_resource(curation_log, res_path + "/v2/curation_log")
 
-<<<<<<< HEAD
-    api.add_resource(
-        ChebiLiteEntity, res_path + "/chebi/chebi-ids/<string:compound_name>"
-    )
-    api.add_resource(ChebiEntity, res_path + "/chebi/entities/<string:chebi_id>")
-=======
     api.add_resource(ChebiLiteEntity, res_path + "/chebi-v2/search")
     api.add_resource(ChebiEntity, res_path + "/chebi-v2/entities/<string:chebi_id>")
     api.add_resource(ChebiOntologyChildren, res_path + "/chebi-v2/all-ontology-children/<string:acid_chebi_id>")
->>>>>>> cafeff29
 
     api.add_resource(
         MtblsStudyFolders,
