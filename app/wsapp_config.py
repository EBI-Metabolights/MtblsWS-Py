--- conflicted
+++ resolved
@@ -415,13 +415,10 @@
     api.add_resource(DataFolders, res_path + "/ebi-internal/data-folders")
     
     api.add_resource(ChebiImageProxy, res_path + "/proxy/images/chebi/<chebiIdentifier>")
-<<<<<<< HEAD
-    
-    api.add_resource(PublicStudyAnnouncement, res_path + "/social-posts/bluesky/<study_id>")
-
-    
-    
-=======
      
     api.add_resource(PrivateStudy, res_path + "/private-studies/<string:study_id>")
->>>>>>> 0b1449ca
+    
+    api.add_resource(PublicStudyAnnouncement, res_path + "/social-posts/bluesky/<study_id>")
+
+    
+    