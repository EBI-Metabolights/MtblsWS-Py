#  EMBL-EBI MetaboLights - https://www.ebi.ac.uk/metabolights
#  Metabolomics team
#
#  European Bioinformatics Institute (EMBL-EBI), European Molecular Biology Laboratory, Wellcome Genome Campus, Hinxton, Cambridge CB10 1SD, United Kingdom
#
#  Last modified: 2020-Jan-17
#  Modified by:   Jiakang
#
#  Copyright 2020 EMBL - European Bioinformatics Institute
#
#  Licensed under the Apache License, Version 2.0 (the "License");
#  you may not use this file except in compliance with the License.
#  You may obtain a copy of the License at
#
#       http://www.apache.org/licenses/LICENSE-2.0
#
#  Unless required by applicable law or agreed to in writing, software distributed under the License is distributed on an "AS IS" BASIS, WITHOUT WARRANTIES OR CONDITIONS OF ANY KIND, either express or implied. See the License for the specific language governing permissions and limitations under the License.

import json
import urllib
from datetime import datetime

import gspread
import numpy as np
import pandas as pd
import requests
from flask import jsonify
from flask import request
from flask_restful import Resource, reqparse
from flask_restful_swagger import swagger
from gspread_dataframe import set_with_dataframe
from oauth2client.service_account import ServiceAccountCredentials
from owlready2 import urllib

from app.ws.db_connection import *
from app.ws.mtblsWSclient import WsClient
from app.ws.utils import log_request, writeDataToFile

logger = logging.getLogger('wslog')
wsc = WsClient()


class cronjob(Resource):
    @swagger.operation(
        summary="Update Google sheets for MetaboLights study curation and statistics",
        parameters=[
            {
                "name": "user_token",
                "description": "User API token",
                "paramType": "header",
                "type": "string",
                "required": True,
                "allowMultiple": False
            },

            {
                "name": "source",
                "description": "update source",
                "required": True,
                "allowEmptyValue": False,
                "allowMultiple": False,
                "paramType": "query",
                "dataType": "string",
                "enum": ["curation log-Database Query", "curation log-Database update", "MTBLS statistics",
                         "empty studies", "MARIANA study_classify", "ftp file permission", "test cronjob"]
            }

        ],
        responseMessages=[
            {
                "code": 200,
                "message": "OK."
            },
            {
                "code": 400,
                "message": "Bad Request. Server could not understand the request due to malformed syntax."
            },
            {
                "code": 401,
                "message": "Unauthorized. Access to the resource requires user authentication. "
                           "Please provide a study id and a valid user token"
            },
            {
                "code": 403,
                "message": "Forbidden. Access to the study is not allowed. Please provide a valid user token"
            },
            {
                "code": 404,
                "message": "Not found. The requested identifier is not valid or does not exist."
            }
        ]
    )
    def post(self):
        log_request(request)
        parser = reqparse.RequestParser()

        parser.add_argument('source', help='source to update')
        source = None
        if request.args:
            args = parser.parse_args(req=request)
            source = args['source']
            if source:
                source = source.strip()

        # User authentication
        user_token = None
        if "user_token" in request.headers:
            user_token = request.headers["user_token"]
        else:
            abort(401)

        # check for access rights
        is_curator, read_access, write_access, obfuscation_code, study_location, release_date, submission_date, study_status = \
            wsc.get_permissions('MTBLS1', user_token)
        if not is_curator:
            abort(403)

        if source == 'curation log-Database Query':
            try:
                logger.info('Updating curation log-Database Query')
                curation_log_database_query()
                return jsonify({'curation log update': True})
            except Exception as e:
                logger.info(e)
                print(e)
        elif source == 'curation log-Database update':
            try:
                logger.info('Updating curation log-Database update')
                curation_log_database_update()
                return jsonify({'Database update': True})
            except Exception as e:
                logger.info(e)
                print(e)
        elif source == 'MTBLS statistics':
            try:
                logger.info('Updating MTBLS statistics')
                MTBLS_statistics_update()
                return jsonify({'success': True})
            except Exception as e:
                logger.info(e)
                print(e)

        elif source == 'empty studies':
            try:
                logger.info('Get list of empty studies')
                blank_inv, no_inv = get_empty_studies()

                return jsonify({'Investigation files check':
                    {
                        'Empty investigation': {'counts': len(blank_inv), 'list': blank_inv},
                        'Missing investigation': {'counts': len(no_inv), 'list': no_inv}
                    }
                })
            except Exception as e:
                logger.info(e)
                print(e)
        elif source == 'MARIANA study_classify':
            data = {'data': {**untarget_NMR(), **untarget_LCMS(), **NMR_and_LCMS()}}
            time_stamp = {"created_at": "2020-07-20", "updated_at": datetime.today().strftime('%Y-%m-%d')}
            res = {**time_stamp, **data}
            file_name = 'study_classify.json'
            file_path = app.config.get('MTBLS_FTP_ROOT') + app.config.get('MARIANA_PATH')
            writeDataToFile(file_path + file_name, res, True)
            return jsonify(res)
        elif source == 'ftp file permission':
            submit, curation, review = file_permission()
            if len(submit) + len(curation) + len(review) == 0:
                return jsonify({'result': 'Nothing to change'})
            else:
                res = {"Change ftp folder access permission": {'Submission studies (770)': submit,
                                                               'In curation studies (750)': curation,
                                                               'In review studies (550)': review}}
                return jsonify(res)
        elif source == 'test cronjob':
            pass
        else:
            abort(400)


def curation_log_database_query():
    try:
        params = app.config.get('DB_PARAMS')

        with psycopg2.connect(**params) as conn:
            sql = open('./resources/updateDB.sql', 'r').read()
            data = pd.read_sql_query(sql, conn)

        percentage_known = round(
            data['maf_known'].astype('float').div(data['maf_rows'].replace(0, np.nan)).fillna(0) * 100, 2)

        data.insert(data.shape[1] - 1, column="percentage known", value=percentage_known)

        token = app.config.get('GOOGLE_SHEET_TOKEN')

        google_df = getGoogleSheet(app.config.get('MTBLS_CURATION_LOG'), 'Database Query',
                                   app.config.get('GOOGLE_SHEET_TOKEN'))

        data.columns = google_df.columns

        replaceGoogleSheet(data, app.config.get('MTBLS_CURATION_LOG'), 'Database Query',
                           app.config.get('GOOGLE_SHEET_TOKEN'))

    except Exception as e:
        print(e)
        logger.info(e)


def curation_log_database_update():
    def execute_query(query):
        try:
            params = app.config.get('DB_PARAMS')
            conn = psycopg2.connect(**params)
            cursor = conn.cursor()
            cursor.execute(query)
            conn.commit()
            conn.close()

        except psycopg2.Error as e:
            print("Unable to connect to the database")
            logger.info("Unable to connect to the database")
            print(e.pgcode)
            logger.info(e.pgcode)
            print(e.pgerror)
            logger.info(e.pgcode)

    google_df = getGoogleSheet(app.config.get('MTBLS_CURATION_LOG'), 'Database update',
                               app.config.get('GOOGLE_SHEET_TOKEN'))

    command_list = google_df['--Updates. Run this in the database on a regular basis'].tolist()
    # empty_study = "update studies set studytype ='', species ='', placeholder ='', curator =''"
    # command_list = [x for x in command_list if empty_study not in x]

    res = []
    for line in command_list:
        res.append(update_species(line))

    res += ['commit;']
    sql = ''.join(res)
    execute_query(sql)
    print('Done')


def get_empty_studies():
    empty_email = []
    no_email = []

    g_sheet = getGoogleSheet(app.config.get('MTBLS_CURATION_LOG'), 'Empty investigation files',
                             token_path=app.config.get('GOOGLE_SHEET_TOKEN'))
    ignore_studies = g_sheet['studyID'].tolist()
    ignore_submitter = ['MetaboLights', 'Metaspace', 'Metabolon', 'Venkata Chandrasekhar', 'User Cochrane']

    studyInfos = get_study_info(app.config.get('METABOLIGHTS_TOKEN'))
    keys = ['studyID', 'username', 'status', 'placeholder']

    for studyInfo in studyInfos:
        print(studyInfo[0])
        if studyInfo[0] in ignore_studies or \
                any(ext in studyInfo[1] for ext in ignore_submitter) or \
                studyInfo[2] == 'Dormant':
            continue

        source = '/metabolights/ws/studies/{study_id}?investigation_only=true'.format(study_id=studyInfo[0])
        ws_url = 'http://wp-p3s-19.ebi.ac.uk:5000' + source

        try:
            resp = requests.get(ws_url, headers={'user_token': app.config.get('METABOLIGHTS_TOKEN')})

            # empty investigation and studyID > MTBLS1700
            if resp.status_code == 200:
                data = resp.json()
                if data["isaInvestigation"]['studies'][0][
                    'title'] == 'Please update the study title' and empty_study_filter(studyInfo[0]):
                    # json_response
                    empty_email.append(studyInfo[0])

                    # logger
                    logger.info('Empty i_Investigation.txt in {studyID}'.format(studyID=studyInfo[0]))
                    print('Empty i_Investigation.txt in {studyID}'.format(studyID=studyInfo[0]))
                    continue

            # non - investigation - All studies
            else:
                # json_response
                no_email.append(studyInfo[0])

                # logger
                logger.info('Fail to load i_Investigation.txt from {studyID}'.format(studyID=studyInfo[0]))
                print('Fail to load i_Investigation.txt from {studyID}'.format(studyID=studyInfo[0]))
                continue

        except Exception as e:
            print(e.args)
            logger.info(e.args)

    # ws response & email
    empty_email.sort(key=natural_keys)
    no_email.sort(key=natural_keys)
    return empty_email, no_email


def file_permission():
    submit = []
    curation = []
    review = []
    ftp_foldername = next(os.walk(app.config.get('MTBLS_FTP_ROOT')))[1]
    study_IDs = [x.split('-')[0].upper() for x in ftp_foldername if x.upper().startswith('MTBLS')]

    for study_id in study_IDs:
        try:
            is_curator, read_access, write_access, obfuscation_code, study_location, release_date, submission_date, \
            db_study_status = wsc.get_permissions(study_id, app.config.get('METABOLIGHTS_TOKEN'))

            ftp_path = app.config.get('MTBLS_FTP_ROOT') + study_id.lower() + '-' + obfuscation_code
            stat = oct(os.stat(ftp_path).st_mode)[-3:]

            if db_study_status == 'In Curation' and stat != '750':
                os.chmod(ftp_path, 0o750)
                curation.append(study_id)
            elif db_study_status == 'Submitted' and stat != '770':
                os.chmod(ftp_path, 0o770)
                submit.append(study_id)
            elif db_study_status == 'In Review' and stat != '550':
                os.chmod(ftp_path, 0o550)
                review.append(study_id)
            else:
                pass
        except Exception as e:
            logger.info(e)
            print(e)
            continue

    return submit, curation, review


def untarget_NMR():
    untarget_NMR = extractUntargetStudy(['NMR'])
    res = untarget_NMR['studyID'].tolist()
    return {'untarget_NMR': res}


def untarget_LCMS():
    untarget_LCMS = extractUntargetStudy(['LC'])
    res = untarget_LCMS['studyID'].tolist()
    return {'untarget_LCMS': res}


def NMR_and_LCMS():
    studyID, studyType = get_study_by_type(['LC', 'NMR'], publicStudy=False)
    df = pd.DataFrame(columns=['studyID', 'dataType'])
    df.studyID, df.dataType = studyID, studyType
    res = df.to_dict('records')
    return {"NMR_LCMS_studys": res}


def NMR_studies():
    pass


def GC_MS_studies():
    pass


def LC_MS_studies():
    pass


def MTBLS_statistics_update():
    ## update untarget NMR
    print('-' * 20 + 'UPDATE untarget NMR' + '-' * 20)
    logger.info('UPDATE untarget NMR')
    untarget_NMR = extractUntargetStudy(['NMR'])
    res = untarget_NMR[['studyID']]
    replaceGoogleSheet(df=res, url=app.config.get('MTBLS_STATISITC'), worksheetName='untarget NMR',
                       token_path=app.config.get('GOOGLE_SHEET_TOKEN'))

    ## update untarget LC-MS
    print('-' * 20 + 'UPDATE untarget LC-MS' + '-' * 20)
    logger.info('UPDATE untarget LC-MS')
    untarget_LCMS = extractUntargetStudy(['LC'])
    res = untarget_LCMS[['studyID']]
    replaceGoogleSheet(df=res, url=app.config.get('MTBLS_STATISITC'), worksheetName='untarget LC-MS',
                       token_path=app.config.get('GOOGLE_SHEET_TOKEN'))

    ## update NMR and LC-MS
    print('-' * 20 + 'UPDATE NMR and LC-MS' + '-' * 20)
    logger.info('UPDATE NMR and LC-MS')
    studyID, studyType = get_study_by_type(['LC', 'NMR'], publicStudy=False)
    df = pd.DataFrame(columns=['studyID', 'dataType'])
    df.studyID, df.dataType = studyID, studyType
    replaceGoogleSheet(df=df, url=app.config.get('MTBLS_STATISITC'), worksheetName='both NMR and LCMS',
                       token_path=app.config.get('GOOGLE_SHEET_TOKEN'))

    ## update NMR sample / assay sheet
    print('-' * 20 + 'UPDATE NMR info' + '-' * 20)
    logger.info('UPDATE NMR info')
    df = getNMRinfo()
    replaceGoogleSheet(df=df, url=app.config.get('MTBLS_STATISITC'), worksheetName='NMR',
                       token_path=app.config.get('GOOGLE_SHEET_TOKEN'))

    ## update MS sample / assay sheet

    ## update LC-MS sample / assay sheet
    print('-' * 20 + 'UPDATE LC-MS info' + '-' * 20)
    logger.info('UPDATE LC-MS info')
    df = getLCMSinfo()
    replaceGoogleSheet(df=df, url=app.config.get('LC_MS_STATISITC'), worksheetName='LCMS samples and assays',
                       token_path=app.config.get('GOOGLE_SHEET_TOKEN'))


def extractUntargetStudy(studyType=None, publicStudy=True):
    def extractNum(s):
        num = re.findall("\d+", s)[0]
        return int(num)

    # get all descriptor from studies
    def getDescriptor(sIDs=None):
        res = []

        if sIDs == None:
            studyIDs = wsc.get_public_studies()
        else:
            studyIDs = sIDs

        for studyID in studyIDs:
            print(studyID)
            source = '/metabolights/ws/studies/{study_id}/descriptors'.format(study_id=studyID)
            ws_url = app.config.get('MTBLS_WS_HOST') + ':' + str(app.config.get('PORT')) + source
            try:
                resp = requests.get(ws_url, headers={'user_token': app.config.get('METABOLIGHTS_TOKEN')})
                data = resp.json()
                for descriptor in data['studyDesignDescriptors']:
                    temp_dict = {'studyID': studyID,
                                 'term': descriptor['annotationValue'],
                                 'matched_iri': descriptor['termAccession']}
                    res.append(temp_dict)
            except Exception as e:
                logger.info('Fail to load descriptor from ' + studyID)
                logger.info(e.args)
                print('Fail to load descriptor from ' + studyID, end='\t')
                print(e.args)
        df = pd.DataFrame(res)
        return df

    if studyType == None:
        studyIDs = get_public_studies()
    else:
        studyIDs, _ = get_study_by_type(studyType, publicStudy=publicStudy)

    descripter = getDescriptor(sIDs=studyIDs)
    untarget = descripter.loc[descripter['term'].str.startswith(('untargeted', 'Untargeted', 'non-targeted'))]
    untarget_df = untarget.copy()
    untarget_df['num'] = untarget_df['studyID'].apply(extractNum)
    untarget_df = untarget_df.sort_values(by=['num'])
    untarget_df = untarget_df.drop('num', axis=1)

    return untarget_df


def getNMRinfo():
    NMR_studies, _ = get_study_by_type(['NMR'], publicStudy=True)
    NMR_studies.sort(key=natural_keys)

    sample_df = pd.DataFrame(
        columns=["Study", "Characteristics.Organism.", "Characteristics.Organism.part.", "Protocol.REF", "Sample.Name"])

    assay_df = pd.DataFrame(columns=['Study', 'Sample.Name', 'Protocol.REF.0', 'Protocol.REF.1',
                                     'Parameter.Value.NMR.tube.type.', 'Parameter.Value.Solvent.',
                                     'Parameter.Value.Sample.pH.', 'Parameter.Value.Temperature.', 'Unit',
                                     'Label', 'Protocol.REF.2', 'Parameter.Value.Instrument.',
                                     'Parameter.Value.NMR.Probe.', 'Parameter.Value.Number.of.transients.',
                                     'Parameter.Value.Pulse.sequence.name.',
                                     'Acquisition.Parameter.Data.File', 'Protocol.REF.3', 'NMR.Assay.Name',
                                     'Free.Induction.Decay.Data.File', 'Protocol.REF.4',
                                     'Derived.Spectral.Data.File', 'Protocol.REF.5',
                                     'Data.Transformation.Name', 'Metabolite.Assignment.File'])

    for studyID in NMR_studies:
        print(studyID)
        # print('-' * 20 + studyID + '-' * 20)
        try:
            assay_file, investigation_file, sample_file, maf_file = getFileList(studyID)
        except:
            try:
                assay_file, sample_file = assay_sample_list(studyID)
                investigation_file = 'i_Investigation.txt'
            except Exception as e:
                print('Fail to load study ', studyID)
                print(e)
                logger.info(e.args)
                continue
        # ------------------------ SAMPLE FILE ----------------------------------------
        #
        sample_temp = get_sample_file(studyID, sample_file)
        # sample_temp2 = readSSHDataFrame(app.config.get('FILE_SYSTEM_PATH') + studyID + '/' + sample_file)
        sample_temp.insert(0, 'Study', studyID)
        sample_temp = sample_cleanup(sample_temp)

        sample_df = sample_df.append(sample_temp, ignore_index=True)
        # print('get sample file from', studyID, end='\t')
        # print(sample_temp.shape)

        # ------------------------ ASSAY FILE -----------------------------------------
        for assay in assay_file:
            # assay_temp = readSSHDataFrame(app.config.get('FILE_SYSTEM_PATH') + studyID + '/' + assay)
            assay_temp = get_assay_file(studyID, assay)
            if 'Acquisition Parameter Data File' not in list(assay_temp.columns):
                continue
            else:
                assay_temp.insert(0, 'Study', studyID)
                assay_temp = NMR_assay_cleanup(assay_temp)
                assay_df = assay_df.append(assay_temp, ignore_index=True)

            # print('get assay file from', studyID, end='\t')
            # print(assay_temp.shape)

    merge_frame = pd.merge(sample_df, assay_df, on=['Study', 'Sample.Name'])
    return merge_frame


# TODO
def getMSinfo():
    pass


def getLCMSinfo():
    failed_studies = []
    LCMS_studies, _ = get_study_by_type(['LC'], publicStudy=True)
    LCMS_studies.sort(key=natural_keys)

    sample_df = pd.DataFrame(
        columns=["Study", "Characteristics.Organism.", "Characteristics.Organism.part.", "Protocol.REF", "Sample.Name"])

    assay_df = pd.DataFrame(columns=['Study', 'Sample.Name', 'Protocol.REF.0', 'Parameter.Value.Post.Extraction.',
                                     'Parameter.Value.Derivatization.', 'Extract.Name', 'Protocol.REF.1',
                                     'Parameter.Value.Chromatography.Instrument.', 'Parameter.Value.Column.model.',
                                     'Parameter.Value.Column.type.', 'Labeled.Extract.Name', 'Label', 'Protocol.REF.2',
                                     'Parameter.Value.Scan.polarity.', 'Parameter.Value.Scan.m/z.range.',
                                     'Parameter.Value.Instrument.', 'Parameter.Value.Ion.source.',
                                     'Parameter.Value.Mass.analyzer.', 'MS.Assay.Name', 'Raw.Spectral.Data.File',
                                     'Protocol.REF.3', 'Normalization.Name', 'Derived.Spectral.Data.File',
                                     'Protocol.REF.4',
                                     'Data.Transformation.Name', 'Metabolite.Assignment.File'])

    for studyID in LCMS_studies:
        print(studyID)
        print('-' * 20 + studyID + '-' * 20)
        try:
            assay_file, investigation_file, sample_file, maf_file = getFileList(studyID)
        except:
            try:
                assay_file, sample_file = assay_sample_list(studyID)
                investigation_file = 'i_Investigation.txt'
            except Exception as e:
                print('Fail to load study ', studyID)
                logger.info(e.args)
                continue
        try:
            # ------------------------ ASSAY FILE -----------------------------------------
            for assay in assay_file:
                assay_temp = get_assay_file(studyID, assay)
                if 'Parameter Value[Scan polarity]' not in list(assay_temp.columns):
                    continue
                else:
                    assay_temp.insert(0, 'Study', studyID)
                    assay_temp = LCMS_assay_cleanup(assay_temp)
                    assay_df = assay_df.append(assay_temp, ignore_index=True)

                    # print('get assay file from', studyID, end='\t')
                    # print(assay_temp.shape)

            # ------------------------ SAMPLE FILE ----------------------------------------
            sample_temp = get_sample_file(studyID, sample_file)
            sample_temp.insert(0, 'Study', studyID)
            sample_temp = sample_cleanup(sample_temp)

            sample_df = sample_df.append(sample_temp, ignore_index=True)
            # print('get sample file from', studyID, end='\t')
            # print(sample_temp.shape)
        except Exception as e:
            failed_studies.append(studyID)
            print(e)
            pass

    sample_df = sample_df.drop_duplicates()
    assay_df = assay_df.drop_duplicates()

    merge_frame = pd.merge(sample_df, assay_df, on=['Study', 'Sample.Name'])
    return merge_frame


def getFileList2(studyID):
    source = '/metabolights/ws/studies/{study_id}/files?include_raw_data=false'.format(study_id=studyID)
    ws_url = app.config.get('MTBLS_WS_HOST') + ':' + str(app.config.get('PORT')) + source
    try:
        request = urllib.request.Request(ws_url)
        request.add_header('user_token', app.config.get('METABOLIGHTS_TOKEN'))
        response = urllib.request.urlopen(request)
        content = response.read().decode('utf-8')
        j_content = json.loads(content)

        assay_file, sample_file, investigation_file, maf_file = [], '', '', []
        for files in j_content['study']:
            if files['status'] == 'active' and files['type'] == 'metadata_assay':
                assay_file.append(files['file'])
                continue
            if files['status'] == 'active' and files['type'] == 'metadata_investigation':
                investigation_file = files['file']
                continue
            if files['status'] == 'active' and files['type'] == 'metadata_sample':
                sample_file = files['file']
                continue
            if files['status'] == 'active' and files['type'] == 'metadata_maf':
                maf_file.append(files['file'])
                continue

        if assay_file == []: print('Fail to load assay file from ', studyID)
        if sample_file == '': print('Fail to load sample file from ', studyID)
        if investigation_file == '': print('Fail to load investigation file from ', studyID)
        if maf_file == []: print('Fail to load maf file from ', studyID)

        return assay_file, investigation_file, sample_file, maf_file

    except Exception as e:
        print(e)
        logger.info(e)


def getFileList(studyID):
    try:
        source = '/metabolights/ws/studies/{study_id}/files?include_raw_data=false'.format(study_id=studyID)
        url = 'http://wp-p3s-19.ebi.ac.uk:5000' + source
        request = urllib.request.Request(url)
        request.add_header('user_token', app.config.get('METABOLIGHTS_TOKEN'))
        response = urllib.request.urlopen(request)
        content = response.read().decode('utf-8')
        j_content = json.loads(content)

        assay_file, sample_file, investigation_file, maf_file = [], '', '', []
        for files in j_content['study']:
            if files['status'] == 'active' and files['type'] == 'metadata_assay':
                assay_file.append(files['file'])
                continue
            if files['status'] == 'active' and files['type'] == 'metadata_investigation':
                investigation_file = files['file']
                continue
            if files['status'] == 'active' and files['type'] == 'metadata_sample':
                sample_file = files['file']
                continue
            if files['status'] == 'active' and files['type'] == 'metadata_maf':
                maf_file.append(files['file'])
                continue

        if assay_file == []: print('Fail to load assay file from ', studyID)
        if sample_file == '': print('Fail to load sample file from ', studyID)
        if investigation_file == '': print('Fail to load investigation file from ', studyID)
        if maf_file == []: print('Fail to load maf file from ', studyID)

        return assay_file, investigation_file, sample_file, maf_file
    except Exception as e:
        print(e)
        logger.info(e)


def get_sample_file(studyID, sample_file_name):
    '''
    get sample file

    :param studyID: study ID
    :param sample_file_name: active sample file name
    :return:  DataFrame
    '''
    import io
    try:
        source = '/metabolights/ws/studies/{study_id}/sample'.format(study_id=studyID)
        ws_url = app.config.get('MTBLS_WS_HOST') + ':' + str(app.config.get('PORT')) + source

        resp = requests.get(ws_url, headers={'user_token': app.config.get('METABOLIGHTS_TOKEN')},
                            params={'sample_filename': sample_file_name})
        data = resp.text
        content = io.StringIO(data)
        df = pd.read_csv(content, sep='\t')
        return df
    except Exception as e:
        logger.info(e)
        print(e)


def get_assay_file(studyID, assay_file_name):
    '''
    get assay file

    :param studyID:  study ID
    :param sample_file_name: active assay file name
    :return:  DataFrame
    '''
    import io
    try:
        source = '/metabolights/ws/studies/{study_id}/assay'.format(study_id=studyID)
        ws_url = app.config.get('MTBLS_WS_HOST') + ':' + str(app.config.get('PORT')) + source

        resp = requests.get(ws_url, headers={'user_token': app.config.get('METABOLIGHTS_TOKEN')},
                            params={'assay_filename': assay_file_name})
        data = resp.text
        content = io.StringIO(data)
        df = pd.read_csv(content, sep='\t')
        return df
    except Exception as e:
        logger.info(e)
        print(e)


def assay_sample_list(studyID):
    '''
    get list of sample and assay from investigation file
    :param studyID:
    :return:
    '''
    import io

    try:
        source = '/metabolights/ws/studies/{study_id}/investigation'.format(study_id=studyID)
        ws_url = app.config.get('MTBLS_WS_HOST') + ':' + str(app.config.get('PORT')) + source

        resp = requests.get(ws_url, headers={'user_token': app.config.get('METABOLIGHTS_TOKEN')})
        buf = io.StringIO(resp.text)

        assay_list, sample_file = [], ''
        try:
            for line in buf.readlines():
                if line.startswith('Study Assay File Name'):
                    assay_list = list(re.findall(r'"([^"]*)"', line))
                if line.startswith('Study File Name'):
                    sample_file = re.findall(r'"([^"]*)"', line)[0]
                if len(assay_list) != 0 and sample_file != '':
                    return assay_list, sample_file
        except:
            print('Fail to read investigation file from ' + studyID)

    except Exception as e:
        logger.info(e)
        print(e)
        logger.info('Fail to load investigation file from', studyID)


def NMR_assay_cleanup(df):
    '''
    Change / mapping NMR Study dataframe column name
    :param df:
    :return:
    '''
    keep = ['Study', 'Sample Name', 'Protocol REF', 'Protocol REF.1',
            'Parameter Value[NMR tube type]', 'Parameter Value[Solvent]',
            'Parameter Value[Sample pH]', 'Parameter Value[Temperature]', 'Unit',
            'Label', 'Protocol REF.2', 'Parameter Value[Instrument]',
            'Parameter Value[NMR Probe]', 'Parameter Value[Number of transients]',
            'Parameter Value[Pulse sequence name]',
            'Acquisition Parameter Data File', 'Protocol REF.3', 'NMR Assay Name',
            'Free Induction Decay Data File', 'Protocol REF.4',
            'Derived Spectral Data File', 'Protocol REF.5',
            'Data Transformation Name', 'Metabolite Assignment File']

    rename = {'Sample Name': 'Sample.Name', 'Protocol REF': 'Protocol.REF.0', 'Protocol REF.1': 'Protocol.REF.1',
              'Parameter Value[NMR tube type]': 'Parameter.Value.NMR.tube.type.',
              'Parameter Value[Solvent]': 'Parameter.Value.Solvent.',
              'Parameter Value[Sample pH]': 'Parameter.Value.Sample.pH.',
              'Parameter Value[Temperature]': 'Parameter.Value.Temperature.', 'Unit': 'Unit', 'Label': 'Label',
              'Protocol REF.2': 'Protocol.REF.2', 'Parameter Value[Instrument]': 'Parameter.Value.Instrument.',
              'Parameter Value[NMR Probe]': 'Parameter.Value.NMR.Probe.',
              'Parameter Value[Number of transients]': 'Parameter.Value.Number.of.transients.',
              'Parameter Value[Pulse sequence name]': 'Parameter.Value.Pulse.sequence.name.',
              'Acquisition Parameter Data File': 'Acquisition.Parameter.Data.File', 'Protocol REF.3': 'Protocol.REF.3',
              'NMR Assay Name': 'NMR.Assay.Name', 'Free Induction Decay Data File': 'Free.Induction.Decay.Data.File',
              'Protocol REF.4': 'Protocol.REF.4', 'Derived Spectral Data File': 'Derived.Spectral.Data.File',
              'Protocol REF.5': 'Protocol.REF.5', 'Data Transformation Name': 'Data.Transformation.Name',
              'Metabolite Assignment File': 'Metabolite.Assignment.File'}
    df = df[keep]
    df = df.rename(columns=rename)
    return df


def LCMS_assay_cleanup(df):
    '''
    Change / mapping LCMS Study dataframe column name
    :param df:
    :return:
    '''
    keep = ['Study', 'Sample Name', 'Protocol REF', 'Parameter Value[Post Extraction]',
            'Parameter Value[Derivatization]', 'Extract Name', 'Protocol REF.1',
            'Parameter Value[Chromatography Instrument]',
            'Parameter Value[Column model]', 'Parameter Value[Column type]',
            'Labeled Extract Name', 'Label', 'Protocol REF.2',
            'Parameter Value[Scan polarity]', 'Parameter Value[Scan m/z range]',
            'Parameter Value[Instrument]', 'Parameter Value[Ion source]',
            'Parameter Value[Mass analyzer]', 'MS Assay Name',
            'Raw Spectral Data File', 'Protocol REF.3', 'Normalization Name',
            'Derived Spectral Data File', 'Protocol REF.4',
            'Data Transformation Name', 'Metabolite Assignment File']

    rename = {'Study': 'Study',
              'Sample Name': 'Sample.Name',
              'Protocol REF': 'Protocol.REF.0',
              'Parameter Value[Post Extraction]': 'Parameter.Value.Post.Extraction.',
              'Parameter Value[Derivatization]': 'Parameter.Value.Derivatization.',
              'Extract Name': 'Extract.Name',
              'Protocol REF.1': 'Protocol.REF.1',
              'Parameter Value[Chromatography Instrument]': 'Parameter.Value.Chromatography.Instrument.',
              'Parameter Value[Column model]': 'Parameter.Value.Column.model.',
              'Parameter Value[Column type]': 'Parameter.Value.Column.type.',
              'Labeled Extract Name': 'Labeled.Extract.Name',
              'Label': 'Label',
              'Protocol REF.2': 'Protocol.REF.2',
              'Parameter Value[Scan polarity]': 'Parameter.Value.Scan.polarity.',
              'Parameter Value[Scan m/z range]': 'Parameter.Value.Scan.m/z.range.',
              'Parameter Value[Instrument]': 'Parameter.Value.Instrument.',
              'Parameter Value[Ion source]': 'Parameter.Value.Ion.source.',
              'Parameter Value[Mass analyzer]': 'Parameter.Value.Mass.analyzer.',
              'MS Assay Name': 'MS.Assay.Name',
              'Raw Spectral Data File': 'Raw.Spectral.Data.File',
              'Protocol REF.3': 'Protocol.REF.3',
              'Normalization Name': 'Normalization.Name',
              'Derived Spectral Data File': 'Derived.Spectral.Data.File',
              'Protocol REF.4': 'Protocol.REF.4',
              'Data Transformation Name': 'Data.Transformation.Name',
              'Metabolite Assignment File': 'Metabolite.Assignment.File'}
    k = pd.DataFrame(columns=keep)
    k = k.append(df, sort=False)
    df = k[keep]
    df = df.rename(columns=rename)
    return df


def sample_cleanup(df):
    '''
    Change / mapping sample file dataframe column name
    :param df:
    :return:
    '''
    keep = ['Study', 'Characteristics[Organism]', 'Characteristics[Organism part]', 'Protocol REF', 'Sample Name']
    rename = {'Characteristics[Organism]': 'Characteristics.Organism.',
              'Characteristics[Organism part]': 'Characteristics.Organism.part.',
              'Protocol REF': 'Protocol.REF',
              'Sample Name': 'Sample.Name'}

    k = pd.DataFrame(columns=keep)
    k = k.append(df, sort=False)
    df = k[keep]
    df = df.rename(columns=rename)
    return df


def atoi(text):
    return int(text) if text.isdigit() else text


def natural_keys(text):
    return [atoi(c) for c in re.split(r'(\d+)', text)]


def empty_study_filter(studyID):
    num = int(studyID.lower().split('mtbls')[1])
    return num > 1700


def uniqueOrganism(studyID):
    '''
    get list of unique organism from study
    :param studyID: studyID
    :return: list of organisms
    '''
    try:
        url = 'http://wp-p3s-19.ebi.ac.uk:5000/metabolights/ws/studies/{study_id}/organisms'.format(study_id=studyID)
        resp = requests.get(url, headers={'user_token': app.config.get('METABOLIGHTS_TOKEN')})
        data = resp.json()
        org = []
        for organism in data['organisms']:
            org.append(organism['Characteristics[Organism]'])
        org = [x for x in org if len(x) > 0]
        return list(set(org))
    except Exception as e:
        print('Fail to load organism from {study_id}'.format(study_id=studyID))
        logger.info('Fail to load organism from {study_id}'.format(study_id=studyID))
        return ''


def update_species(command_string):
    import re
    studyID = re.search("acc = '(.*?)'", command_string)[1]
    org_list = uniqueOrganism(studyID)
    if len(org_list) > 0:
        org = ';'.join(org_list)
        new_s = re.sub("species ='(.*?)'", "species ='{organism}'".format(organism=org), command_string)
        return new_s
    else:
        return command_string


def setGoogleSheet(df, url, worksheetName, token_path):
    '''
    set whole dataframe to google sheet, if sheet existed create a new one
    :param df: dataframe want to save to google sheet
    :param url: url of google sheet
    :param worksheetName: worksheet name
    :return: Nan
    '''
    scope = ['https://spreadsheets.google.com/feeds', 'https://www.googleapis.com/auth/drive']
    credentials = ServiceAccountCredentials.from_json_keyfile_name(token_path, scope)
    gc = gspread.authorize(credentials)
    try:
        wks = gc.open_by_url(url).worksheet(worksheetName)
        print(worksheetName + ' existed... create a new one')
        wks = gc.open_by_url(url).add_worksheet(title=worksheetName + '_1', rows=df.shape[0], cols=df.shape[1])
    except:
        wks = gc.open_by_url(url).add_worksheet(title=worksheetName, rows=df.shape[0], cols=df.shape[1])
    set_with_dataframe(wks, df)


def getGoogleSheet(url, worksheetName, token_path):
    '''
    get google sheet
    :param url: url of google sheet
    :param worksheetName: work sheet name
    :return: data frame
    '''
    scope = ['https://spreadsheets.google.com/feeds', 'https://www.googleapis.com/auth/drive']
    credentials = ServiceAccountCredentials.from_json_keyfile_name(token_path, scope)
    gc = gspread.authorize(credentials)
    # wks = gc.open('Zooma terms').worksheet('temp')
    wks = gc.open_by_url(url).worksheet(worksheetName)
    content = wks.get_all_records()
    # max_rows = len(wks.get_all_values())
    df = pd.DataFrame(content)
    return df


def replaceGoogleSheet(df, url, worksheetName, token_path):
    '''
    replace the old google sheet with new data frame, old sheet will be clear
    :param df: dataframe
    :param url: url of google sheet
    :param worksheetName: work sheet name
    :return: Nan
    '''
    scope = ['https://spreadsheets.google.com/feeds', 'https://www.googleapis.com/auth/drive']
    credentials = ServiceAccountCredentials.from_json_keyfile_name(token_path, scope)
    gc = gspread.authorize(credentials)
    wks = gc.open_by_url(url).worksheet(worksheetName)
    wks.clear()
<<<<<<< HEAD
    set_with_dataframe(wks, df)


def getCellCoordinate(url, worksheetName, token_path, term):
    '''
    find cell coordinate
    :param url: url of google sheet
    :param worksheetName: work sheet name
    :param term: searching term
    :return: cell row and cell column
    '''
    scope = ['https://spreadsheets.google.com/feeds', 'https://www.googleapis.com/auth/drive']
    credentials = ServiceAccountCredentials.from_json_keyfile_name(token_path, scope)
    gc = gspread.authorize(credentials)
    # wks = gc.open('Zooma terms').worksheet('temp')
    wks = gc.open_by_url(url).worksheet(worksheetName)
    cell = wks.find(term)
    return cell.row, cell.col


def update_cell(ws, row, column, value):
    try:
        ws.update_cell(row, column, value)
        return True
    except Exception:
        print("Faill to update {value} at ({row}, {column})".format(value=value, row=row, column=column))
        logger.info("Faill to update {value} at ({row}, {column})".format(value=value, row=row, column=column))
        pass


def getWorksheet(url, worksheetName, token_path):
    '''
    get google sheet
    :param url: url of google sheet
    :param worksheetName: work sheet name
    :return: google wks
    '''
    scope = ['https://spreadsheets.google.com/feeds', 'https://www.googleapis.com/auth/drive']
    credentials = ServiceAccountCredentials.from_json_keyfile_name(token_path, scope)
    gc = gspread.authorize(credentials)
    wks = gc.open_by_url(url).worksheet(worksheetName)
    return wks
=======
    set_with_dataframe(wks, df)
>>>>>>> 529044f6
<|MERGE_RESOLUTION|>--- conflicted
+++ resolved
@@ -945,7 +945,6 @@
     gc = gspread.authorize(credentials)
     wks = gc.open_by_url(url).worksheet(worksheetName)
     wks.clear()
-<<<<<<< HEAD
     set_with_dataframe(wks, df)
 
 
@@ -987,7 +986,4 @@
     credentials = ServiceAccountCredentials.from_json_keyfile_name(token_path, scope)
     gc = gspread.authorize(credentials)
     wks = gc.open_by_url(url).worksheet(worksheetName)
-    return wks
-=======
-    set_with_dataframe(wks, df)
->>>>>>> 529044f6
+    return wks