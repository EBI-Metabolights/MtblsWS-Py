#  EMBL-EBI MetaboLights - https://www.ebi.ac.uk/metabolights
#  Metabolomics team
#
#  European Bioinformatics Institute (EMBL-EBI), European Molecular Biology Laboratory, Wellcome Genome Campus, Hinxton, Cambridge CB10 1SD, United Kingdom
#
#  Last modified: 2020-Jan-17
#  Modified by:   Jiakang
#
#  Copyright 2020 EMBL - European Bioinformatics Institute
#
#  Licensed under the Apache License, Version 2.0 (the "License");
#  you may not use this file except in compliance with the License.
#  You may obtain a copy of the License at
#
#       http://www.apache.org/licenses/LICENSE-2.0
#
#  Unless required by applicable law or agreed to in writing, software distributed under the License is distributed on an "AS IS" BASIS, WITHOUT WARRANTIES OR CONDITIONS OF ANY KIND, either express or implied. See the License for the specific language governing permissions and limitations under the License.

import json
import urllib
from datetime import datetime

import gspread
import numpy as np
import pandas as pd
import requests
from flask import jsonify
from flask import request
from flask_restful import Resource, reqparse
from flask_restful_swagger import swagger
from gspread_dataframe import set_with_dataframe
from oauth2client.service_account import ServiceAccountCredentials
from owlready2 import urllib

from app.ws.db_connection import *
from app.ws.mtblsWSclient import WsClient
from app.ws.utils import log_request, writeDataToFile

logger = logging.getLogger('wslog')
wsc = WsClient()


class cronjob(Resource):
    @swagger.operation(
        summary="Update Google sheets for MetaboLights study curation and statistics",
        parameters=[
            {
                "name": "user_token",
                "description": "User API token",
                "paramType": "header",
                "type": "string",
                "required": True,
                "allowMultiple": False
            },

            {
                "name": "source",
                "description": "update source",
                "required": True,
                "allowEmptyValue": False,
                "allowMultiple": False,
                "paramType": "query",
                "dataType": "string",
                "enum": ["curation log-Database Query", "curation log-Database update", "MTBLS statistics",
                         "empty studies", "MARIANA study_classify", "ftp file permission", "test cronjob"]
            }

        ],
        responseMessages=[
            {
                "code": 200,
                "message": "OK."
            },
            {
                "code": 400,
                "message": "Bad Request. Server could not understand the request due to malformed syntax."
            },
            {
                "code": 401,
                "message": "Unauthorized. Access to the resource requires user authentication. "
                           "Please provide a study id and a valid user token"
            },
            {
                "code": 403,
                "message": "Forbidden. Access to the study is not allowed. Please provide a valid user token"
            },
            {
                "code": 404,
                "message": "Not found. The requested identifier is not valid or does not exist."
            }
        ]
    )
    def post(self):
        log_request(request)
        parser = reqparse.RequestParser()

        parser.add_argument('source', help='source to update')
        source = None
        if request.args:
            args = parser.parse_args(req=request)
            source = args['source']
            if source:
                source = source.strip()

        # User authentication
        user_token = None
        if "user_token" in request.headers:
            user_token = request.headers["user_token"]
        else:
            abort(401)

        # check for access rights
        is_curator, read_access, write_access, obfuscation_code, study_location, release_date, submission_date, study_status = \
            wsc.get_permissions('MTBLS1', user_token)
        if not is_curator:
            abort(403)

        if source == 'curation log-Database Query':
            try:
                logger.info('Updating curation log-Database Query')
                curation_log_database_query()
                return jsonify({'curation log update': True})
            except Exception as e:
                logger.info(e)
                print(e)
        elif source == 'curation log-Database update':
            try:
                logger.info('Updating curation log-Database update')
                curation_log_database_update()
                return jsonify({'Database update': True})
            except Exception as e:
                logger.info(e)
                print(e)
        elif source == 'MTBLS statistics':
            try:
                logger.info('Updating MTBLS statistics')
                MTBLS_statistics_update()
                return jsonify({'success': True})
            except Exception as e:
                logger.info(e)
                print(e)

        elif source == 'empty studies':
            try:
                logger.info('Get list of empty studies')
                blank_inv, no_inv = get_empty_studies()

                return jsonify({'Investigation files check':
                    {
                        'Empty investigation': {'counts': len(blank_inv), 'list': blank_inv},
                        'Missing investigation': {'counts': len(no_inv), 'list': no_inv}
                    }
                })
            except Exception as e:
                logger.info(e)
                print(e)
        elif source == 'MARIANA study_classify':
            data = {'data': {**untarget_NMR(), **untarget_LCMS(), **NMR_and_LCMS()}}
            time_stamp = {"created_at": "2020-07-20", "updated_at": datetime.today().strftime('%Y-%m-%d')}
            res = {**time_stamp, **data}
            file_name = 'study_classify.json'
            file_path = app.config.get('MTBLS_FTP_ROOT') + app.config.get('MARIANA_PATH')
            writeDataToFile(file_path + file_name, res, True)
            return jsonify(res)
        elif source == 'ftp file permission':
            submit, curation, review = file_permission()
            if len(submit) + len(curation) + len(review) == 0:
                return jsonify({'result': 'Nothing to change'})
            else:
                res = {"Change ftp folder access permission": {'Submission studies (770)': submit,
                                                               'In curation studies (750)': curation,
                                                               'In review studies (550)': review}}
                return jsonify(res)
        elif source == 'test cronjob':
            pass
        else:
            abort(400)


def curation_log_database_query():
    try:
        params = app.config.get('DB_PARAMS')

        with psycopg2.connect(**params) as conn:
            sql = open('./resources/updateDB.sql', 'r').read()
            data = pd.read_sql_query(sql, conn)

        percentage_known = round(
            data['maf_known'].astype('float').div(data['maf_rows'].replace(0, np.nan)).fillna(0) * 100, 2)

        data.insert(data.shape[1] - 1, column="percentage known", value=percentage_known)

        token = app.config.get('GOOGLE_SHEET_TOKEN')

        google_df = getGoogleSheet(app.config.get('MTBLS_CURATION_LOG'), 'Database Query',
                                   app.config.get('GOOGLE_SHEET_TOKEN'))

        data.columns = google_df.columns

        replaceGoogleSheet(data, app.config.get('MTBLS_CURATION_LOG'), 'Database Query',
                           app.config.get('GOOGLE_SHEET_TOKEN'))

    except Exception as e:
        print(e)
        logger.info(e)


def curation_log_database_update():
    def execute_query(query):
        try:
            params = app.config.get('DB_PARAMS')
            conn = psycopg2.connect(**params)
            cursor = conn.cursor()
            cursor.execute(query)
            conn.commit()
            conn.close()

        except psycopg2.Error as e:
            print("Unable to connect to the database")
            logger.info("Unable to connect to the database")
            print(e.pgcode)
            logger.info(e.pgcode)
            print(e.pgerror)
            logger.info(e.pgcode)

    google_df = getGoogleSheet(app.config.get('MTBLS_CURATION_LOG'), 'Database update',
                               app.config.get('GOOGLE_SHEET_TOKEN'))

    command_list = google_df['--Updates. Run this in the database on a regular basis'].tolist()
    # empty_study = "update studies set studytype ='', species ='', placeholder ='', curator =''"
    # command_list = [x for x in command_list if empty_study not in x]

    res = []
    for line in command_list:
        res.append(update_species(line))

    res += ['commit;']
    sql = ''.join(res)
    execute_query(sql)
    print('Done')


def get_empty_studies():
    empty_email = []
    no_email = []

    g_sheet = getGoogleSheet(app.config.get('MTBLS_CURATION_LOG'), 'Empty investigation files',
                             token_path=app.config.get('GOOGLE_SHEET_TOKEN'))
    ignore_studies = g_sheet['studyID'].tolist()
    ignore_submitter = ['MetaboLights', 'Metaspace', 'Metabolon', 'Venkata Chandrasekhar', 'User Cochrane']

    studyInfos = get_study_info(app.config.get('METABOLIGHTS_TOKEN'))
    keys = ['studyID', 'username', 'status', 'placeholder']

    for studyInfo in studyInfos:
        print(studyInfo[0])
        if studyInfo[0] in ignore_studies or \
                any(ext in studyInfo[1] for ext in ignore_submitter) or \
                studyInfo[2] == 'Dormant':
            continue

        source = '/metabolights/ws/studies/{study_id}?investigation_only=true'.format(study_id=studyInfo[0])
        ws_url = 'http://wp-p3s-19.ebi.ac.uk:5000' + source

        try:
            resp = requests.get(ws_url, headers={'user_token': app.config.get('METABOLIGHTS_TOKEN')})

            # empty investigation and studyID > MTBLS1700
            if resp.status_code == 200:
                data = resp.json()
                if data["isaInvestigation"]['studies'][0][
                    'title'] == 'Please update the study title' and empty_study_filter(studyInfo[0]):
                    # json_response
                    empty_email.append(studyInfo[0])

                    # logger
                    logger.info('Empty i_Investigation.txt in {studyID}'.format(studyID=studyInfo[0]))
                    print('Empty i_Investigation.txt in {studyID}'.format(studyID=studyInfo[0]))
                    continue

            # non - investigation - All studies
            else:
                # json_response
                no_email.append(studyInfo[0])

                # logger
                logger.info('Fail to load i_Investigation.txt from {studyID}'.format(studyID=studyInfo[0]))
                print('Fail to load i_Investigation.txt from {studyID}'.format(studyID=studyInfo[0]))
                continue

        except Exception as e:
            print(e.args)
            logger.info(e.args)

    # ws response & email
    empty_email.sort(key=natural_keys)
    no_email.sort(key=natural_keys)
    return empty_email, no_email


def file_permission():
    submit = []
    curation = []
    review = []
    ftp_foldername = next(os.walk(app.config.get('MTBLS_FTP_ROOT')))[1]
    study_IDs = [x.split('-')[0].upper() for x in ftp_foldername if x.upper().startswith('MTBLS')]

    for study_id in study_IDs:
        try:
            is_curator, read_access, write_access, obfuscation_code, study_location, release_date, submission_date, \
            db_study_status = wsc.get_permissions(study_id, app.config.get('METABOLIGHTS_TOKEN'))

            ftp_path = app.config.get('MTBLS_FTP_ROOT') + study_id.lower() + '-' + obfuscation_code
            stat = oct(os.stat(ftp_path).st_mode)[-3:]

            if db_study_status == 'In Curation' and stat != '750':
                os.chmod(ftp_path, 0o750)
                curation.append(study_id)
            elif db_study_status == 'Submitted' and stat != '770':
                os.chmod(ftp_path, 0o770)
                submit.append(study_id)
            elif db_study_status == 'In Review' and stat != '550':
                os.chmod(ftp_path, 0o550)
                review.append(study_id)
            else:
                pass
        except Exception as e:
            logger.info(e)
            print(e)
            continue

    return submit, curation, review


def untarget_NMR():
    untarget_NMR = extractUntargetStudy(['NMR'])
    res = untarget_NMR['studyID'].tolist()
    return {'untarget_NMR': res}


def untarget_LCMS():
    untarget_LCMS = extractUntargetStudy(['LC'])
    res = untarget_LCMS['studyID'].tolist()
    return {'untarget_LCMS': res}


def NMR_and_LCMS():
    studyID, studyType = get_study_by_type(['LC', 'NMR'], publicStudy=False)
    df = pd.DataFrame(columns=['studyID', 'dataType'])
    df.studyID, df.dataType = studyID, studyType
    res = df.to_dict('records')
    return {"NMR_LCMS_studys": res}


def NMR_studies():
    pass


def GC_MS_studies():
    pass


def LC_MS_studies():
    pass


def MTBLS_statistics_update():
    ## update untarget NMR
    print('-' * 20 + 'UPDATE untarget NMR' + '-' * 20)
    logger.info('UPDATE untarget NMR')
    untarget_NMR = extractUntargetStudy(['NMR'])
    res = untarget_NMR[['studyID']]
    replaceGoogleSheet(df=res, url=app.config.get('MTBLS_STATISITC'), worksheetName='untarget NMR',
                       token_path=app.config.get('GOOGLE_SHEET_TOKEN'))

    ## update untarget LC-MS
    print('-' * 20 + 'UPDATE untarget LC-MS' + '-' * 20)
    logger.info('UPDATE untarget LC-MS')
    untarget_LCMS = extractUntargetStudy(['LC'])
    res = untarget_LCMS[['studyID']]
    replaceGoogleSheet(df=res, url=app.config.get('MTBLS_STATISITC'), worksheetName='untarget LC-MS',
                       token_path=app.config.get('GOOGLE_SHEET_TOKEN'))

    ## update NMR and LC-MS
    print('-' * 20 + 'UPDATE NMR and LC-MS' + '-' * 20)
    logger.info('UPDATE NMR and LC-MS')
    studyID, studyType = get_study_by_type(['LC', 'NMR'], publicStudy=False)
    df = pd.DataFrame(columns=['studyID', 'dataType'])
    df.studyID, df.dataType = studyID, studyType
    replaceGoogleSheet(df=df, url=app.config.get('MTBLS_STATISITC'), worksheetName='both NMR and LCMS',
                       token_path=app.config.get('GOOGLE_SHEET_TOKEN'))

    ## update NMR sample / assay sheet
    print('-' * 20 + 'UPDATE NMR info' + '-' * 20)
    logger.info('UPDATE NMR info')
    df = getNMRinfo()
    replaceGoogleSheet(df=df, url=app.config.get('MTBLS_STATISITC'), worksheetName='NMR',
                       token_path=app.config.get('GOOGLE_SHEET_TOKEN'))

    ## update MS sample / assay sheet

    ## update LC-MS sample / assay sheet
    print('-' * 20 + 'UPDATE LC-MS info' + '-' * 20)
    logger.info('UPDATE LC-MS info')
    df = getLCMSinfo()
    replaceGoogleSheet(df=df, url=app.config.get('LC_MS_STATISITC'), worksheetName='LCMS samples and assays',
                       token_path=app.config.get('GOOGLE_SHEET_TOKEN'))


def extractUntargetStudy(studyType=None, publicStudy=True):
    def extractNum(s):
        num = re.findall("\d+", s)[0]
        return int(num)

    # get all descriptor from studies
    def getDescriptor(sIDs=None):
        res = []

        if sIDs == None:
            studyIDs = wsc.get_public_studies()
        else:
            studyIDs = sIDs

        for studyID in studyIDs:
            print(studyID)
            source = '/metabolights/ws/studies/{study_id}/descriptors'.format(study_id=studyID)
            ws_url = app.config.get('MTBLS_WS_HOST') + ':' + str(app.config.get('PORT')) + source
            try:
                resp = requests.get(ws_url, headers={'user_token': app.config.get('METABOLIGHTS_TOKEN')})
                data = resp.json()
                for descriptor in data['studyDesignDescriptors']:
                    temp_dict = {'studyID': studyID,
                                 'term': descriptor['annotationValue'],
                                 'matched_iri': descriptor['termAccession']}
                    res.append(temp_dict)
            except Exception as e:
                logger.info('Fail to load descriptor from ' + studyID)
                logger.info(e.args)
                print('Fail to load descriptor from ' + studyID, end='\t')
                print(e.args)
        df = pd.DataFrame(res)
        return df

    if studyType == None:
        studyIDs = get_public_studies()
    else:
        studyIDs, _ = get_study_by_type(studyType, publicStudy=publicStudy)

    descripter = getDescriptor(sIDs=studyIDs)
    untarget = descripter.loc[descripter['term'].str.startswith(('untargeted', 'Untargeted', 'non-targeted'))]
    untarget_df = untarget.copy()
    untarget_df['num'] = untarget_df['studyID'].apply(extractNum)
    untarget_df = untarget_df.sort_values(by=['num'])
    untarget_df = untarget_df.drop('num', axis=1)

    return untarget_df


def getNMRinfo():
    NMR_studies, _ = get_study_by_type(['NMR'], publicStudy=True)
    NMR_studies.sort(key=natural_keys)

    sample_df = pd.DataFrame(
        columns=["Study", "Characteristics.Organism.", "Characteristics.Organism.part.", "Protocol.REF", "Sample.Name"])

    assay_df = pd.DataFrame(columns=['Study', 'Sample.Name', 'Protocol.REF.0', 'Protocol.REF.1',
                                     'Parameter.Value.NMR.tube.type.', 'Parameter.Value.Solvent.',
                                     'Parameter.Value.Sample.pH.', 'Parameter.Value.Temperature.', 'Unit',
                                     'Label', 'Protocol.REF.2', 'Parameter.Value.Instrument.',
                                     'Parameter.Value.NMR.Probe.', 'Parameter.Value.Number.of.transients.',
                                     'Parameter.Value.Pulse.sequence.name.',
                                     'Acquisition.Parameter.Data.File', 'Protocol.REF.3', 'NMR.Assay.Name',
                                     'Free.Induction.Decay.Data.File', 'Protocol.REF.4',
                                     'Derived.Spectral.Data.File', 'Protocol.REF.5',
                                     'Data.Transformation.Name', 'Metabolite.Assignment.File'])

    for studyID in NMR_studies:
        print(studyID)
        # print('-' * 20 + studyID + '-' * 20)
        try:
            assay_file, investigation_file, sample_file, maf_file = getFileList(studyID)
        except:
            try:
                assay_file, sample_file = assay_sample_list(studyID)
                investigation_file = 'i_Investigation.txt'
            except Exception as e:
                print('Fail to load study ', studyID)
                print(e)
                logger.info(e.args)
                continue
        # ------------------------ SAMPLE FILE ----------------------------------------
        #
        sample_temp = get_sample_file(studyID, sample_file)
        # sample_temp2 = readSSHDataFrame(app.config.get('FILE_SYSTEM_PATH') + studyID + '/' + sample_file)
        sample_temp.insert(0, 'Study', studyID)
        sample_temp = sample_cleanup(sample_temp)

        sample_df = sample_df.append(sample_temp, ignore_index=True)
        # print('get sample file from', studyID, end='\t')
        # print(sample_temp.shape)

        # ------------------------ ASSAY FILE -----------------------------------------
        for assay in assay_file:
            # assay_temp = readSSHDataFrame(app.config.get('FILE_SYSTEM_PATH') + studyID + '/' + assay)
            assay_temp = get_assay_file(studyID, assay)
            if 'Acquisition Parameter Data File' not in list(assay_temp.columns):
                continue
            else:
                assay_temp.insert(0, 'Study', studyID)
                assay_temp = NMR_assay_cleanup(assay_temp)
                assay_df = assay_df.append(assay_temp, ignore_index=True)

            # print('get assay file from', studyID, end='\t')
            # print(assay_temp.shape)

    merge_frame = pd.merge(sample_df, assay_df, on=['Study', 'Sample.Name'])
    return merge_frame


# TODO
def getMSinfo():
    pass


def getLCMSinfo():
    failed_studies = []
    LCMS_studies, _ = get_study_by_type(['LC'], publicStudy=True)
    LCMS_studies.sort(key=natural_keys)

    sample_df = pd.DataFrame(
        columns=["Study", "Characteristics.Organism.", "Characteristics.Organism.part.", "Protocol.REF", "Sample.Name"])

    assay_df = pd.DataFrame(columns=['Study', 'Sample.Name', 'Protocol.REF.0', 'Parameter.Value.Post.Extraction.',
                                     'Parameter.Value.Derivatization.', 'Extract.Name', 'Protocol.REF.1',
                                     'Parameter.Value.Chromatography.Instrument.', 'Parameter.Value.Column.model.',
                                     'Parameter.Value.Column.type.', 'Labeled.Extract.Name', 'Label', 'Protocol.REF.2',
                                     'Parameter.Value.Scan.polarity.', 'Parameter.Value.Scan.m/z.range.',
                                     'Parameter.Value.Instrument.', 'Parameter.Value.Ion.source.',
                                     'Parameter.Value.Mass.analyzer.', 'MS.Assay.Name', 'Raw.Spectral.Data.File',
                                     'Protocol.REF.3', 'Normalization.Name', 'Derived.Spectral.Data.File',
                                     'Protocol.REF.4',
                                     'Data.Transformation.Name', 'Metabolite.Assignment.File'])

    for studyID in LCMS_studies:
        print(studyID)
        print('-' * 20 + studyID + '-' * 20)
        try:
            assay_file, investigation_file, sample_file, maf_file = getFileList(studyID)
        except:
            try:
                assay_file, sample_file = assay_sample_list(studyID)
                investigation_file = 'i_Investigation.txt'
            except Exception as e:
                print('Fail to load study ', studyID)
                logger.info(e.args)
                continue
        try:
            # ------------------------ ASSAY FILE -----------------------------------------
            for assay in assay_file:
                assay_temp = get_assay_file(studyID, assay)
                if 'Parameter Value[Scan polarity]' not in list(assay_temp.columns):
                    continue
                else:
                    assay_temp.insert(0, 'Study', studyID)
                    assay_temp = LCMS_assay_cleanup(assay_temp)
                    assay_df = assay_df.append(assay_temp, ignore_index=True)

                    # print('get assay file from', studyID, end='\t')
                    # print(assay_temp.shape)

            # ------------------------ SAMPLE FILE ----------------------------------------
            sample_temp = get_sample_file(studyID, sample_file)
            sample_temp.insert(0, 'Study', studyID)
            sample_temp = sample_cleanup(sample_temp)

            sample_df = sample_df.append(sample_temp, ignore_index=True)
            # print('get sample file from', studyID, end='\t')
            # print(sample_temp.shape)
        except Exception as e:
            failed_studies.append(studyID)
            print(e)
            pass

    sample_df = sample_df.drop_duplicates()
    assay_df = assay_df.drop_duplicates()

    merge_frame = pd.merge(sample_df, assay_df, on=['Study', 'Sample.Name'])
    return merge_frame


def getFileList2(studyID):
    source = '/metabolights/ws/studies/{study_id}/files?include_raw_data=false'.format(study_id=studyID)
    ws_url = app.config.get('MTBLS_WS_HOST') + ':' + str(app.config.get('PORT')) + source
    try:
        request = urllib.request.Request(ws_url)
        request.add_header('user_token', app.config.get('METABOLIGHTS_TOKEN'))
        response = urllib.request.urlopen(request)
        content = response.read().decode('utf-8')
        j_content = json.loads(content)

        assay_file, sample_file, investigation_file, maf_file = [], '', '', []
        for files in j_content['study']:
            if files['status'] == 'active' and files['type'] == 'metadata_assay':
                assay_file.append(files['file'])
                continue
            if files['status'] == 'active' and files['type'] == 'metadata_investigation':
                investigation_file = files['file']
                continue
            if files['status'] == 'active' and files['type'] == 'metadata_sample':
                sample_file = files['file']
                continue
            if files['status'] == 'active' and files['type'] == 'metadata_maf':
                maf_file.append(files['file'])
                continue

        if assay_file == []: print('Fail to load assay file from ', studyID)
        if sample_file == '': print('Fail to load sample file from ', studyID)
        if investigation_file == '': print('Fail to load investigation file from ', studyID)
        if maf_file == []: print('Fail to load maf file from ', studyID)

        return assay_file, investigation_file, sample_file, maf_file

    except Exception as e:
        print(e)
        logger.info(e)


def getFileList(studyID):
    try:
        source = '/metabolights/ws/studies/{study_id}/files?include_raw_data=false'.format(study_id=studyID)
        url = 'http://wp-p3s-19.ebi.ac.uk:5000' + source
        request = urllib.request.Request(url)
        request.add_header('user_token', app.config.get('METABOLIGHTS_TOKEN'))
        response = urllib.request.urlopen(request)
        content = response.read().decode('utf-8')
        j_content = json.loads(content)

        assay_file, sample_file, investigation_file, maf_file = [], '', '', []
        for files in j_content['study']:
            if files['status'] == 'active' and files['type'] == 'metadata_assay':
                assay_file.append(files['file'])
                continue
            if files['status'] == 'active' and files['type'] == 'metadata_investigation':
                investigation_file = files['file']
                continue
            if files['status'] == 'active' and files['type'] == 'metadata_sample':
                sample_file = files['file']
                continue
            if files['status'] == 'active' and files['type'] == 'metadata_maf':
                maf_file.append(files['file'])
                continue

        if assay_file == []: print('Fail to load assay file from ', studyID)
        if sample_file == '': print('Fail to load sample file from ', studyID)
        if investigation_file == '': print('Fail to load investigation file from ', studyID)
        if maf_file == []: print('Fail to load maf file from ', studyID)

        return assay_file, investigation_file, sample_file, maf_file
    except Exception as e:
        print(e)
        logger.info(e)


def get_sample_file(studyID, sample_file_name):
    '''
    get sample file

    :param studyID: study ID
    :param sample_file_name: active sample file name
    :return:  DataFrame
    '''
    import io
    try:
        source = '/metabolights/ws/studies/{study_id}/sample'.format(study_id=studyID)
        ws_url = app.config.get('MTBLS_WS_HOST') + ':' + str(app.config.get('PORT')) + source

        resp = requests.get(ws_url, headers={'user_token': app.config.get('METABOLIGHTS_TOKEN')},
                            params={'sample_filename': sample_file_name})
        data = resp.text
        content = io.StringIO(data)
        df = pd.read_csv(content, sep='\t')
        return df
    except Exception as e:
        logger.info(e)
        print(e)


def get_assay_file(studyID, assay_file_name):
    '''
    get assay file

    :param studyID:  study ID
    :param sample_file_name: active assay file name
    :return:  DataFrame
    '''
    import io
    try:
        source = '/metabolights/ws/studies/{study_id}/assay'.format(study_id=studyID)
        ws_url = app.config.get('MTBLS_WS_HOST') + ':' + str(app.config.get('PORT')) + source

        resp = requests.get(ws_url, headers={'user_token': app.config.get('METABOLIGHTS_TOKEN')},
                            params={'assay_filename': assay_file_name})
        data = resp.text
        content = io.StringIO(data)
        df = pd.read_csv(content, sep='\t')
        return df
    except Exception as e:
        logger.info(e)
        print(e)


def assay_sample_list(studyID):
    '''
    get list of sample and assay from investigation file
    :param studyID:
    :return:
    '''
    import io

    try:
        source = '/metabolights/ws/studies/{study_id}/investigation'.format(study_id=studyID)
        ws_url = app.config.get('MTBLS_WS_HOST') + ':' + str(app.config.get('PORT')) + source

        resp = requests.get(ws_url, headers={'user_token': app.config.get('METABOLIGHTS_TOKEN')})
        buf = io.StringIO(resp.text)

        assay_list, sample_file = [], ''
        try:
            for line in buf.readlines():
                if line.startswith('Study Assay File Name'):
                    assay_list = list(re.findall(r'"([^"]*)"', line))
                if line.startswith('Study File Name'):
                    sample_file = re.findall(r'"([^"]*)"', line)[0]
                if len(assay_list) != 0 and sample_file != '':
                    return assay_list, sample_file
        except:
            print('Fail to read investigation file from ' + studyID)

    except Exception as e:
        logger.info(e)
        print(e)
        logger.info('Fail to load investigation file from', studyID)


def NMR_assay_cleanup(df):
    '''
    Change / mapping NMR Study dataframe column name
    :param df:
    :return:
    '''
    keep = ['Study', 'Sample Name', 'Protocol REF', 'Protocol REF.1',
            'Parameter Value[NMR tube type]', 'Parameter Value[Solvent]',
            'Parameter Value[Sample pH]', 'Parameter Value[Temperature]', 'Unit',
            'Label', 'Protocol REF.2', 'Parameter Value[Instrument]',
            'Parameter Value[NMR Probe]', 'Parameter Value[Number of transients]',
            'Parameter Value[Pulse sequence name]',
            'Acquisition Parameter Data File', 'Protocol REF.3', 'NMR Assay Name',
            'Free Induction Decay Data File', 'Protocol REF.4',
            'Derived Spectral Data File', 'Protocol REF.5',
            'Data Transformation Name', 'Metabolite Assignment File']

    rename = {'Sample Name': 'Sample.Name', 'Protocol REF': 'Protocol.REF.0', 'Protocol REF.1': 'Protocol.REF.1',
              'Parameter Value[NMR tube type]': 'Parameter.Value.NMR.tube.type.',
              'Parameter Value[Solvent]': 'Parameter.Value.Solvent.',
              'Parameter Value[Sample pH]': 'Parameter.Value.Sample.pH.',
              'Parameter Value[Temperature]': 'Parameter.Value.Temperature.', 'Unit': 'Unit', 'Label': 'Label',
              'Protocol REF.2': 'Protocol.REF.2', 'Parameter Value[Instrument]': 'Parameter.Value.Instrument.',
              'Parameter Value[NMR Probe]': 'Parameter.Value.NMR.Probe.',
              'Parameter Value[Number of transients]': 'Parameter.Value.Number.of.transients.',
              'Parameter Value[Pulse sequence name]': 'Parameter.Value.Pulse.sequence.name.',
              'Acquisition Parameter Data File': 'Acquisition.Parameter.Data.File', 'Protocol REF.3': 'Protocol.REF.3',
              'NMR Assay Name': 'NMR.Assay.Name', 'Free Induction Decay Data File': 'Free.Induction.Decay.Data.File',
              'Protocol REF.4': 'Protocol.REF.4', 'Derived Spectral Data File': 'Derived.Spectral.Data.File',
              'Protocol REF.5': 'Protocol.REF.5', 'Data Transformation Name': 'Data.Transformation.Name',
              'Metabolite Assignment File': 'Metabolite.Assignment.File'}
    df = df[keep]
    df = df.rename(columns=rename)
    return df


def LCMS_assay_cleanup(df):
    '''
    Change / mapping LCMS Study dataframe column name
    :param df:
    :return:
    '''
    keep = ['Study', 'Sample Name', 'Protocol REF', 'Parameter Value[Post Extraction]',
            'Parameter Value[Derivatization]', 'Extract Name', 'Protocol REF.1',
            'Parameter Value[Chromatography Instrument]',
            'Parameter Value[Column model]', 'Parameter Value[Column type]',
            'Labeled Extract Name', 'Label', 'Protocol REF.2',
            'Parameter Value[Scan polarity]', 'Parameter Value[Scan m/z range]',
            'Parameter Value[Instrument]', 'Parameter Value[Ion source]',
            'Parameter Value[Mass analyzer]', 'MS Assay Name',
            'Raw Spectral Data File', 'Protocol REF.3', 'Normalization Name',
            'Derived Spectral Data File', 'Protocol REF.4',
            'Data Transformation Name', 'Metabolite Assignment File']

    rename = {'Study': 'Study',
              'Sample Name': 'Sample.Name',
              'Protocol REF': 'Protocol.REF.0',
              'Parameter Value[Post Extraction]': 'Parameter.Value.Post.Extraction.',
              'Parameter Value[Derivatization]': 'Parameter.Value.Derivatization.',
              'Extract Name': 'Extract.Name',
              'Protocol REF.1': 'Protocol.REF.1',
              'Parameter Value[Chromatography Instrument]': 'Parameter.Value.Chromatography.Instrument.',
              'Parameter Value[Column model]': 'Parameter.Value.Column.model.',
              'Parameter Value[Column type]': 'Parameter.Value.Column.type.',
              'Labeled Extract Name': 'Labeled.Extract.Name',
              'Label': 'Label',
              'Protocol REF.2': 'Protocol.REF.2',
              'Parameter Value[Scan polarity]': 'Parameter.Value.Scan.polarity.',
              'Parameter Value[Scan m/z range]': 'Parameter.Value.Scan.m/z.range.',
              'Parameter Value[Instrument]': 'Parameter.Value.Instrument.',
              'Parameter Value[Ion source]': 'Parameter.Value.Ion.source.',
              'Parameter Value[Mass analyzer]': 'Parameter.Value.Mass.analyzer.',
              'MS Assay Name': 'MS.Assay.Name',
              'Raw Spectral Data File': 'Raw.Spectral.Data.File',
              'Protocol REF.3': 'Protocol.REF.3',
              'Normalization Name': 'Normalization.Name',
              'Derived Spectral Data File': 'Derived.Spectral.Data.File',
              'Protocol REF.4': 'Protocol.REF.4',
              'Data Transformation Name': 'Data.Transformation.Name',
              'Metabolite Assignment File': 'Metabolite.Assignment.File'}
    k = pd.DataFrame(columns=keep)
    k = k.append(df, sort=False)
    df = k[keep]
    df = df.rename(columns=rename)
    return df


def sample_cleanup(df):
    '''
    Change / mapping sample file dataframe column name
    :param df:
    :return:
    '''
    keep = ['Study', 'Characteristics[Organism]', 'Characteristics[Organism part]', 'Protocol REF', 'Sample Name']
    rename = {'Characteristics[Organism]': 'Characteristics.Organism.',
              'Characteristics[Organism part]': 'Characteristics.Organism.part.',
              'Protocol REF': 'Protocol.REF',
              'Sample Name': 'Sample.Name'}

    k = pd.DataFrame(columns=keep)
    k = k.append(df, sort=False)
    df = k[keep]
    df = df.rename(columns=rename)
    return df


def atoi(text):
    return int(text) if text.isdigit() else text


def natural_keys(text):
    return [atoi(c) for c in re.split(r'(\d+)', text)]


def empty_study_filter(studyID):
    num = int(studyID.lower().split('mtbls')[1])
    return num > 1700


def uniqueOrganism(studyID):
    '''
    get list of unique organism from study
    :param studyID: studyID
    :return: list of organisms
    '''
    try:
        url = 'http://wp-p3s-19.ebi.ac.uk:5000/metabolights/ws/studies/{study_id}/organisms'.format(study_id=studyID)
        resp = requests.get(url, headers={'user_token': app.config.get('METABOLIGHTS_TOKEN')})
        data = resp.json()
        org = []
        for organism in data['organisms']:
            org.append(organism['Characteristics[Organism]'])
        org = [x for x in org if len(x) > 0]
        return list(set(org))
    except Exception as e:
        print('Fail to load organism from {study_id}'.format(study_id=studyID))
        logger.info('Fail to load organism from {study_id}'.format(study_id=studyID))
        return ''


def update_species(command_string):
    import re
    studyID = re.search("acc = '(.*?)'", command_string)[1]
    org_list = uniqueOrganism(studyID)
    if len(org_list) > 0:
        org = ';'.join(org_list)
        new_s = re.sub("species ='(.*?)'", "species ='{organism}'".format(organism=org), command_string)
        return new_s
    else:
        return command_string


def setGoogleSheet(df, url, worksheetName, token_path):
    '''
    set whole dataframe to google sheet, if sheet existed create a new one
    :param df: dataframe want to save to google sheet
    :param url: url of google sheet
    :param worksheetName: worksheet name
    :return: Nan
    '''
    scope = ['https://spreadsheets.google.com/feeds', 'https://www.googleapis.com/auth/drive']
    credentials = ServiceAccountCredentials.from_json_keyfile_name(token_path, scope)
    gc = gspread.authorize(credentials)
    try:
        wks = gc.open_by_url(url).worksheet(worksheetName)
        print(worksheetName + ' existed... create a new one')
        wks = gc.open_by_url(url).add_worksheet(title=worksheetName + '_1', rows=df.shape[0], cols=df.shape[1])
    except:
        wks = gc.open_by_url(url).add_worksheet(title=worksheetName, rows=df.shape[0], cols=df.shape[1])
    set_with_dataframe(wks, df)


def getGoogleSheet(url, worksheetName, token_path):
    '''
    get google sheet
    :param url: url of google sheet
    :param worksheetName: work sheet name
    :return: data frame
    '''
    scope = ['https://spreadsheets.google.com/feeds', 'https://www.googleapis.com/auth/drive']
    credentials = ServiceAccountCredentials.from_json_keyfile_name(token_path, scope)
    gc = gspread.authorize(credentials)
    # wks = gc.open('Zooma terms').worksheet('temp')
    wks = gc.open_by_url(url).worksheet(worksheetName)
    content = wks.get_all_records()
    # max_rows = len(wks.get_all_values())
    df = pd.DataFrame(content)
    return df


def replaceGoogleSheet(df, url, worksheetName, token_path):
    '''
    replace the old google sheet with new data frame, old sheet will be clear
    :param df: dataframe
    :param url: url of google sheet
    :param worksheetName: work sheet name
    :return: Nan
    '''
    scope = ['https://spreadsheets.google.com/feeds', 'https://www.googleapis.com/auth/drive']
    credentials = ServiceAccountCredentials.from_json_keyfile_name(token_path, scope)
    gc = gspread.authorize(credentials)
    wks = gc.open_by_url(url).worksheet(worksheetName)
    wks.clear()
<<<<<<< HEAD
    set_with_dataframe(wks, df)


def getCellCoordinate(url, worksheetName, token_path, term):
    '''
    find cell coordinate
    :param url: url of google sheet
    :param worksheetName: work sheet name
    :param term: searching term
    :return: cell row and cell column
    '''
    scope = ['https://spreadsheets.google.com/feeds', 'https://www.googleapis.com/auth/drive']
    credentials = ServiceAccountCredentials.from_json_keyfile_name(token_path, scope)
    gc = gspread.authorize(credentials)
    # wks = gc.open('Zooma terms').worksheet('temp')
    wks = gc.open_by_url(url).worksheet(worksheetName)
    cell = wks.find(term)
    return cell.row, cell.col


def update_cell(ws, row, column, value):
    try:
        ws.update_cell(row, column, value)
        return True
    except Exception:
        print("Faill to update {value} at ({row}, {column})".format(value=value, row=row, column=column))
        logger.info("Faill to update {value} at ({row}, {column})".format(value=value, row=row, column=column))
        pass


def getWorksheet(url, worksheetName, token_path):
    '''
    get google sheet
    :param url: url of google sheet
    :param worksheetName: work sheet name
    :return: google wks
    '''
    scope = ['https://spreadsheets.google.com/feeds', 'https://www.googleapis.com/auth/drive']
    credentials = ServiceAccountCredentials.from_json_keyfile_name(token_path, scope)
    gc = gspread.authorize(credentials)
    wks = gc.open_by_url(url).worksheet(worksheetName)
    return wks
=======
    set_with_dataframe(wks, df)
>>>>>>> 19bed62b
<|MERGE_RESOLUTION|>--- conflicted
+++ resolved
@@ -945,8 +945,8 @@
     gc = gspread.authorize(credentials)
     wks = gc.open_by_url(url).worksheet(worksheetName)
     wks.clear()
-<<<<<<< HEAD
     set_with_dataframe(wks, df)
+
 
 
 def getCellCoordinate(url, worksheetName, token_path, term):
@@ -987,7 +987,4 @@
     credentials = ServiceAccountCredentials.from_json_keyfile_name(token_path, scope)
     gc = gspread.authorize(credentials)
     wks = gc.open_by_url(url).worksheet(worksheetName)
-    return wks
-=======
-    set_with_dataframe(wks, df)
->>>>>>> 19bed62b
+    return wks