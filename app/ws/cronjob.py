--- conflicted
+++ resolved
@@ -165,11 +165,7 @@
         elif source == 'ftp file permission':
             submit, curation, review = file_permission()
             if len(submit) + len(curation) + len(review) == 0:
-<<<<<<< HEAD
-                return jsonify('Nothing to change')
-=======
                 return jsonify({'result': 'Nothing to change'})
->>>>>>> 0e5eb493
             else:
                 res = {"Change ftp folder access permission": {'Submission studies (770)': submit,
                                                                'In curation studies (750)': curation,
