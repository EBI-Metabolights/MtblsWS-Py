--- conflicted
+++ resolved
@@ -981,15 +981,9 @@
         logger.info("Got %s contacts", len(new_contacts))
         
         sch = PersonSchema()
-<<<<<<< HEAD
-        return sch.dump(isa_study.contacts, many=True)
-        
-
-=======
         sch.context['contact'] = Person()
         return sch.dump(isa_study.contacts, many=True)
     
->>>>>>> 8ba4e8a7
     def validate_contact(self, new_contact: PersonSchema):
         errors = []
         comments = {x.name: x for x in new_contact.comments}
