--- conflicted
+++ resolved
@@ -36,12 +36,8 @@
 from app.ws.mm_models import PersonSchema
 from app.ws.models import Investigation_api_model, serialize_investigation
 from app.ws.mtblsWSclient import WsClient
-<<<<<<< HEAD
 from app.ws.study.utils import get_study_metadata_path
-=======
-from app.ws.study.user_service import UserService
 from app.ws.study_templates.utils import get_validation_configuration
->>>>>>> b46be18c
 from app.ws.utils import (
     add_ontology_to_investigation,
     delete_column_from_tsv_file,
@@ -837,11 +833,7 @@
         logger.info("Got %s contacts", len(new_contacts))
 
         sch = PersonSchema()
-<<<<<<< HEAD
         sch.context["contact"] = model.Person()
-=======
-        sch.context["contact"] = Person()
->>>>>>> b46be18c
         return sch.dump(isa_study.contacts, many=True)
 
     def validate_contact(self, new_contact: PersonSchema):
@@ -3044,15 +3036,9 @@
             )
             # logger.info("A copy of the previous files will %s saved", save_msg_str)
 
-<<<<<<< HEAD
         return mm_models.PublicationSchema().dump(new_publication)
 
     def validate_publication(self, new_publication: mm_models.PublicationSchema):
-=======
-        return PublicationSchema().dump(new_publication)
-
-    def validate_publication(self, new_publication: PublicationSchema):
->>>>>>> b46be18c
         errors = []
         status = getattr(new_publication, "status", None)
         if not new_publication.title or len(new_publication.title) < 20:
@@ -3066,11 +3052,7 @@
             if not re.match(pmid_pattern, new_publication.pubmed_id):
                 errors.append(f"Invalid PubMed ID '{new_publication.pubmed_id}'")
         if not status:
-<<<<<<< HEAD
             errors.append("Publication status cannot be empty")
-=======
-            errors.append(f"Publication status cannot be empty")
->>>>>>> b46be18c
         return errors
 
     @swagger.operation(
