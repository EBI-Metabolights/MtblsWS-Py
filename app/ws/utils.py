#  EMBL-EBI MetaboLights - https://www.ebi.ac.uk/metabolights
#  Metabolomics team
#
#  European Bioinformatics Institute (EMBL-EBI), European Molecular Biology Laboratory, Wellcome Genome Campus, Hinxton, Cambridge CB10 1SD, United Kingdom
#
#  Last modified: 2020-Feb-13
#  Modified by:   kenneth
#
#  Copyright 2020 EMBL - European Bioinformatics Institute
#
#  Licensed under the Apache License, Version 2.0 (the "License");
#  you may not use this file except in compliance with the License.
#  You may obtain a copy of the License at
#
#       http://www.apache.org/licenses/LICENSE-2.0
#
#  Unless required by applicable law or agreed to in writing, software distributed under the License is distributed on an "AS IS" BASIS, WITHOUT WARRANTIES OR CONDITIONS OF ANY KIND, either express or implied. See the License for the specific language governing permissions and limitations under the License.

import base64
import datetime
import glob
import hashlib
import io
import json
import logging
import os
import pathlib
import random
import re
import shutil
import string
import time
from typing import List, Tuple
import uuid
from os.path import normpath, basename

import numpy as np
import pandas as pd
import psycopg2
import requests

from urllib import request as urllib_request
from flask_restful import abort
from flask import request
from isatools.model import Protocol, ProtocolParameter, OntologySource
from lxml import etree
from mzml2isa.parsing import convert as isa_convert
from pandas import Series
from dirsync import sync
from app.config import get_settings
from app.config.utils import get_host_internal_url
from app.tasks.datamover_tasks.basic_tasks.file_management import delete_files
from app.utils import current_time

from app.ws.mm_models import OntologyAnnotation
from app.ws.settings.utils import get_study_settings

"""
Utils

Misc of utils
"""

logger = logging.getLogger('wslog')

date_format = "%Y%m%d%H%M%S"  # 20180724092134
date_time_separted_format = "%Y-%m-%d_%H-%M-%S"  # 20180724092134
file_date_format = "%B %d %Y %H:%M:%S"  # 20180724092134
isa_date_format = "%Y-%m-%d"


def check_user_token(user_token):
    if not user_token or user_token is None or len(user_token) < 5:
        return False
    return True


def get_timestamp():
    """
    Get a string with the current date & time as a timestamp i.e. 20170302143045
    :return: %Y%m%d%H%M%S - full year, two digit month, day, 24 hour, minutes and seconds
    """
    return time.strftime(date_format)

def get_timestamp_based_folder():
    return time.strftime(date_time_separted_format)

def get_year_plus_one(todays_date=False, isa_format=False):
    """
    Get a string with the current date 20170302
    :return: %Y%m%d - full year, two digit month, day
    """
    today = datetime.date.today()
    if todays_date:
        now = datetime.date(today.year, today.month, today.day)
    else:
        now = datetime.date(today.year + 1, today.month, today.day)
    if isa_format:
        return now.strftime(isa_date_format)

    return now.strftime("%Y%m%d")


def new_timestamped_folder(path):
    """
    Create a new folder under 'path', with current timestamp as name
    :param path:
    :return:
    """
    new_folder = os.path.join(path, get_timestamp_based_folder())
    try:
        os.makedirs(new_folder)
    except FileExistsError:
        logger.info('Audit folder ' + new_folder + ' already exists, will use this folder.')

    return new_folder


def copy_file(source, destination):
    """
    Make a copy of origin to destination. If destination already exists, it will be replaced.
    :param source:  string containing the full path to the source file, including filename
    :param destination: string containing the path to the source file, including filename
    :return:
    """
    try:
        # copy origin to destination
        logger.info("Copying %s to %s", source, destination)
        shutil.copyfile(source, destination)
    except Exception as e:
        logger.error('Could not copy file for study: ' + str(e))
        raise

def copytree(src, dst, symlinks=False, ignore=None, include_raw_data=False, include_investigation_file=True):
    try:
        if not os.path.exists(dst):
            logger.info('Creating a new folder for the study, %s', dst)
            os.makedirs(dst, exist_ok=True)

        file_list = {}
        for item in os.listdir(src):
            source = os.path.join(src, item)
            destination = os.path.join(dst, item)

            if item.endswith('.partial') or item.endswith('.aspera-ckpt') or item.endswith('.aspx'):
                logger.info('Do NOT copy any aspera files')
                continue

            if not include_investigation_file and item.startswith('i_'):
                logger.info('Do NOT copy any i_Investigation files from the upload folder')
                continue

            if item.startswith('i_') or item.startswith('s_') or item.startswith('a_') or item.startswith('m_'):
                try:
                    source_file_time = int(get_single_file_information(source))
                    desc_file_time = 0
                    if os.path.isfile(destination):
                        desc_file_time = int(get_single_file_information(destination))
                    diff = source_file_time - desc_file_time
                except Exception as e:
                    diff = 1  # if there is no destination file (in the study folder) then copy the file
                    logger.error('Error copying metadata file %s to %s. Error %s', source, destination, str(e))

                if diff > 0:
                    logger.info('Will copy files')
                    copy_file(source, destination)
            else:
                if include_raw_data:
                        if os.path.isdir(source):
                            logger.info(source + ' is a directory')
                            try:
                                if os.path.isdir(destination):
                                    sync(source, destination, 'sync', purge=False,logger=logger)
                                else:
                                    shutil.copytree(source, destination, symlinks=symlinks, ignore=ignore)
                                logger.info('Copied file %s to %s', source, destination)
                            except FileExistsError as e:
                                logger.error('Folder already exists! Can not copy %s to %s: %s', source, destination,
                                             str(e))
                            except OSError as e:
                                logger.error('Does the folder already exists? Can not copy %s to %s: %s', source,
                                             destination, str(e))
                            except Exception as e:
                                logger.error('Other error! Can not copy %s to %s: %s', source, destination,
                                             str(e))
                        else:  # elif not os.path.exists(destination):
                            logger.info(source + ' is not a directory')
                            try:
                                if os.path.isfile(destination):
                                    upload_file_time = os.path.getmtime(source)
                                    study_file_time = os.path.getmtime(destination)
                                    if upload_file_time > study_file_time:
                                        logger.info('Do sync')
                                        shutil.copy2(source, destination)  # Should retain all file metadata, ie. timestamps
                                        logger.info('Copied file %s to %s', source, destination)
                                    else:
                                        logger.info('Destination file with later timestamp, So not copying')
                                else:
                                    shutil.copy2(source, destination)
                            except FileExistsError as e:
                                logger.error('File already exists! Can not copy %s to %s %s', source, destination, str(e))
                            except OSError as e:
                                logger.error('Does the file already exists? Can not copy %s to %s %s', source, destination, str(e))
                            except Exception as e:
                                logger.error('Other error! Can not copy %s to %s: %s', source, destination, str(e))
    except Exception as e:
        logger.error(str(e))
        raise


def copy_files_and_folders(source, destination, include_raw_data=True, include_investigation_file=True):
    """
      Make a copy of files/folders from origin to destination. If destination already exists, it will be replaced.
      :param source:  string containing the full path to the source file, including filename
      :param destination: string containing the path to the source file, including filename
      :param include_raw_data: Copy all files or metadata only, Boolean (default True)
      :param include_investigation_file: Copy the i_Investigation.txt file, Boolean (default True)
      :return:
      """

    if source is None or destination is None:
        return False, 'Study or upload folder is not known, aborting'

    try:
        # copy origin to destination
        logger.info("Copying %s to %s", source, destination)
        copytree(source, destination, include_raw_data=include_raw_data,
                 include_investigation_file=include_investigation_file)
    except FileNotFoundError:
        return False, 'No files found under ' + source
    except IsADirectoryError:
        return False, 'Please give filename(s), not only upload folder ' + source
    except Exception:
        return False, 'Could not copy files from ' + source

    return True, 'Files successfully copied from ' + source + ' to ' + destination


def remove_samples_from_isatab(std_path):
    # dest folder name is a timestamp
    settings = get_study_settings()
    update_path = os.path.join(std_path, settings.audit_files_symbolic_link_name, settings.audit_folder_name)
    dest_path = new_timestamped_folder(update_path)
    # check for all samples
    for sample_file in glob.glob(os.path.join(std_path, "s_*.txt")):
        src_file = sample_file
        filename = os.path.basename(sample_file)
        dest_file = os.path.join(dest_path, filename)
        logger.info('Moving %s to %s', src_file, dest_file)
        shutil.move(src_file, dest_file)

        # remove tagged lines
        tag = get_settings().file_filters.deleted_samples_prefix_tag
        backup_file = dest_file.replace('.txt', '.bak')
        removed_lines = 0
        with open(dest_file, "r") as infile:
            with open(src_file, "w+") as outfile:
                for line in infile:
                    if tag in line:
                        with open(backup_file, "a+") as backupfile:
                            backupfile.write(line)
                            removed_lines += 1
                    else:
                        outfile.write(line)

    return removed_lines


def get_single_file_information(file_name):
    file_time = ''
    try:
        if not file_name.startswith('.'):  # ignore hidden files on Linux/UNIX
            dt = time.gmtime(os.path.getmtime(file_name))
            file_time = time.strftime(date_format, dt)  # 20180724092134
    except:
        logger.info('Could not find file ' + file_name)

    return file_time


def get_assay_headers_and_protcols(assay_type):
    tidy_header_row = ""
    tidy_data_row = ""
    protocols = ""
    assay_desc = ""
    assay_data_type = ""
    assay_file_type = ""
    assay_mandatory_type = ""

    if assay_type is None or assay_type == 'a':
        logger.error('Assay Type is empty or incorrect!')
        return tidy_header_row, tidy_data_row, protocols, assay_desc, assay_data_type, \
               assay_file_type, assay_mandatory_type

    resource_folder = os.path.join(os.getcwd(), "resources")
    logger.info(' - get_assay_headers_and_protcols for assay type ' + assay_type)
    assay_master_template = os.path.join(resource_folder, 'MetaboLightsAssayMaster.tsv')
    master_df = read_tsv(assay_master_template)

    header_row = master_df.loc[master_df['name'] == assay_type + '-header']
    data_row = master_df.loc[master_df['name'] == assay_type + '-data']
    protocol_row = master_df.loc[master_df['name'] == assay_type + '-protocol']
    assay_desc_row = master_df.loc[master_df['name'] == assay_type + '-assay']
    assay_data_type_row = master_df.loc[master_df['name'] == assay_type + '-type']
    assay_file_type_row = master_df.loc[master_df['name'] == assay_type + '-file']
    assay_data_mandatory_row = master_df.loc[master_df['name'] == assay_type + '-mandatory']

    try:
        protocols = get_protocols_for_assay(protocol_row, assay_type)
        assay_desc = get_desc_for_assay(assay_desc_row, assay_type)
        assay_data_type = get_data_type_for_assay(assay_data_type_row, assay_type)
        assay_file_type = get_file_type_for_assay(assay_file_type_row, assay_type)
        assay_mandatory_type = get_mandatory_data_for_assay(assay_data_mandatory_row, assay_type)
        tidy_header_row = tidy_template_row(header_row)  # Remove empty cells after end of column definition
        tidy_data_row = tidy_template_row(data_row)
    except:
        logger.error('Could not retrieve all required template info for this assay type: ' + assay_type)

    return tidy_header_row, tidy_data_row, protocols, assay_desc, assay_data_type, assay_file_type, assay_mandatory_type

def delete_column_from_tsv_file(file_df: pd.DataFrame, column_name: str):
    column_index = -1
    deleted_column_names = [column_name]
    if column_name in file_df.columns:
        column_index = file_df.columns.get_loc(column_name)
    if column_index >= 0:
        if (column_index + 1) < len(file_df.columns):
            next_column_name = file_df.columns[column_index + 1]
            if next_column_name.startswith("Term Source REF") or next_column_name.startswith("Term Accession Number") :
                deleted_column_names.append(next_column_name)
            if (column_index + 2) < len(file_df.columns):
                next_column_name = file_df.columns[column_index + 2]
                if next_column_name.startswith("Term Source REF") or next_column_name.startswith("Term Accession Number") :
                    deleted_column_names.append(next_column_name)
        for column in deleted_column_names:
            file_df.drop(column, axis=1, inplace=True)
    else:
        return False
    
def get_table_header(table_df, study_id=None, file_name=None):
    # Get an indexed header row
    df_header = pd.DataFrame(list(table_df))  # Get the header row only
    df_header = df_header.reset_index().to_dict(orient='list')
    mapping = {}
    assay_type = None

    if file_name is not None and file_name.startswith("a_"):
        try:
            assay_type = get_assay_type_from_file_name(study_id, file_name)
        except:
            assay_type = None

    if assay_type is not None and assay_type != "a":
        tidy_header_row, tidy_data_row, protocols, assay_desc, assay_data_type, assay_file_type, \
        assay_data_mandatory = get_assay_headers_and_protcols(assay_type)
        df_header['type'] = assay_data_type
        df_header['file-type'] = assay_file_type
        df_header['mandatory'] = assay_data_mandatory

        try:
            for i in range(0, len(df_header['index'])):
                mapping[df_header[0][i]] = {"index": df_header['index'][i], "data-type": df_header['type'][i],
                                            "file-type": df_header['file-type'][i],
                                            "mandatory": df_header['mandatory'][i]}
        except:  # Using new assay file pattern, but not correct columns, so try the legacy mapping
            mapping = get_legacy_assay_mapping(df_header)

    else:  # This means we have an assay file that not created with the new pattern
        mapping = get_legacy_assay_mapping(df_header)

    return mapping


def get_legacy_assay_mapping(df_header):
    mapping = {}
    for i in range(0, len(df_header['index'])):
        mapping[df_header[0][i]] = df_header['index'][i]
    return mapping


def get_assay_type_from_file_name(study_id, file_name):
    assay_type = None
    file_name = file_name.replace("a_" + study_id + "_", "")  # Remove study_id and assay refs from filename
    for file_part in file_name.split("_"):  # Split string on assay
        assay_type = file_part  # Only interested in the assay type part, ie. first part
        break

    if assay_type == 'a':  # Legacy filename
        if file_name.endswith('metabolite_profiling_NMR_spectroscopy.txt'):
            assay_type = 'NMR'
        elif file_name.endswith('metabolite_profiling_mass_spectrometry.txt'):
            assay_type = 'LC-MS'  # For this purpose LC and GC has the same columns

    return assay_type


def validate_row(table_header_df, row, http_type):
    try:
        row.pop('index', None)  # Remove "index:n" element, this is the original row number
    except TypeError:
        pass  # Don't worry if it's not present

    try:
        if http_type == 'post':
            if row[0].items() is not None:
                a_row = row[0].items()
        elif http_type == 'put':
            if row.items() is not None:
                a_row = row.items()
    except AttributeError:
        return False, 'Could not find the data for the row'

    for key, value in a_row:
        if key in table_header_df.columns:
            pass
        else:
            return False, "'" + key + "' is not a valid column name. The cell value passed was '" + value + "'"
    return True, 'OK. All columns exist in file'


# Convert panda DataFrame to json tuples object
def totuples(df, text):
    d = [
        dict([
            (colname, row[i])
            for i, colname in enumerate(df.columns)
        ])
        for row in df.values
    ]
    return {text: d}


# Allow for a more detailed logging when on DEBUG mode
def log_request(request_obj):

    if not request_obj:
        logger.error('REQUEST OBJECT is NONE')
        return
    if get_settings().server.log.log_headers:
        logger.debug('REQUEST HEADERS -> %s', request_obj.headers)
    if get_settings().server.log.log_body:
        logger.debug('REQUEST BODY    -> %s', request_obj.data)
    if get_settings().server.log.log_json:
        if request_obj.is_json:
            try:
                logger.debug('REQUEST JSON    -> %s', request_obj.json)
            except Exception as ex:
                logger.debug('REQUEST JSON    -> Not Correct format')
        else:
            logger.debug('REQUEST JSON    -> EMPTY')

def read_tsv(file_name, col_names=None, sep="\t"):
    table_df = pd.DataFrame()  # Empty file
    try:
        # Enforce str datatype for all columns we read from ISA-Tab table
        filter = True if col_names else False
        
        try:
            if not filter:
                col_names = pd.read_csv(file_name, sep=sep, nrows=0).columns
            types_dict = {col: str for col in col_names}
            if os.path.getsize(file_name) == 0:  # Empty file
                logger.error("Could not read file " + file_name)
            else:
                if filter:
                    table_df = pd.read_csv(file_name, sep=sep, header=0, encoding='utf-8', usecols=col_names, dtype=types_dict, engine='python')
                else:
                    table_df = pd.read_csv(file_name, sep=sep, header=0, encoding='utf-8', dtype=types_dict, engine='python')
        except Exception as e:  # Todo, should check if the file format is Excel. ie. not in the exception handler
            if os.path.getsize(file_name) > 0:
                table_df = pd.read_csv(file_name, sep=sep, header=0, encoding='ISO-8859-1', dtype=types_dict)  # Excel format
                logger.info("Tried to open as Excel tsv file 'ISO-8859-1' file " + file_name + ". " + str(e))
    except Exception as e:
        logger.error("Could not read file " + file_name + ". " + str(e))

    table_df = table_df.replace(np.nan, '', regex=True)  # Remove NaN
    return table_df

def read_tsv_with_filter(file_name):
    table_df = pd.DataFrame()  # Empty file
    try:
        # Enforce str datatype for all columns we read from ISA-Tab tables
        col_names = pd.read_csv(file_name, sep="\t", nrows=0).columns
        types_dict = {col: str for col in col_names}
        try:
            if os.path.getsize(file_name) == 0:  # Empty file
                logger.error("Could not read file " + file_name)
            else:
                table_df = pd.read_csv(file_name, sep="\t", header=0, encoding='utf-8', dtype=types_dict,
                                       usecols=['database_identifier', 'metabolite_identification']) # Filter colums by passing usecols param
        except Exception as e:  # Todo, should check if the file format is Excel. ie. not in the exception handler
            if os.path.getsize(file_name) > 0:
                table_df = pd.read_csv(file_name, sep="\t", header=0, encoding='ISO-8859-1',
                                       dtype=types_dict, usecols=['database_identifier', 'metabolite_identification'])  # Excel format
                logger.info("Tried to open as Excel tsv file 'ISO-8859-1' file " + file_name + ". " + str(e))
    except Exception as e:
        logger.error("Could not read file " + file_name + ". " + str(e))

    table_df = table_df.replace(np.nan, '', regex=True)  # Remove NaN
    return table_df

def tidy_template_row(df):
    row = df.iloc[0]
    new_row = []
    cell_count = 0
    for cell in row:
        if cell_count > 0:  # Skip first cell, this is only for our labeling
            if cell != 'row-end':
                new_row.append(cell)
            if cell == 'row-end':
                return new_row  # We have all the columns now
        cell_count += 1
    return new_row


def get_protocols_for_assay(df_row, assay_type):
    row = df_row.iloc[0]
    prot_list = []

    for cell in row:
        if '|' in cell:
            split_cell = cell.split('|')
            prot_name = split_cell[0]
            prot_params = split_cell[1]
            prot_list.append([assay_type, prot_name, prot_params])

    return prot_list


def get_desc_for_assay(df_row, assay_type):
    row = df_row.iloc[0]

    for cell in row:
        if cell != '' and cell != assay_type + '-assay':  # return first cell that is not the label
            return cell


def get_data_type_for_assay(df_row, assay_type):
    row = df_row.iloc[0]
    new_row = []

    for cell in row:
        if cell == assay_type + '-type':
            continue  # skip the label
        else:
            if cell == '':
                cell = 'string'  # 'string' is the default value if we have not defined a value

            if cell != 'row-end':
                new_row.append(cell)
            if cell == 'row-end':
                return new_row  # We have all the columns now
    return new_row


def get_file_type_for_assay(df_row, assay_type):
    row = df_row.iloc[0]
    new_row = []

    for cell in row:
        if cell == assay_type + '-file':
            continue  # skip the label
        else:
            if cell == '':
                cell = 'string'  # 'string' is the default value if we have not defined a value

            if cell != 'row-end':
                new_row.append(cell)
            if cell == 'row-end':
                return new_row  # We have all the columns now
    return new_row


def get_mandatory_data_for_assay(df_row, assay_type):
    row = df_row.iloc[0]
    new_row = []

    for cell in row:
        if cell == assay_type + '-mandatory':
            continue  # skip the label
        else:
            if cell == '' or cell == 'n':
                cell = False  # 'False' is the default value if we have not defined a value
            if cell == 'y':
                cell = True

            if cell != 'row-end':
                new_row.append(cell)
            if cell == 'row-end':
                return new_row  # We have all the columns now
    return new_row


def write_tsv(dataframe, file_name):
    try:
        # Remove all ".n" numbers at the end of duplicated column names
        dataframe.rename(columns=lambda x: re.sub(r'\.[0-9]+$', '', x), inplace=True)

        # Write the new row back in the file
        dataframe.to_csv(file_name, sep="\t", encoding='utf-8', index=False)
    except:
        return 'Error: Could not write/update the file ' + file_name

    return 'Success. Update file ' + file_name


def add_new_protocols_from_assay(assay_type, protocol_params, assay_file_name, study_id, isa_study):
    # Add new protocol
    logger.info('Adding new Protocols from %s for %s', assay_file_name, study_id)
    protocols = isa_study.protocols

    for prot_param in protocol_params:

        prot_type = prot_param[0]
        prot_name = prot_param[1]
        prot_params = prot_param[2]

        if prot_type not in assay_type:  # Is this protocol for MS or NMR?
            continue

        # check for protocol added already
        obj = isa_study.get_prot(prot_name)
        if obj:
            continue

        protocol_type = 'mass spectrometry'
        if assay_type == 'NMR':
            protocol_type = 'nmr spectroscopy'

        protocol = Protocol(
            name=prot_name,
            # protocol_type=OntologyAnnotation(term=protocol_type),
            protocol_type=OntologyAnnotation(term=prot_name),
            description='Please update this protocol description')

        for param in prot_params.split(';'):
            protocol_parameter = ProtocolParameter(parameter_name=OntologyAnnotation(term=param))
            protocol.parameters.append(protocol_parameter)

        # Add the protocol to the protocols list
        protocols.append(protocol)

    return isa_study


def validate_mzml_files(study_id):

    status, result = True, "All mzML files validated in both study and upload folder"
    settings = get_settings()
    studies_folder = settings.study.mounted_paths.study_readonly_files_root_path
    study_folder = os.path.join(studies_folder, study_id)
    xsd_path = settings.file_resources.mzml_xsd_schema_file_path
    xmlschema_doc = etree.parse(xsd_path)
    xmlschema = etree.XMLSchema(xmlschema_doc)  
    # Getting xsd schema for validation

    for file_loc in [study_folder]:
        if os.path.isdir(file_loc):  # Only check if the folder exists
            files = glob.iglob(os.path.join(file_loc, '*.mzML'))  # Are there mzML files there?
            if files.gi_yieldfrom is None:  # No files, check sub-folders
                logger.info('Could not find any mzML files, checking any sub-folders')
                files = glob.iglob(os.path.join(file_loc, '**/*.mzML'), recursive=True)

            for file in files:
                try:
                    logger.info('Validating mzML file ' + file)
                    status, result = validate_xml(xml=file, xmlschema=xmlschema)
                    if not status:
                        return status, result
                except Exception as e:
                    return False, f'Error while validating file {file}: {str(e)}'

    return status, result


def validate_xml(xml=None, xmlschema=None):
    # parse xml
    try:
        doc = etree.parse(xml)
    except IOError:
        return False, {"Error": "Can not read the file " + xml}
    except etree.XMLSyntaxError:
        return False, {"Error": "File " + xml + " is not a valid XML file"}

    # validate against schema
    try:
        xmlschema.assertValid(doc)
        print('XML valid, schema validation ok: ' + xml)
        return True, "File " + xml + " is a valid XML file"
    except etree.DocumentInvalid:
        print('Schema validation error. ' + xml)
        return False, "Can not validate the file " + xml


<<<<<<< HEAD
def to_isa_tab(study_id, input_folder, output_folder):
    try:
        isa_convert(input_folder, output_folder, study_id, jobs=2)
    except Exception as e:
        return False, "Could not convert mzML to ISA-Tab study " + study_id + ". " + str(e)

    return True, "ISA-Tab files generated for study " + study_id

def create_temp_dir_in_study_folder(parent_folder: str) -> str:
    date = current_time().strftime("%m/%d/%Y, %H:%M:%S")
    rand = random.randint(1000, 9999999)
    folder_name = f"{date}-{str(rand)}"
    random_folder_name = hashlib.sha256(bytes(folder_name, 'utf-8')).hexdigest()
    path = os.path.join(parent_folder, random_folder_name)
    os.makedirs(path, exist_ok=True)
    
    return path

def collect_all_mzml_files(study_id, study_metadata_files_folder):
    settings = get_study_settings()
    temp_folder = os.path.join(settings.mounted_paths.study_internal_files_root_path, study_id, "temp")
    folder_path = create_temp_dir_in_study_folder(parent_folder=temp_folder)
    files_folder = os.path.join(settings.mounted_paths.study_readonly_files_root_path, study_id)
    mzml_files = {}
    if os.path.exists(files_folder) and os.path.isdir(files_folder):  # Only check if the folder exists
        files = glob.iglob(os.path.join(files_folder, '*.mzML'))  # Are there mzML files there?
        for file in files:
            base_name = os.path.basename(file)
            if base_name not in mzml_files:
                mzml_files[base_name] = file
        files = glob.iglob(os.path.join(files_folder, '**/*.mzML'), recursive=True)  # Are there mzML files there?
        for file in files:
            base_name = os.path.basename(file)
            if base_name not in mzml_files:
                mzml_files[base_name] = file
    
    for file in mzml_files:
        target = os.path.join(folder_path, file)
        source = mzml_files[file]
        
        os.symlink(source, target, target_is_directory=False)
    
    return folder_path + "/"

def convert_to_isa(study_location, study_id):
    input_folder = ""
    try:
        input_folder = collect_all_mzml_files(study_id, study_metadata_files_folder=study_location)
        output_folder = study_location + "/"
        status, message = to_isa_tab("", input_folder, output_folder)
        return status, message
    finally:
        if input_folder:
            dirpath = pathlib.Path(input_folder)
            if dirpath.exists() and dirpath.is_dir():
                shutil.rmtree(dirpath)


def update_correct_sample_file_name(isa_study, study_location, study_id):
    sample_file_path = os.path.join(study_location, isa_study.filename)
    short_sample_file_name = 's_' + study_id.upper() + '.txt'
    default_sample_file_path = os.path.join(study_location, short_sample_file_name)
    if os.path.isfile(sample_file_path):
        if sample_file_path != default_sample_file_path:
            os.rename(sample_file_path, default_sample_file_path)  # Rename the sample file
            isa_study.filename = short_sample_file_name  # Add the new filename to the investigation

    return isa_study, short_sample_file_name


=======
>>>>>>> 6226660d
def get_maf_name_from_assay_name(assay_file_name):
    annotation_file_name = assay_file_name.replace(".txt", "_v2_maf.tsv")
    for file_part in annotation_file_name.split("/a_"):
        maf_name = file_part

    maf_name = maf_name.replace("a_", "")
    maf_name = "m_" + maf_name
    return maf_name


def update_ontolgies_in_isa_tab_sheets(ontology_type, old_value, new_value, study_location, isa_study):
    try:
        """ 
        Update column header in sample and assay file(s). The column will look like 'Factor Value[<factor name>]' or 
        'Characteristics[<characteristics name>']
        """

        prefix = ""
        postfix = "]"
        if ontology_type.lower() == 'factor':
            prefix = 'Factor Value['
        elif ontology_type.lower() == 'characteristics':
            prefix = 'Characteristics['

        file_names = list()
        # Sample sheet
        file_names.append(os.path.join(study_location, isa_study.filename))
        #  assay_sheet(s)
        for assay in isa_study.assays:
            file_names.append(os.path.join(study_location, assay.filename))

        if file_names:
            for file in file_names:
                file_df = read_tsv(file)
                try:
                    old = prefix + old_value + postfix
                    new = prefix + new_value + postfix
                    if old != new:  # Do we need to change the column value?
                        file_df.rename(columns={old: new}, inplace=True)
                        write_tsv(file_df, file)
                        logger.info(ontology_type + " " + new_value + " has been renamed in " + file)
                except Exception as e:
                    logger.warning(ontology_type + " " + new_value +
                                   " was not used in the sheet or we failed updating " + file + ". Error: " + str(e))

    except Exception as e:
        logger.error("Could not update the ontology value " + old_value + " in all sheets")


def create_maf(technology, study_metadata_location, assay_file_name, annotation_file_name):
    settings = get_settings()
    
    update_maf = False

    if technology is None:
        if "nmr" in assay_file_name.lower():
            technology = "NMR"

    # Fixed column headers to look for in the MAF, defaults to MS
    sample_name = 'Sample Name'
    assay_name = 'MS Assay Name'
    annotation_file_template = settings.file_resources.study_mass_spectrometry_maf_file_template_path

    # NMR MAF and assay name
    if technology == "NMR":
        annotation_file_template = settings.file_resources.study_nmr_spectroscopy_maf_file_template_path
        assay_name = 'NMR Assay Name'

    if annotation_file_name is None or len(annotation_file_name) == 0:
        annotation_file_name = get_maf_name_from_assay_name(assay_file_name)

    full_annotation_file_name = os.path.join(study_metadata_location, annotation_file_name)
    assay_file_name = os.path.join(study_metadata_location, assay_file_name)

    # Get the MAF table or create a new one if it does not already exist
    try:
        maf_df = pd.read_csv(full_annotation_file_name, sep="\t", header=0, encoding='utf-8')
    except FileNotFoundError:
        update_maf = True
        maf_df = pd.read_csv(annotation_file_template, sep="\t", header=0, encoding='utf-8')
        logger.info("Creating new MAF: " + full_annotation_file_name)
    except UnicodeDecodeError as e:
        if os.path.getsize(full_annotation_file_name) > 0:
            logger.info(
                "Trying to open as Excel tsv file 'ISO-8859-1' file " + full_annotation_file_name + ". " + str(e))
            maf_df = pd.read_csv(full_annotation_file_name, sep="\t", header=0, encoding='ISO-8859-1')  # Excel format

    # Get rid of empty numerical values
    maf_df = maf_df.replace(np.nan, '', regex=True)

    # Read NMR or MS Assay Name first, if that is empty, use Sample Name
    assay_df = read_tsv(assay_file_name)

    assay_names = []
    # Get the MS/NMR Assay Name or Sample names from the assay
    try:
        assay_names_df = assay_df[assay_name]
        if assay_names_df:
            for assay_name in assay_names_df:
                if len(assay_name) != 0:
                    assay_names.append(assay_name)
    except:
        logger.warning('The assay ' + assay_file_name + ' does not have ' + assay_name + ' defined!')

    try:
        sample_names = assay_df[sample_name]
    except:
        logger.warning('The assay ' + assay_file_name + ' does not have ' + sample_name + ' defined!')

    if len(assay_names) == 0:
        assay_names = sample_names

    new_column_counter = 0
    # Does the column already exist?
    for row in assay_names:
        s_name = str(row)
        if s_name != '':
            try:
                in_maf = maf_df.columns.get_loc(s_name)
            except KeyError:  # Key is not found, so add it
                # Add the new columns to the MAF
                maf_df[s_name] = ""
                new_column_counter += 1
                update_maf = True

    # Write the new empty columns back in the file
    if update_maf:
        maf_df.to_csv(full_annotation_file_name, sep="\t", encoding='utf-8', index=False)

    return maf_df, annotation_file_name, new_column_counter


def add_ontology_to_investigation(isa_inv, onto_name, onto_version, onto_file, onto_desc):
    # Check if the OBI ontology has already been referenced
    if not onto_name:
        onto_name = 'N/A'
    onto = OntologySource(
        name=onto_name,
        version=onto_version,
        file=onto_file,
        description=onto_desc)

    onto_exists = isa_inv.get_ontology_source_reference(onto_name)
    if onto_exists is None:  # Add the ontology to the investigation
        ontologies = isa_inv.get_ontology_source_references()
        ontologies.append(onto)

    return isa_inv, onto

def delete_remote_file(root_path: str, file_path: str) -> Tuple[bool, str]:
    inputs = {"root_path": root_path, "file_paths": file_path}
    try:
        task = delete_files.apply_async(kwargs=inputs, expires=20)
        cluster_settings = get_settings().hpc_cluster.configuration
        output = task.get(timeout=cluster_settings.task_get_timeout_in_seconds * 2)
    except Exception as exc:
        return False, "No response from server."
    
    if not output:
        return False, "No response from server."

    for item in output:
        if "status" in output[item]:
            message = output[item]["message"] if "message" in output[item]  else ""
            
            return output[item]["status"], message
        
    return False, "No Files"
    
def remove_file(file_location: str, file_name: str, always_remove=False, is_curator=False):
    settings = get_settings()
    
    files_folder_name = settings.study.readonly_files_symbolic_link_name
    internal_files_folder_name = settings.study.internal_files_symbolic_link_name
    audit_files_folder_name = settings.study.audit_files_symbolic_link_name
    
    if not file_name:
        return False, "Deleting root folder is not allowed."
    if file_name.strip(os.sep) in (files_folder_name, internal_files_folder_name, audit_files_folder_name):
        return False, "Deleting managed folders is not allowed."
    
    if (file_name.startswith(internal_files_folder_name)) and not is_curator:
        return False, "Deleting internal files is not allowed."
    
    first_folder = file_name.split(os.sep)[0]
    
    if first_folder == files_folder_name:
        study_id = os.path.basename(file_location)
        mounted_paths = settings.hpc_cluster.datamover.mounted_paths
        new_file_relative_path = file_name.replace(f"{files_folder_name}/", "", 1)
        files_folder_root_path = os.path.join(mounted_paths.cluster_study_readonly_files_root_path, study_id)
        remote_path = os.path.join(files_folder_root_path, new_file_relative_path)

        try: 
            result, message = delete_remote_file(files_folder_root_path, remote_path)
            return result, message
        except Exception as exc:
            return False, f"File {file_name} is not deleted. {str(exc)}"
    # Raw files are sometimes actually folders, so need to check if file or folder before removing
    file_to_delete = os.path.join(file_location, file_name)
    # file_status == 'active' of a file is actively used as metadata
    file_type, file_status, folder = map_file_type(file_name, file_location)

    try:
        if file_type == 'metadata_investigation' or file_type == 'metadata_assay' or file_type == 'metadata_sample' or file_type == 'metadata_maf':
            if file_status == 'active' and not always_remove:  # If active metadata and "remove anyway" flag if not set
                return False, file_name + " is referenced in metadata file. Referenced files can not be deleted."
        if os.path.exists(file_to_delete):  # First, does the file/folder exist?
            dirname = os.path.dirname(file_to_delete)
            mode = os.stat(dirname).st_mode
            new_mode = mode
            if mode & 0o700 != 0o700 and always_remove:
                new_mode = mode | 0o700
                os.chmod(dirname)
            try: 
                if os.path.islink(file_to_delete):
                    os.unlink(file_to_delete)
                elif os.path.isfile(file_to_delete):  # is it a file?
                    os.remove(file_to_delete)
                elif os.path.isdir(file_to_delete):  # is it a folder
                    shutil.rmtree(file_to_delete)
            finally:
                if mode != new_mode and always_remove:
                    os.chmod(dirname, mode)    
        else:
            return False, "Can not find file " + file_name
    except Exception as exc:
        return False, f"Can not delete file {file_name}. {str(exc)}"
    return True, "File " + file_name + " is deleted"


def map_file_type(file_name, directory, assay_file_list=None):
    active_status = 'active'
    none_active_status = 'unreferenced'
    folder = False
    final_filename = os.path.basename(file_name)
    # fname, ext = os.path.splitext(file_name)
    fname, ext = os.path.splitext(final_filename)
    fname = fname.lower()
    ext = ext.lower()
    empty_exclusion_list = get_settings().file_filters.empty_exclusion_list
    ignore_file_list = get_settings().file_filters.ignore_file_list
    raw_files_list = get_settings().file_filters.raw_files_list
    derived_files_list = get_settings().file_filters.derived_files_list
    compressed_files_list = get_settings().file_filters.compressed_files_list
    internal_mapping_list = get_settings().file_filters.internal_mapping_list
    derived_data_folder_list = get_settings().file_filters.derived_data_folder_list

    full_path = os.path.join(directory, file_name)
    if os.path.exists(full_path):
        folder = os.path.isdir(full_path)
        if fname in internal_mapping_list:
            return 'internal_mapping', active_status, folder
        else:
            for internal_file in internal_mapping_list:
                if os.sep in internal_file:
                    if internal_file in full_path:
                        return 'internal_mapping', active_status, folder
    else:
        return 'unknown', none_active_status, False

    is_metadata = False
    if (fname.startswith(('i_', 'a_', 's_')) and (ext == '.txt')) or fname.startswith(('m_')) and (ext == '.tsv'):
        is_metadata = True
    # Metadata first, current is if the files are present in the investigation and assay files
    if is_metadata:
        if fname.startswith('a_'):
            if is_file_referenced(file_name, directory, 'i_'):
                return 'metadata_assay', active_status, folder
        elif fname.startswith('s_'):
            if is_file_referenced(file_name, directory, 'i_'):
                return 'metadata_sample', active_status, folder
        elif fname.startswith('m_'):
            if is_file_referenced(file_name, directory, 'a_', assay_file_list=assay_file_list):
                return 'metadata_maf', active_status, folder
            else:
                return 'metadata_maf', none_active_status, folder
        elif fname.startswith('i_'):
            investigation = os.path.join(directory, 'i_')
            default_investigation = os.path.join(directory, 'i_Investigation.txt')
            if os.sep + 'audit' + os.sep in directory:
                return 'metadata_investigation', none_active_status, folder
            if os.path.exists(default_investigation):
                with open(default_investigation, encoding='utf8', errors="ignore") as file:
                    if file.read():
                        return 'metadata_investigation', active_status, folder
                    else:
                        return 'metadata_investigation', none_active_status, folder
            # try others
            for invest_file in glob.glob(investigation + '*'):  # Default investigation file pattern
                with open(invest_file, encoding='utf8', errors="ignore") as file:
                    if file.read():
                        return 'metadata_investigation', active_status, folder
        return 'metadata', none_active_status, folder
    elif final_filename in ('fid', 'fid.txt'):  # NMR data
        return 'fid', active_status, folder
    elif final_filename in ('acqus', 'acqus.txt', 'acqu', 'acqu.txt'):  # NMR data
        return 'acqus', active_status, folder
    elif ext in ('.xls', '.xlsx', '.xlsm', '.csv', '.tsv'):
        return 'spreadsheet', active_status, folder
    elif ext in ('.sdf', '.mol'):
        return 'chemical_structure', active_status, folder
    elif ext in ('.png', '.tiff', '.tif', '.jpeg', '.mpg', '.jpg'):
        return 'image', active_status, folder
    elif ext in ('.result_c', '.mcf', '.mcf_idx', '.hdx', '.u2', '.method', '.unt', '.hss', '.ami', '.baf', '.content',
                 '.baf_idx', '.baf_xtr', '.xmc') or fname == 'synchelper' or fname == 'pulseprogram':
        return 'part_of_raw', active_status, folder
    elif ext in ('.txt', '.text', '.tab', '.html', '.ini'):
        for ignore in ignore_file_list:  # some internal RAW datafiles have these extensions, so ignore
            if ignore in fname:
                return 'part_of_raw', none_active_status, folder
        return 'text', active_status, folder
    elif fname.startswith('~') or ext.endswith('~') or ext in ('.temp', '.tmp'):
        return 'temp', none_active_status, folder
    elif ext in ('.r', '.java', '.py', '.rdata', '.xsd', '.scan') and '.wiff' not in fname:
        return 'programmatic', none_active_status, folder
    elif ext in ('.partial', '.aspera-ckpt', '.aspx'):
        return 'aspera-control', none_active_status, folder
    elif file_name == 'audit':
        return 'audit', none_active_status, True
    elif file_name == '.DS_Store':
        return 'macos_special_file', none_active_status, False
    elif ext in derived_files_list:
        if is_file_referenced(file_name, directory, 'a_', assay_file_list=assay_file_list):
            return 'derived', active_status, folder
        else:
            return 'derived', none_active_status, folder
    elif ext in compressed_files_list:
        if is_file_referenced(file_name, directory, 'a_', assay_file_list=assay_file_list):
            return 'compressed', active_status, folder
        else:
            return 'compressed', none_active_status, folder
    elif fname.endswith(('.tsv.split', '_pubchem.tsv', '_annotated.tsv')):
        return 'chebi_pipeline_file', active_status, folder
    elif fname in empty_exclusion_list:
        return 'ignored', none_active_status, folder
    else:
        for ignore in ignore_file_list:
            if ignore in fname:
                return 'part_of_raw', none_active_status, folder
        if is_file_referenced(file_name, directory, 'a_', assay_file_list=assay_file_list):
            if ext in raw_files_list:
                if os.path.isdir(os.path.join(directory, file_name)):
                    return 'raw', active_status, True
                else:
                    return 'raw', active_status, folder
        else:
            if ext in raw_files_list:
                if os.path.isdir(os.path.join(directory, file_name)):
                    return 'raw', none_active_status, True
                else:
                    return 'raw', none_active_status, folder

            if os.path.isdir(os.path.join(directory, file_name)):
                if file_name in derived_data_folder_list:
                    return 'derived_data', none_active_status, True
                else:
                    return 'directory', none_active_status, True

        return 'unknown', none_active_status, folder


def traverse_subfolders(study_location=None, file_location=None, file_list=None, all_folders=None, full_path=None):
    if not file_list:
        file_list = []
    if not all_folders:
        all_folders = []

    # Check that we have both referenced folders
    if not os.path.isdir(study_location) or not os.path.isdir(file_location):
        return file_list, all_folders

    folder_exclusion_list = get_settings().file_filters.folder_exclusion_list

    if file_location not in all_folders:
        for params in os.walk(file_location):
            root = None
            sub_directories = None
            files = None

            if params:
                if params[0]:
                    root = params[0]
                if params[1]:
                    sub_directories = params[1]
                if params[2]:
                    files = params[2]

            if root and basename(normpath(root)) not in folder_exclusion_list:
                if root not in all_folders:
                    all_folders.append(root)
                if files:
                    for file in files:
                        if file:
                            file_name = file
                            if full_path:
                                file_name = os.path.join(root.replace(study_location, ""), file_name)
                            if file_name not in file_list:
                                file_list.append(file_name)

                if sub_directories:
                    for directory in sub_directories:
                        if directory and directory not in folder_exclusion_list:
                            next_folder = os.path.join(root, directory)
                            if next_folder not in all_folders:
                                file_list, all_folders = traverse_subfolders(
                                    study_location=study_location, file_location=next_folder, file_list=file_list,
                                    all_folders=all_folders, full_path=full_path)

    return file_list, all_folders


def is_file_referenced(file_name, directory, isa_tab_file_to_check, assay_file_list=None):
    """ There can be more than one assay, so each MAF must be checked against
    each Assay file. Do not state a MAF as not in use if it's used in the 'other' assay """
    found = False
    start_time = time.time()

    try:  # Submitters using standard ISAcreator (not ours) with a non UFT-8 character set will cause issues
        file_name = file_name.encode('ascii', 'ignore').decode('ascii')
    except Exception as e:
        logger.error(str(e))

    try:

        if 'audit' in directory or 'audit' + os.sep in file_name:
            return False

        if assay_file_list and isa_tab_file_to_check.startswith('a_'):
            if file_name in assay_file_list:
                return True
            else:
                return False

        if file_name.startswith(('i_', 'a_', 's_', 'm_')) and os.sep + 'ftp' in directory:  # FTP metadata
            return False

        isa_tab_file_to_check = isa_tab_file_to_check + '*.txt'
        isa_tab_file = os.path.join(directory, isa_tab_file_to_check)
        for ref_file_name in glob.glob(isa_tab_file):
            """ The filename we pass in is found referenced in the metadata (ref_file_name)
            One possible problem here is of the maf is found in an old assay file, then we will report it as 
            current """
            try:
                logger.info("Checking if file " + file_name + " is referenced in " + ref_file_name)
                with io.open(ref_file_name, 'r', encoding='utf8', errors="ignore") as file:
                    if file_name in file.read():
                        found = True
            except Exception as e:
                logger.error('File Format error? Cannot read or open file ' + file_name)
                logger.error(str(e))

        logger.info("Looking for file name '" + file_name + "' in ISA-Tab files took %s seconds" % round(
            time.time() - start_time, 2))
    except Exception as e:
        logger.error('File Format error? Cannot access file :' + str(file_name))
        logger.error(str(e))
        return False
    return found


def find_text_in_isatab_file(study_folder, text_to_find):
    found = False
    isa_tab_file = os.path.join(study_folder, 'i_*.txt')
    for ref_file in glob.glob(isa_tab_file):
        try:
            logger.info("Checking if text " + text_to_find + " is referenced in " + ref_file)
            with io.open(ref_file, 'r', encoding='utf8', errors="ignore") as file:
                if text_to_find in file.read():
                    found = True
        except Exception as e:
            logger.error('File Format error? Cannot read or open file ' + ref_file)
            logger.error(str(e))

    return found


def get_assay_file_list(study_location):
    assay_files = os.path.join(study_location, 'a_*.txt')
    all_files = []

    for assay_file_name in glob.glob(assay_files):
        assay_cols = []
        assay_df = read_tsv(assay_file_name)
        df_header = get_table_header(assay_df)
        for header, value in df_header.items():
            if ' File' in header:
                assay_cols.append(value)

        for col_pos in assay_cols:
            unique_files = np.unique(assay_df.iloc[:, col_pos].values).tolist()
            for a_file in unique_files:
                if a_file not in all_files and len(str(a_file)) > 0:
                    all_files.append(a_file)

    return all_files


def track_ga_event(category, action, tracking_id=None, label=None, value=0):
    data = {
        'v': '1',  # API Version.
        'tid': tracking_id,  # Tracking ID / Property ID.
        # Anonymous Client Identifier. Ideally, this should be a UUID that
        # is associated with particular user, device, or browser instance.
        'cid': '555',
        't': 'event',  # Event hit type.
        'ec': category,  # Event category.
        'ea': action,  # Event action.
        'el': label,  # Event label.
        'ev': value,  # Event value, must be an integer
    }

    response = requests.post('https://www.google-analytics.com/collect', data=data)

    print("Calling Google Analytics with tracking id: " + tracking_id +
          " returned response code: " + str(response.status_code))


def google_analytics():
    tracking_id = get_settings().google.services.google_analytics_tracking_id
    if tracking_id:
        environ = request.headers.environ
        url = environ['REQUEST_URI']
        track_ga_event(
            tracking_id=tracking_id,
            category='MetaboLights-WS',
            action=url)


def safe_str(obj):
    if not obj:
        return ""
    try:
        return obj.encode('ascii', 'ignore').decode('ascii')
    except UnicodeEncodeError:
        return ""
    except Exception as e:
        logger.error(str(e))
        return ""


def val_email(email=None):
    email_username_pattern = '^\w+([\.-]?\w+)*@\w+([\.-]?\w+)*(\.\w{2,3})+$'
    if not email or not re.search(email_username_pattern, email):
        abort(406, message="Incorrect email " + email)


def get_new_password_and_api_token():
    api_token = uuid.uuid1()
    password = ''.join(random.SystemRandom().choice(string.ascii_uppercase + string.digits) for _ in range(8))
    password_encoded = base64.b64encode(password.encode("utf-8"))
    password_encoded = str(password_encoded, 'utf-8')
    return password, password_encoded, api_token


def writeDataToFile(filename, data, pretty=False):
    with open(filename, 'w', encoding='utf-8') as fp:
        if pretty:
            # from pprint import PrettyPrinter
            #             # pp = PrettyPrinter(indent=4)
            j_data = json.dumps(data, indent=4)
            fp.write(j_data)
        else:
            json.dump(data, fp)


def readDatafromFile(fileName):
    try:
        logger.info(fileName)
        with open(fileName, "r", encoding='utf-8') as read_file:
            data = json.load(read_file)
            logger.info(len(data))
        return data

    except Exception as e:
        logger.info(e)


def clean_json(json_data, studyID):
    '''
    remove corresponding study statics from json file
    :param json_data: json data, type = dict
    :param studyID: studyID
    :return: removed json file
    '''

    json_data['updated_at'] = datetime.datetime.today().strftime('%Y-%m-%d')

    # techniques
    tech = json_data['data']['techniques'].copy()
    for key, value in tech.items():
        if studyID in value:
            value.remove(studyID)
            if len(value) > 0:
                json_data['data']['techniques'][key] = value
            else:
                json_data['data']['techniques'].pop(key, None)

    # study_type
    study_type = json_data['data']['study_type'].copy()
    for key, value in study_type.items():
        if studyID in value:
            value.remove(studyID)
            if len(value) > 0:
                json_data['data']['study_type'][key] = value
            else:
                json_data['data']['study_type'].pop(key, None)

    # instruments
    ins = json_data['data']['instruments'].copy()

    for key, value in ins.items():
        if studyID in value:
            value.pop(studyID, None)
            if len(value) > 0:
                json_data['data']['instruments'][key] = value
            else:
                json_data['data']['instruments'].pop(key, None)

    # organisms
    organisms = json_data['data']['organisms'].copy()
    for key, value in organisms.items():
        orga = organisms[key].copy()
        for k, v in orga.items():
            if studyID in v:
                v.remove(studyID)
                if len(v) > 0:
                    json_data['data']['organisms'][key][k] = v
                else:
                    json_data['data']['organisms'][key].pop(k, None)
        if len(value) == 0:
            json_data['data']['organisms'].pop(key, None)

    return json_data


def get_techniques(studyID=None):
    print('getting techniques.... ')

    if studyID:
        sql = "select acc,studytype from studies where status= 3 and acc= '{studyid}'".format(studyid=studyID)
    else:
        sql = 'select acc,studytype from studies where status= 3'

    settings = get_settings()
    params = settings.database.connection.model_dump()
    with psycopg2.connect(**params) as conn:
        data = pd.read_sql_query(sql, conn)

    data = data[~data['studytype'].isin(['Insufficient data supplied', 'None'])]
    data.fillna(value=np.nan, inplace=True)
    data = data.replace(r'^\s*$', np.nan, regex=True)
    data = data[data['studytype'].notna()]

    data = pd.concat([Series(row['acc'], row['studytype'].split(';')) for _, row in data.iterrows()]).reset_index()

    data.columns = ['study type', 'study ID']
    data = data[['study ID', 'study type']]

    df = data.groupby('study type')['study ID'].apply(list).reset_index(name='studyIDs')
    techniques = {row[0]: row[1] for row in df.values}

    return {'techniques': techniques}


def get_instrument(studyID, assay_name):
    # print('getting instruments')
    instrument_name = []
    # res.loc[len(res)] = [sheet_name, key, term]
    try:
        context_path = get_settings().server.service.resources_path

        source = '{context_path}/studies/{study_id}/assay'.format(context_path=context_path, study_id=studyID)
        settings = get_settings()
        service_settings = settings.server.service
        ws_url = f"{service_settings.mtbls_ws_host}:{service_settings.rest_api_port}{source}"
        resp = requests.get(ws_url, headers={'user_token': settings.auth.service_account.api_token},
                            params={'assay_filename': assay_name})
        data = resp.text
        content = io.StringIO(data)
        df = pd.read_csv(content, sep='\t')
        ins_df = df.loc[:, df.columns.str.contains('Instrument')]
        for col in ins_df.columns:
            l = list(df[col].unique())
            instrument_name += l

        if len(instrument_name) > 0:
            return {'studyID': studyID, 'assay_name': assay_name, 'instruments': instrument_name}
        else:
            return None
    except Exception as e:
        print(e)


def get_organisms(studyID, sample_file_name):
    # print('getting organism')
    try:
        context_path = get_settings().server.service.resources_path
        source = '{context_path}`/studies/{study_id}/sample'.format(context_path=context_path, study_id=studyID)
        settings = get_settings()
        service_settings = settings.server.service
        ws_url = f"{service_settings.mtbls_ws_host}:{service_settings.rest_api_port}{source}"
        resp = requests.get(ws_url, headers={'user_token': settings.auth.service_account.api_token},
                            params={'sample_filename': sample_file_name})
        data = resp.text
        content = io.StringIO(data)
        df = pd.read_csv(content, sep='\t')
        organism_df = df.loc[:, df.columns.str.contains('Organism')]

        res_df = pd.DataFrame(columns=['studyID', 'organism', 'organism_part'])

        for index, row in organism_df.iterrows():
            organism = row['Characteristics[Organism]']
            organism_part = row['Characteristics[Organism part]']
            if '/' in organism or '/' in organism_part:
                z = list(zip(organism.split('/'), organism_part.split('/')))
                for pair in z:
                    res_df.loc[len(res_df)] = [studyID, pair[0].split(':')[-1], pair[1].split(':')[-1]]
            else:
                res_df.loc[len(res_df)] = [studyID, organism.split(':')[-1], organism_part.split(':')[-1]]

        res_df.drop_duplicates(inplace=True)
        return res_df
    except Exception as e:
        print(e)


def get_studytype(studyID=None):
    print('getting study types ... ')
    study_type = {"targeted": [],
                  "untargeted": [],
                  "targeted_untargeted": []}

    if not studyID:
        studyIDs = get_public_review_studies()
    else:
        studyIDs = [studyID]

    for studyID in studyIDs:
        untarget = False
        target = False

        source = '/ws/studies/{study_id}/descriptors'.format(study_id=studyID)
        ws_url = get_host_internal_url()+ source
        try:
            resp =requests.get(ws_url , headers={'user_token': get_settings().auth.service_account.api_token})
            data = resp.json()
            for descriptor in data['studyDesignDescriptors']:
                term = str(descriptor['annotationValue'])
                if term.startswith(('untargeted', 'Untargeted', 'non-targeted')):
                    untarget = True
                elif term.startswith('targeted'):
                    target = True

            if target and untarget:
                # print(studyID + ' is targeted and untargeted')
                study_type['targeted_untargeted'].append(studyID)
                continue
            elif target and not untarget:
                # print(studyID + ' is targeted')
                study_type['targeted'].append(studyID)
                continue
            elif not target and untarget:
                # print(studyID + ' is untargeted')
                study_type['untargeted'].append(studyID)
                continue
        except Exception as e:
            print(e)

    return {'study_type': study_type}


def get_instruments_organism(studyID=None):
    if studyID:
        studyIDs = [studyID]
    else:
        studyIDs = get_public_review_studies()
    # ========================== INSTRUMENTS ===============================
    instruments_df = pd.DataFrame(columns=['studyID', 'assay_name', 'instrument'])
    organism_df = pd.DataFrame(columns=['studyID', 'organism', 'organism_part'])
    for studyID in studyIDs:
        print(studyID)
        assay_file, investigation_file, sample_file, maf_file = getFileList(studyID)

        for assay in assay_file:
            ins = get_instrument(studyID, assay)
            if ins:
                for i in ins['instruments']:
                    instruments_df.loc[len(instruments_df)] = [ins['studyID'], ins['assay_name'], i]

        organism_df = organism_df.append(get_organisms(studyID, sample_file))

    instruments = {}
    for index, row in instruments_df.iterrows():
        term = row['instrument']
        assay_name = row['assay_name']
        studyID = row['studyID']

        if term in instruments:
            if studyID in instruments[term]:
                instruments[term][studyID].append(assay_name)
            else:
                instruments[term].update({studyID: [assay_name]})
        else:
            instruments[term] = {studyID: [assay_name]}

    organisms = {}
    organism_df = organism_df[
        ~ ((organism_df['organism'].str.lower() == 'blank') | (organism_df['organism_part'].str.lower() == 'blank'))]
    for index, row in organism_df.iterrows():
        organism = row['organism']
        organism_part = row['organism_part']
        studyID = row['studyID']

        if organism not in organisms:
            organisms[organism] = {organism_part: [studyID]}
        else:
            if organism_part not in organisms[organism]:
                organisms[organism].update({organism_part: [studyID]})
            else:
                organisms[organism][organism_part].append(studyID)

    return {'instruments': instruments}, {'organisms': organisms}


def get_connection():
    postgresql_pool = None
    conn = None
    cursor = None
    try:
        settings = get_settings()
        params = settings.database.connection.model_dump()
        conn_pool_min = settings.database.configuration.conn_pool_min
        conn_pool_max = settings.database.configuration.conn_pool_max
        postgresql_pool = psycopg2.pool.SimpleConnectionPool(conn_pool_min, conn_pool_max, **params)
        conn = postgresql_pool.getconn()
        cursor = conn.cursor()
    except Exception as e:
        print("Could not query the database " + str(e))
        if postgresql_pool:
            postgresql_pool.closeall
    return postgresql_pool, conn, cursor


def release_connection(postgresql_pool, ps_connection):
    try:
        postgresql_pool.putconn(ps_connection)
    except (Exception, psycopg2.DatabaseError) as error:
        print("Error while connecting to PostgreSQL", error)
        logger.error("Error while releasing PostgreSQL connection. " + str(error))


def get_public_review_studies():
    def atoi(text):
        return int(text) if text.isdigit() else text

    def natural_keys(text):
        return [atoi(c) for c in re.split('(\d+)', text)]

    query = "select acc from studies where status= 3 or status = 2"
    query = query.replace('\\', '')
    postgresql_pool, conn, cursor = get_connection()
    cursor.execute(query)
    data = cursor.fetchall()
    release_connection(postgresql_pool, conn)

    res = []
    for id in data:
        res.append(id[0])
    res.sort(key=natural_keys)
    return res


def getFileList(studyID):
    try:
        source = '/ws/studies/{study_id}/files?include_raw_data=false'.format(study_id=studyID)
        url = get_host_internal_url() + source
        request_obj = urllib_request.Request(url)
        request_obj.add_header('user_token', get_settings().auth.service_account.api_token)
        response = urllib_request.urlopen(request_obj)
        content = response.read().decode('utf-8')
        j_content = json.loads(content)

        assay_file, sample_file, investigation_file, maf_file = [], '', '', []
        for files in j_content['study']:
            if files['status'] == 'active' and files['type'] == 'metadata_assay':
                assay_file.append(files['file'])
                continue
            if files['status'] == 'active' and files['type'] == 'metadata_investigation':
                investigation_file = files['file']
                continue
            if files['status'] == 'active' and files['type'] == 'metadata_sample':
                sample_file = files['file']
                continue
            if files['status'] == 'active' and files['type'] == 'metadata_maf':
                maf_file.append(files['file'])
                continue

        if not assay_file:
            print('Fail to load assay file from ', studyID)
        if not sample_file:
            print('Fail to load sample file from ', studyID)
        if not investigation_file:
            print('Fail to load investigation file from ', studyID)
        if not maf_file:
            print('Fail to load maf file from ', studyID)

        return assay_file, investigation_file, sample_file, maf_file
    except Exception as e:
        print(e)
        logger.info(e)


def fixUserDictKeys(user_dict):
    # tried to do this iteratively / in a comprehension, but it was taking too long
    user_dict['firstName'] = user_dict.pop('firstname')
    user_dict['lastName'] = user_dict.pop('lastname')
    user_dict['email'] = user_dict.pop('lower')
    user_dict['affiliation_url'] = user_dict.pop('affiliationurl')

    return user_dict<|MERGE_RESOLUTION|>--- conflicted
+++ resolved
@@ -692,79 +692,6 @@
         return False, "Can not validate the file " + xml
 
 
-<<<<<<< HEAD
-def to_isa_tab(study_id, input_folder, output_folder):
-    try:
-        isa_convert(input_folder, output_folder, study_id, jobs=2)
-    except Exception as e:
-        return False, "Could not convert mzML to ISA-Tab study " + study_id + ". " + str(e)
-
-    return True, "ISA-Tab files generated for study " + study_id
-
-def create_temp_dir_in_study_folder(parent_folder: str) -> str:
-    date = current_time().strftime("%m/%d/%Y, %H:%M:%S")
-    rand = random.randint(1000, 9999999)
-    folder_name = f"{date}-{str(rand)}"
-    random_folder_name = hashlib.sha256(bytes(folder_name, 'utf-8')).hexdigest()
-    path = os.path.join(parent_folder, random_folder_name)
-    os.makedirs(path, exist_ok=True)
-    
-    return path
-
-def collect_all_mzml_files(study_id, study_metadata_files_folder):
-    settings = get_study_settings()
-    temp_folder = os.path.join(settings.mounted_paths.study_internal_files_root_path, study_id, "temp")
-    folder_path = create_temp_dir_in_study_folder(parent_folder=temp_folder)
-    files_folder = os.path.join(settings.mounted_paths.study_readonly_files_root_path, study_id)
-    mzml_files = {}
-    if os.path.exists(files_folder) and os.path.isdir(files_folder):  # Only check if the folder exists
-        files = glob.iglob(os.path.join(files_folder, '*.mzML'))  # Are there mzML files there?
-        for file in files:
-            base_name = os.path.basename(file)
-            if base_name not in mzml_files:
-                mzml_files[base_name] = file
-        files = glob.iglob(os.path.join(files_folder, '**/*.mzML'), recursive=True)  # Are there mzML files there?
-        for file in files:
-            base_name = os.path.basename(file)
-            if base_name not in mzml_files:
-                mzml_files[base_name] = file
-    
-    for file in mzml_files:
-        target = os.path.join(folder_path, file)
-        source = mzml_files[file]
-        
-        os.symlink(source, target, target_is_directory=False)
-    
-    return folder_path + "/"
-
-def convert_to_isa(study_location, study_id):
-    input_folder = ""
-    try:
-        input_folder = collect_all_mzml_files(study_id, study_metadata_files_folder=study_location)
-        output_folder = study_location + "/"
-        status, message = to_isa_tab("", input_folder, output_folder)
-        return status, message
-    finally:
-        if input_folder:
-            dirpath = pathlib.Path(input_folder)
-            if dirpath.exists() and dirpath.is_dir():
-                shutil.rmtree(dirpath)
-
-
-def update_correct_sample_file_name(isa_study, study_location, study_id):
-    sample_file_path = os.path.join(study_location, isa_study.filename)
-    short_sample_file_name = 's_' + study_id.upper() + '.txt'
-    default_sample_file_path = os.path.join(study_location, short_sample_file_name)
-    if os.path.isfile(sample_file_path):
-        if sample_file_path != default_sample_file_path:
-            os.rename(sample_file_path, default_sample_file_path)  # Rename the sample file
-            isa_study.filename = short_sample_file_name  # Add the new filename to the investigation
-
-    return isa_study, short_sample_file_name
-
-
-=======
->>>>>>> 6226660d
 def get_maf_name_from_assay_name(assay_file_name):
     annotation_file_name = assay_file_name.replace(".txt", "_v2_maf.tsv")
     for file_part in annotation_file_name.split("/a_"):
