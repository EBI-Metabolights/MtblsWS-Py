--- conflicted
+++ resolved
@@ -1135,10 +1135,7 @@
     password_encoded = str(password_encoded, 'utf-8')
     return password, password_encoded, api_token
 
-<<<<<<< HEAD
-
-=======
->>>>>>> 5a225fde
+
 def writeDataToFile(filename, data, pretty=False):
     with open(filename, 'w', encoding='utf-8') as fp:
         if pretty:
