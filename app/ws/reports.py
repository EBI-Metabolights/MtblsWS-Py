#  EMBL-EBI MetaboLights - https://www.ebi.ac.uk/metabolights
#  Metabolomics team
#
#  European Bioinformatics Institute (EMBL-EBI), European Molecular Biology Laboratory, Wellcome Genome Campus, Hinxton, Cambridge CB10 1SD, United Kingdom
#
#  Last modified: 2020-Jul-6
#  Modified by:   Jiakang
#
#  Copyright 2019 EMBL - European Bioinformatics Institute
#
#  Licensed under the Apache License, Version 2.0 (the "License");
#  you may not use this file except in compliance with the License.
#  You may obtain a copy of the License at
#
#       http://www.apache.org/licenses/LICENSE-2.0
#
#  Unless required by applicable law or agreed to in writing, software distributed under the License is distributed on an "AS IS" BASIS, WITHOUT WARRANTIES OR CONDITIONS OF ANY KIND, either express or implied. See the License for the specific language governing permissions and limitations under the License.

import os
import zipfile
from datetime import datetime

from flask import jsonify
from flask import request, abort
from flask_restful import Resource, reqparse
from flask_restful_swagger import swagger

from app.ws.db_connection import get_connection, get_study
from app.ws.isaApiClient import IsaApiClient
from app.ws.misc_utilities.request_parsers import RequestParsers
from app.ws.mtblsWSclient import WsClient
from app.ws.ontology_info import *
from app.ws.study_files import get_all_files
from app.ws.utils import log_request, writeDataToFile, readDatafromFile, clean_json, get_techniques, get_studytype, \
    get_instruments_organism
<<<<<<< HEAD
from app.ws.report_builders.europe_pmc_builder import EuropePmcReportBuilder
=======
from app.ws.report_builders.analytical_method_builder import generate_file
from app.ws.misc_utilities.request_parsers import RequestParsers
>>>>>>> 35b0e4ed

logger = logging.getLogger('wslog')
iac = IsaApiClient()
wsc = WsClient()

class StudyAssayTypeReports(Resource):

    @swagger.operation(
        summary="POST Metabolights study assay type report",
        notes='POST Metabolights report for a specific study type. This requires a globals.json file to have previously'
              ' been generated. To generate this globals.json file, hit the /v2/reports endpoint with query type global.'
              ' This resource does not return the report itself. It creates a new file in the reporting directory under the name '
              'of {study_type}.csv. Any previous reports of the same study type will be overwritten.',

        parameters=[

            {
                "name": "studytype",
                "description": "Which type of study IE NMR to generate the report for",
                "required": True,
                "allowEmptyValue": False,
                "paramType": "query",
                "dataType": "string"
            },

            {
                "name": "user_token",
                "description": "User API token",
                "paramType": "header",
                "type": "string",
                "required": True,
                "allowMultiple": False
            }
        ],
        responseMessages=[
            {
                "code": 200,
                "message": "OK."
            },
            {
                "code": 400,
                "message": "Bad Request. Server could not understand the request due to malformed syntax."
            },
            {
                "code": 401,
                "message": "Unauthorized. Access to the resource requires user authentication."
            },
            {
                "code": 403,
                "message": "Forbidden. Access to the study is not allowed for this user."
            },
            {
                "code": 404,
                "message": "Not found. The requested identifier is not valid or does not exist."
            }
        ]
    )
    def post(self):

        parser = RequestParsers.study_type_report_parser()
        studytype = None

        args = parser.parse_args(req=request)
        studytype = args['studytype']
        if studytype:
            studytype = studytype.strip()
        else:
            abort(400)

        # User authentication
        user_token = None
        if "user_token" in request.headers:
            user_token = request.headers["user_token"]
        else:
            abort(401)

        wsc = WsClient()

        is_curator, read_access, write_access, obfuscation_code, study_location, release_date, submission_date, study_status = \
            wsc.get_permissions('MTBLS1', user_token)

        return jsonify({'message': generate_file(study_location, studytype)})

class reports(Resource):

    @swagger.operation(
        summary="Get Metabolights periodic report",
        notes="Get Metabolights periodic report",
        parameters=[
            {
                "name": "query",
                "description": "Report query",
                "required": True,
                "allowEmptyValue": False,
                "paramType": "query",
                "dataType": "string",
                "enum": ["daily_stats", "user_stats", "global", 'study_status', "file_extension"]
            },

            {
                "name": "start",
                "description": "Period start date,YYYYMMDD",
                "required": False,
                "allowEmptyValue": True,
                "allowMultiple": False,
                "paramType": "query",
                "dataType": "string"
            },

            {
                "name": "end",
                "description": "Period end date,YYYYMMDD",
                "required": False,
                "allowEmptyValue": True,
                "allowMultiple": False,
                "paramType": "query",
                "dataType": "string",
            },

            {
                "name": "queryFields",
                "description": "Specify the fields to return",
                "required": False,
                "allowEmptyValue": True,
                "allowMultiple": False,
                "paramType": "query",
                "dataType": "string",
            },

            {
                "name": "studyStatus",
                "description": "Specify the study status, the default is all options: 'Public', 'In Review', 'In Curation', 'Submitted', 'Placeholder', 'Dormant'",
                "required": False,
                "allowEmptyValue": True,
                "allowMultiple": False,
                "paramType": "query",
                "dataType": "string",
            },

            {
                "name": "user_token",
                "description": "User API token",
                "paramType": "header",
                "type": "string",
                "required": True,
                "allowMultiple": False
            }

        ],
        responseMessages=[
            {
                "code": 200,
                "message": "OK."
            },
            {
                "code": 400,
                "message": "Bad Request. Server could not understand the request due to malformed syntax."
            },
            {
                "code": 401,
                "message": "Unauthorized. Access to the resource requires user authentication."
            },
            {
                "code": 403,
                "message": "Forbidden. Access to the study is not allowed for this user."
            },
            {
                "code": 404,
                "message": "Not found. The requested identifier is not valid or does not exist."
            }
        ]
    )
    def get(self):
        global start_date, query_field
        global end_date
        log_request(request)
        parser = reqparse.RequestParser()

        parser.add_argument('query', help='Report query')
        query = None
        if request.args:
            args = parser.parse_args(req=request)
            query = args['query']
            if query:
                query = query.strip()

        parser.add_argument('start', help='start date')
        if request.args:
            args = parser.parse_args(req=request)
            start = args['start']
            if start:
                start_date = datetime.strptime(start, '%Y%m%d')
            else:
                start_date = datetime.strptime('20110809', '%Y%m%d')

        parser.add_argument('end', help='end date')
        if request.args:
            args = parser.parse_args(req=request)
            end = args['end']
            if end:
                end_date = datetime.strptime(end, '%Y%m%d')
            else:
                end_date = datetime.today()

        parser.add_argument('studyStatus', help='studyStatus')
        studyStatus = None
        if request.args:
            args = parser.parse_args(req=request)
            studyStatus = args['studyStatus']
            if studyStatus:
                studyStatus = tuple([x.strip() for x in studyStatus.split(',')])

        parser.add_argument('queryFields', help='queryFields')
        query_field = None
        if request.args:
            args = parser.parse_args(req=request)
            queryFields = args['queryFields']
            if queryFields:
                query_field = tuple([x.strip().lower() for x in queryFields.split(',')])

        # User authentication
        user_token = None
        if "user_token" in request.headers:
            user_token = request.headers["user_token"]
        else:
            abort(401)

        # check for access rights
        is_curator, read_access, write_access, obfuscation_code, study_location, release_date, submission_date, study_status = \
            wsc.get_permissions('MTBLS1', user_token)
        if not write_access:
            if query in ['study_status', "global"]:
                studyStatus = ['public']
            else:
                abort(403)

        reporting_path = app.config.get('MTBLS_FTP_ROOT') + app.config.get('REPORTING_PATH') + 'global/'

        if query == 'daily_stats':
            file_name = 'daily_report.json'
            j_file = readDatafromFile(reporting_path + file_name)

            data_res = {}
            for date, report in j_file['data'].items():
                d = datetime.strptime(date, '%Y-%m-%d')
                if d >= start_date and d <= end_date:
                    if query_field != None:
                        slim_report = {k: report[k] for k in query_field}
                        data_res.update({date: slim_report})
                    else:
                        data_res.update({date: report})
                else:
                    continue
            j_file['data'] = data_res
            return jsonify(j_file)

        elif query == 'user_stats':
            file_name = 'user_report.json'
            j_file = readDatafromFile(reporting_path + file_name)
            return jsonify(j_file)

        elif query == 'global':
            file_name = 'global.json'
            j_file = readDatafromFile(reporting_path + file_name)
            return jsonify(j_file)

        elif query == 'file_extension':
            file_name = 'file_extension.json'
            j_file = readDatafromFile(reporting_path + file_name)
            return jsonify(j_file)

        elif query == 'study_status':
            file_name = 'study_report.json'
            j_file = readDatafromFile(reporting_path + file_name)
            data_res = {}

            for studyID, study_info in j_file['data'].items():
                d = datetime.strptime(study_info['submissiondate'], '%Y-%m-%d')
                status = study_info['status']

                if studyStatus == None:
                    if d >= start_date and d <= end_date:
                        data_res.update({studyID: study_info})
                    else:
                        continue
                else:
                    if d >= start_date and d <= end_date and status.lower() in studyStatus:
                        data_res.update({studyID: study_info})
                    else:
                        continue

            j_file['data'] = data_res
            return jsonify(j_file)
        else:
            file_name = ''
            abort(404)

    # =========================== POST =============================================

    @swagger.operation(
        summary="POST Metabolights periodic report",
        notes='POST Metabolights periodic report',

        parameters=[
            {
                "name": "query",
                "description": "Report query",
                "required": True,
                "allowEmptyValue": False,
                "paramType": "query",
                "dataType": "string",
                "enum": ["daily_stats", "user_stats", "study_stats", "file_extension", "global"]
            },
            {
                "name": "studyid",
                "description": "None to update all studies",
                "required": False,
                "allowEmptyValue": True,
                "paramType": "query",
                "dataType": "string"
            },

            {
                "name": "user_token",
                "description": "User API token",
                "paramType": "header",
                "type": "string",
                "required": True,
                "allowMultiple": False
            }
        ],
        responseMessages=[
            {
                "code": 200,
                "message": "OK."
            },
            {
                "code": 400,
                "message": "Bad Request. Server could not understand the request due to malformed syntax."
            },
            {
                "code": 401,
                "message": "Unauthorized. Access to the resource requires user authentication."
            },
            {
                "code": 403,
                "message": "Forbidden. Access to the study is not allowed for this user."
            },
            {
                "code": 404,
                "message": "Not found. The requested identifier is not valid or does not exist."
            }
        ]
    )
    def post(self):
        log_request(request)
        parser = reqparse.RequestParser()

        # query field
        parser.add_argument('query', help='Report query')
        query = None
        if request.args:
            args = parser.parse_args(req=request)
            query = args['query']
            if query:
                query = query.strip()

        # study ID
        parser.add_argument('studyid', help='Study ID')
        studyid = None
        if request.args:
            args = parser.parse_args(req=request)
            studyid = args['studyid']
            if studyid:
                studyid = studyid.strip().upper()

        # User authentication
        user_token = None
        if "user_token" in request.headers:
            user_token = request.headers["user_token"]
        else:
            abort(401)

        # check for access rights
        is_curator, read_access, write_access, obfuscation_code, study_location, release_date, submission_date, study_status = \
            wsc.get_permissions('MTBLS1', user_token)
        if not write_access:
            abort(403)

        reporting_path = app.config.get('MTBLS_FTP_ROOT') + app.config.get('REPORTING_PATH') + 'global/'
        file_name = ''
        res = ''

        if query == 'daily_stats':
            try:
                sql = open('./instance/study_report.sql', 'r').read()
                postgresql_pool, conn, cursor = get_connection()
                cursor.execute(sql)
                dates = cursor.fetchall()
                data = {}
                for dt in dates:
                    dict_temp = {dt[0].strftime('%Y-%m-%d'):
                                     {'studies_created': dt[1],
                                      'public': dt[2],
                                      'review': dt[3],
                                      'curation': dt[4],
                                      'user': dt[5]
                                      }
                                 }
                    data = {**data, **dict_temp}
                res = {"created_at": "2020-07-07", "updated_at": datetime.today().strftime('%Y-%m-%d'), 'data': data}
                file_name = 'daily_report.json'
            except Exception as e:
                logger.info(e)
                print(e)

        if query == 'user_stats':
            # try:
            file_name = 'study_report.json'
            study_data = readDatafromFile(reporting_path + file_name)
            sql = open('./instance/user_report.sql', 'r').read()
            postgresql_pool, conn, cursor = get_connection()
            cursor.execute(sql)
            result = cursor.fetchall()
            data = {}
            user_count = 0
            active_user = 0
            for dt in result:
                study_list = dt[6].split(",")
                studies = {}
                for x in study_list:
                    try:
                        temp = study_data['data'][x.strip()]
                        studies[x.strip()] = temp
                    except:
                        continue
                dict_temp = {str(dt[0]):
                                 {"name": dt[13],
                                  "user_email": str(dt[1]),
                                  "country_code": dt[2],
                                  "joindate": dt[12],
                                  "total": str(dt[5]),
                                  "submitted": str(dt[7]),
                                  "review": str(dt[9]),
                                  "curation": str(dt[8]),
                                  "public": str(dt[10]),
                                  "dormant": str(dt[11]),
                                  "affiliation": dt[3],
                                  "user_status": str(dt[4]),
                                  "studies": studies,
                                  }
                             }
                data = {**data, **dict_temp}
                user_count += 1
                if dt[4] == 2:
                    active_user += 1
                # data['user_count'] = str(user_count)
                # data['active_user'] = str(active_user)
            res = {"created_at": "2020-07-07", "updated_at": datetime.today().strftime('%Y-%m-%d'),
                   "user_count": str(user_count), "active_user": str(active_user),
                   "data": data}

            file_name = 'user_report.json'

        if query == 'study_stats':
            postgresql_pool, conn, cursor = get_connection()
            cursor.execute(
                "select acc from studies")
            studies = cursor.fetchall()
            data = {}
            for st in studies:
                print(st[0])
                study_files, latest_update_time = get_all_files(
                    app.config.get('STUDY_PATH') + str(st[0]))

                study_info = get_study(st[0])
                name = study_info.pop('submitter').split(',')
                country = study_info.pop('country').split(',')

                name_d = [{'name': x} for x in name]
                country_d = [{'country': x} for x in country]
                submitter = []
                for x in zip(name_d, country_d):
                    res = {}
                    for y in x:
                        res.update(y)
                    submitter.append(res)

                study_info['submitter'] = submitter
                study_info['latest_update_time'] = latest_update_time
                study_info['study_files'] = study_files

                dict_temp = {str(st[0]): study_info}
                data = {**data, **dict_temp}
            file_name = 'study_report.json'

            res = {'data': data}
            res["updated_at"] = datetime.today().strftime('%Y-%m-%d')

        if query == 'global':
            file_name = 'global.json'
            j_data = readDatafromFile(reporting_path + file_name)

            # load global.json and update
            if studyid:
                studyid = studyid.upper()
                # load global.json and clean the date set
                j_data = clean_json(j_data, studyid)

                # techniques
                res1 = get_techniques(studyID=studyid)
                for tech, value in res1['techniques'].items():
                    if tech in j_data['data']['techniques']:
                        print(tech)
                        j_data['data']['techniques'][tech] += value  # res['techniques'][tech]
                    else:
                        j_data['data']['techniques'].update({tech: value})

                # study_type
                res2 = get_studytype(studyID=studyid)
                j_data['data']['study_type']['targeted'] += res2['study_type']['targeted']
                j_data['data']['study_type']['untargeted'] += res2['study_type']['untargeted']
                j_data['data']['study_type']['targeted_untargeted'] += res2['study_type']['targeted_untargeted']

                # instruments & organisms
                ins, org = get_instruments_organism(studyID=studyid)
                for i, value in ins['instruments'].items():
                    if i not in j_data['data']['instruments']:
                        j_data['data']['instruments'].update({i: value})
                    else:
                        for studies, v in ins['instruments'][i].items():
                            j_data['data']['instruments'][i].update({studies: v})

                # organisms
                for o, org_part in org['organisms'].items():
                    if o not in j_data['data']['organisms']:
                        j_data['data']['organisms'].update({o: org_part})
                    else:
                        for org_p, studies in org_part.items():
                            if org_p not in j_data['data']['organisms'][o]:
                                j_data['data']['organisms'][o].update({org_p: studies})
                            else:
                                j_data['data']['organisms'][o][org_p] += studies

            # generate new global file
            else:
                # techniques
                techs = get_techniques()
                j_data['data']['techniques'] = techs['techniques']

                # study_type
                types = get_studytype()
                j_data['data']['study_type'] = types['study_type']

                # instruments & organisms
                i, s = get_instruments_organism()
                j_data['data']['instruments'] = i['instruments']
                j_data['data']['organisms'] = s['organisms']

                j_data["updated_at"] = datetime.today().strftime('%Y-%m-%d')

            res = j_data

        if query == 'file_extension':
            file_name = 'file_extension.json'

            postgresql_pool, conn, cursor = get_connection()
            cursor.execute(
                "select acc from studies where status = 3;")
            studies = cursor.fetchall()
            file_ext = []

            for studyID in studies:
                print(studyID[0])
                logger.info("Extracting study extension details: " + studyID[0])
                wd = os.path.join(app.config.get('STUDY_PATH'), studyID[0])

                try:
                    file_ext.append(get_file_extensions(studyID[0], wd))
                except:
                    print("Error extracting study extension details: " + studyID[0])

            res = {"created_at": "2020-03-22", "updated_at": datetime.today().strftime('%Y-%m-%d'), 'data': file_ext}

        # j_res = json.dumps(res,indent=4)
        writeDataToFile(reporting_path + file_name, res, True)

        return jsonify({"POST " + file_name: True})


<<<<<<< HEAD
class CrossReferencePublicationInformation(Resource):

    @swagger.operation(
        summary="GET Metabolights cross referenced with europepmc report (Curator Only)",
        notes='GET report that checks the publication information provided to Metabolights by our submitters against '
              'EuropePMC, highlighting any discrepancies. Will fail if user token is not curator level.',

        parameters=[
            {
                "name": "user_token",
                "description": "User API token",
                "paramType": "header",
                "type": "string",
                "required": True,
                "allowMultiple": False
            },
            {
                "name": "google_drive",
                "description": "Save the report to google drive instead of the virtual machine?",
                "paramType": "query",
                "type": "Boolean",
                "required": False,
            }]
    )
    def get(self):
        # User authentication
        user_token = None
        if "user_token" in request.headers:
            user_token = request.headers["user_token"]
        else:
            # user token is required
            abort(401)
        parser = RequestParsers.europepmc_report_parser()
        args = parser.parse_args(request)
        logger.info('ARGS ' + str(args))
        drive = False
        if 'google_drive' in args:
            drive = args['google_drive']

        # check for access rights
        is_curator, read_access, write_access, obfuscation_code, study_location, release_date, submission_date, study_status = \
            wsc.get_permissions('MTBLS1', user_token)
        if not is_curator:
            abort(403)
        priv_list = wsc.get_private_studies()['content']

        msg = EuropePmcReportBuilder(priv_list, user_token, wsc, iac).build(drive)
        if msg.count('Problem') is 1:
            abort(500, msg)

        return 200, msg
=======

>>>>>>> 35b0e4ed


def get_file_extensions(id, path):
    study_ext = {}
    study_ext['list'] = []
    study_ext['ext_count'] = {}
    for root, dirs, files in os.walk(path):
        for file in files:
            try:
                extension = os.path.splitext(file)[1]
                if extension:
                    if extension not in study_ext['list']:
                        study_ext['list'].append(extension)
                    if extension == '.zip':
                        edata = extractZip(path, file, study_ext['list'], study_ext['ext_count'])
                        study_ext['list'] = edata[0]
                        study_ext['ext_count'] = edata[1]
                    if extension in study_ext['ext_count']:
                        study_ext['ext_count'][extension] = study_ext['ext_count'][extension] + 1
                    else:
                        study_ext['ext_count'][extension] = 1
            except:
                logger.error("Error file details: " + file)

    extensions = study_ext['list']
    extensions_count = study_ext['ext_count']
    study_ext = {'id': id}
    study_ext['extensions'] = extensions
    study_ext['extensions_count'] = extensions_count
    return study_ext


def extractZip(filepath, file, list, count):
    zfile = zipfile.ZipFile(os.path.join(filepath, file))
    for finfo in zfile.infolist():
        extension = os.path.splitext(finfo.filename)[1]
        if extension:
            if extension not in list:
                list.append(extension)
            if extension in count:
                count[extension] = count[extension] + 1
            else:
                count[extension] = 1
    return [list, count]<|MERGE_RESOLUTION|>--- conflicted
+++ resolved
@@ -33,12 +33,10 @@
 from app.ws.study_files import get_all_files
 from app.ws.utils import log_request, writeDataToFile, readDatafromFile, clean_json, get_techniques, get_studytype, \
     get_instruments_organism
-<<<<<<< HEAD
 from app.ws.report_builders.europe_pmc_builder import EuropePmcReportBuilder
-=======
 from app.ws.report_builders.analytical_method_builder import generate_file
 from app.ws.misc_utilities.request_parsers import RequestParsers
->>>>>>> 35b0e4ed
+
 
 logger = logging.getLogger('wslog')
 iac = IsaApiClient()
@@ -629,7 +627,6 @@
         return jsonify({"POST " + file_name: True})
 
 
-<<<<<<< HEAD
 class CrossReferencePublicationInformation(Resource):
 
     @swagger.operation(
@@ -681,9 +678,7 @@
             abort(500, msg)
 
         return 200, msg
-=======
-
->>>>>>> 35b0e4ed
+
 
 
 def get_file_extensions(id, path):
