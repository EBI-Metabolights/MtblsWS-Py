import json
import logging
import os
import io
import requests
from flask import request, Response
from flask_restful import Resource, abort
from flask_restful_swagger import swagger
from app.config import get_settings

<<<<<<< HEAD

from app.ws.chebi.chebi_utils import chebi_search_v2, get_complete_chebi_entity_v2
from app.ws.chebi.wsproxy import ChebiWsException
from app.ws.utils import log_request
from app.ws.chebi_pipeline_utils import get_all_ontology_children_in_path
=======
from app.ws.chebi.wsproxy import ChebiWsException
from app.ws.utils import log_request
from app.ws.chebi_pipeline_utils import direct_chebi_search_v2,get_complete_chebi_entity_v2, get_all_ontology_children_in_path
>>>>>>> ed20809b

logger = logging.getLogger(__file__)


responseMessages = [
    {
        "code": 200,
        "message": "OK."
    },
    {
        "code": 400,
        "message": "Bad Request. Server could not understand the request due to malformed syntax."
    },
    {
        "code": 404,
        "message": "Not found. The requested identifier is not valid or does not exist."
    },
    {
        "code": 501,
        "message": "Server error."
    },
]


class ChebiLiteEntity(Resource):

    @swagger.operation(
        summary="Get Chebi ID with InchiKey",
        nickname="Get Chebi ID with InchiKey",
        notes='''Add a new MetaboLights user account<pre><code>
    { 
         "query": 
            {
                "inchi_keys": ["RYYVLZVUVIJVGH-UHFFFAOYSA-N","RZVAJINKPMORJF-UHFFFAOYSA-N"],
                "names":["paracetamol","caffeine","4-acetamidophenol"]
            }
    }</pre></code>
    </p>For the names you can pass Chebi name, compound name, synonym, IUPAC NAME,  brand name''',
        parameters=[
            {
                "name": "query",
                "description": "Input as an object to query Chebi2 WS",
                "required": False,
                "allowMultiple": False,
                "paramType": "body",
                "type": "string",
                "format": "application/json"
            }
        ],
        responseMessages=responseMessages
    )
    def post(self):
        log_request(request)
        try:
            inchi_key_result = []
            name_search_result = []
            data_dict = json.loads(request.data.decode('utf-8'))
            query = data_dict['query']
            if query:
                inchi_keys = query['inchi_keys']
                if inchi_keys:
                    for inchi_key in inchi_keys:
<<<<<<< HEAD
                        search_result = chebi_search_v2(search_term=inchi_key)
=======
                        search_result = direct_chebi_search_v2(search_term=inchi_key)
>>>>>>> ed20809b
                        inchi_key_result.append({inchi_key:search_result})
                names = query['names']
                if names:
                    for name in names:
<<<<<<< HEAD
                        search_result = chebi_search_v2(search_term=name)
=======
                        search_result = direct_chebi_search_v2(search_term=name)
>>>>>>> ed20809b
                        name_search_result.append({name:search_result})
                
        except ChebiWsException as e:
            abort(501, message="Remote server error")
        result = {"search_results": inchi_key_result,"name_search_result":name_search_result}
        return result

class ChebiEntity(Resource):
    @swagger.operation(
        summary="Get details of compound with Chebi ID",
        nickname="Get details of compound with Chebi ID",
        notes="Get details of compound with Chebi ID",
        parameters=[
            {
                "name": "chebi_id",
                "description": "ChEBI ID",
                "required": True,
                "allowMultiple": False,
                "paramType": "path",
                "dataType": "string"
            }
        ],
        responseMessages=responseMessages
    )
    def get(self, chebi_id):
        log_request(request)

        if not chebi_id:
            abort(400, message="Invalid ChEBI id")
        try:
            complete_entity = get_complete_chebi_entity_v2(chebi_id=chebi_id)
            if not complete_entity:
                return abort(404, message=f"Entity not found with ChEBI id {chebi_id}")
            return complete_entity
        except ChebiWsException as e:
            abort(501, message=f"Remote server error {e.message}")

class ChebiOntologyChildren(Resource):
    @swagger.operation(
        summary="Get all ontology children in path with Chebi ID",
        nickname="Get all ontology children in path with Chebi ID",
        notes="Get all ontology children in path with Chebi ID",
        parameters=[
            {
                "name": "acid_chebi_id",
                "description": "ChEBI ID",
                "required": True,
                "allowMultiple": False,
                "paramType": "path",
                "dataType": "string"
            }, 
            {
                "name": "relation",
                "description": "Ontology relation",
                "required": True,
                "allowEmptyValue": False,
                "allowMultiple": False,
                "paramType": "query",
                "dataType": "string",
                "enum": ["has_functional_parent", "has_parent_hydride", "has_part",
                         "has_role", "is_a", "is_conjugate_acid_of",
                         "is_conjugate_base_of", "is_enantiomer_of", "is_part_of", "is_substituent_group_from",
                         "is_tautomer_of"]
            },
            {
                "name": "three_star_only",
                "description": "if True, it will only include 3 stars compounds. Use False to get 2 and 3 stars entries..",
                "required": True,
                "allowEmptyValue": False,
                "allowMultiple": False,
                "paramType": "query",
                "type": "string",
                "defaultValue": "false",
                "enum": ["true","false"]
            }
        ],
        responseMessages=responseMessages
    )
    def get(self, acid_chebi_id):
        log_request(request)

        if not acid_chebi_id:
            abort(400, message="Invalid ChEBI id")
        relation = request.args.get('relation')
        relation = relation.strip()
        three_star_only = request.args.get('three_star_only')
        try:
            chebi_ids = get_all_ontology_children_in_path(acid_chebi_id=acid_chebi_id, relation=relation, three_star_only=three_star_only)
            if not chebi_ids:
                return abort(404, message=f"Children not found for ChEBI id {acid_chebi_id}")
            return chebi_ids
        except ChebiWsException as e:
            abort(501, message=f"Remote server error {e.message}")

class ChebiImageProxy(Resource):

    @swagger.operation(
        summary="[Deprecated] Get image by chebi id",
        nickname="Get image by chebi id",
        notes="Get image by chebi id",
        parameters=[
            {
                "name": "chebiIdentifier",
                "description": "chebiIdentifier without CHEBI: prefix",
                "required": True,
                "allowMultiple": False,
                "paramType": "path",
                "dataType": "string"
            }
        ],
        responseMessages=responseMessages
    )
    def get(self, chebiIdentifier: str):
        image_name = chebiIdentifier
        chebiIdentifier = chebiIdentifier.replace(".png", "")
        
        if not chebiIdentifier.isnumeric() or len(chebiIdentifier) > 8:
            abort(404,message= "invalid chebi id")
        chebi_url = "https://www.ebi.ac.uk/chebi/displayImage.do"
        default_params = "defaultImage=true&imageIndex=0&dimensions=500&scaleMolecule=false"
        chebi_id_param = f"chebiId=CHEBI:{chebiIdentifier}"
        settings = get_settings()
        url = f"{chebi_url}?{default_params}&{chebi_id_param}"
        img_root_path = settings.chebi.caches.images_cache_path
        image_path = os.path.join(img_root_path, image_name)
        try: 
            with requests.get(url, stream=True) as r:
                with open(image_path, "wb") as f:
                    f.write(r.content)
                bytes = io.BytesIO(r.content)
                
                return Response(bytes, mimetype="image/png", direct_passthrough=True)

        except Exception as exc:
            abort(404, message=f"{str(exc)}")<|MERGE_RESOLUTION|>--- conflicted
+++ resolved
@@ -8,17 +8,10 @@
 from flask_restful_swagger import swagger
 from app.config import get_settings
 
-<<<<<<< HEAD
-
 from app.ws.chebi.chebi_utils import chebi_search_v2, get_complete_chebi_entity_v2
 from app.ws.chebi.wsproxy import ChebiWsException
 from app.ws.utils import log_request
 from app.ws.chebi_pipeline_utils import get_all_ontology_children_in_path
-=======
-from app.ws.chebi.wsproxy import ChebiWsException
-from app.ws.utils import log_request
-from app.ws.chebi_pipeline_utils import direct_chebi_search_v2,get_complete_chebi_entity_v2, get_all_ontology_children_in_path
->>>>>>> ed20809b
 
 logger = logging.getLogger(__file__)
 
@@ -81,20 +74,12 @@
                 inchi_keys = query['inchi_keys']
                 if inchi_keys:
                     for inchi_key in inchi_keys:
-<<<<<<< HEAD
                         search_result = chebi_search_v2(search_term=inchi_key)
-=======
-                        search_result = direct_chebi_search_v2(search_term=inchi_key)
->>>>>>> ed20809b
                         inchi_key_result.append({inchi_key:search_result})
                 names = query['names']
                 if names:
                     for name in names:
-<<<<<<< HEAD
                         search_result = chebi_search_v2(search_term=name)
-=======
-                        search_result = direct_chebi_search_v2(search_term=name)
->>>>>>> ed20809b
                         name_search_result.append({name:search_result})
                 
         except ChebiWsException as e:
