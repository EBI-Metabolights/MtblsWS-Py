from pydantic import BaseSettings

from app.ws.settings.utils import get_study_settings


class DatabaseSettings(BaseSettings):
    database_name: str = None
    database_user: str = None
    database_password: str = None
    database_host: str = "localhost"
    database_port: int = 5432


def get_database_settings(app) -> DatabaseSettings:
    settings = DatabaseSettings()
    if app.config:
        settings.database_name = app.config.get("DB_PARAMS")["database"]
        settings.database_user = app.config.get("DB_PARAMS")["user"]
        settings.database_password = app.config.get("DB_PARAMS")["password"]
        settings.database_host = app.config.get("DB_PARAMS")["host"]
        settings.database_port = app.config.get("DB_PARAMS")["port"]
<<<<<<< HEAD
=======
    return settings


class DirectorySettings(BaseSettings):
    isatab_config_folder: str = None
    studies_folder: str = None
    reference_folder: str = None


def get_directory_settings(app) -> DirectorySettings:
    settings = DirectorySettings()

    if app.config:
        settings.studies_folder = get_study_settings().study_metadata_files_root_path

>>>>>>> 53cbccf4
    return settings<|MERGE_RESOLUTION|>--- conflicted
+++ resolved
@@ -19,22 +19,4 @@
         settings.database_password = app.config.get("DB_PARAMS")["password"]
         settings.database_host = app.config.get("DB_PARAMS")["host"]
         settings.database_port = app.config.get("DB_PARAMS")["port"]
-<<<<<<< HEAD
-=======
-    return settings
-
-
-class DirectorySettings(BaseSettings):
-    isatab_config_folder: str = None
-    studies_folder: str = None
-    reference_folder: str = None
-
-
-def get_directory_settings(app) -> DirectorySettings:
-    settings = DirectorySettings()
-
-    if app.config:
-        settings.studies_folder = get_study_settings().study_metadata_files_root_path
-
->>>>>>> 53cbccf4
     return settings