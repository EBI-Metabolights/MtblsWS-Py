#  EMBL-EBI MetaboLights - https://www.ebi.ac.uk/metabolights
#  Metabolomics team
#
#  European Bioinformatics Institute (EMBL-EBI), European Molecular Biology Laboratory, Wellcome Genome Campus, Hinxton, Cambridge CB10 1SD, United Kingdom
#
#  Last modified: 2020-Jan-09
#  Modified by:   kenneth
#
#  Copyright 2020 EMBL - European Bioinformatics Institute
#
#  Licensed under the Apache License, Version 2.0 (the "License");
#  you may not use this file except in compliance with the License.
#  You may obtain a copy of the License at
#
#       http://www.apache.org/licenses/LICENSE-2.0
#
#  Unless required by applicable law or agreed to in writing, software distributed under the License is distributed on an "AS IS" BASIS, WITHOUT WARRANTIES OR CONDITIONS OF ANY KIND, either express or implied. See the License for the specific language governing permissions and limitations under the License.


import json
import logging
import os
import re
import threading
import traceback

from flask import current_app as app
from flask import request
from flask_restful import abort, Resource, reqparse
from flask_restful_swagger import swagger

from app.ws.db_connection import override_validations, query_comments, update_comments
from app.ws.study import commons
from app.ws.study.validation.commons import job_status, is_newer_timestamp, submitJobToCluser, is_newer_files, \
    update_val_schema_files, validate_study

logger = logging.getLogger('wslog')


class Validation(Resource):
    @swagger.operation(
        summary="Validate study",
        notes='''Validating the overall study. 
        This method will validate the study metadata and check the files study folder''',
        parameters=[
            {
                "name": "study_id",
                "description": "Study to validate",
                "required": True,
                "allowMultiple": False,
                "paramType": "path",
                "dataType": "string"
            },
            {
                "name": "section",
                "description": "Specify which validations to run, default is all: "
                               "isa-tab, publication, protocols, people, samples, assays, maf, files",
                "required": False,
                "allowEmptyValue": True,
                "allowMultiple": False,
                "paramType": "query",
                "dataType": "string",
            },
            {
                "name": "level",
                "description": "Specify which success-errors levels to report, default is all: "
                               "error, warning, info, success",
                "required": False,
                "allowEmptyValue": True,
                "allowMultiple": False,
                "paramType": "query",
                "dataType": "string",
            },
            {
                "name": "static_validation_file",
                "description":
                    "Read validation and file list from pre-generated files ('In Review' and 'Public' status)."
                    "<b> NOTE that studies with a large number of files will force a static file listing</b>",
                "paramType": "query",
                "type": "Boolean",
                "defaultValue": True,
                "format": "application/json",
                "required": False,
                "allowMultiple": False
            },
            {
                "name": "user_token",
                "description": "User API token",
                "paramType": "header",
                "type": "string",
                "required": True,
                "allowMultiple": False
            }
        ],
        responseMessages=[
            {
                "code": 200,
                "message": "OK."
            },
            {
                "code": 401,
                "message": "Unauthorized. Access to the resource requires user authentication. "
                           "Please provide a study id and a valid user token"
            },
            {
                "code": 403,
                "message": "Forbidden. Access to the study is not allowed. Please provide a valid user token"
            },
            {
                "code": 404,
                "message": "Not found. The requested identifier is not valid or does not exist."
            }
        ]
    )
    def get(self, study_id):

        user_token = None
        # User authentication
        if "user_token" in request.headers:
            user_token = request.headers["user_token"]

        if user_token is None or study_id is None:
            abort(401)

        study_id = study_id.upper()

        # param validation
        is_curator, read_access, write_access, obfuscation_code, study_location, release_date, submission_date, \
        study_status = commons.get_permissions(study_id, user_token)
        if not write_access:
            abort(403)

        # query validation
        parser = reqparse.RequestParser()
        parser.add_argument('section', help="Validation section", location="args")
        parser.add_argument('level', help="Validation message levels", location="args")
        parser.add_argument('static_validation_file', help="Use pre-generated validations", location="args")
        args = parser.parse_args()
        section = args['section']
        log_category = args['level']
        static_validation_file = args['static_validation_file']
        if not static_validation_file:
            static_validation_file = 'true'  # Set to same as input default value
        static_validation_file = True if static_validation_file.lower() == 'true' else False

        log_categories = "error", "warning", "info", "success", "all"
        if log_category is None or log_category not in log_categories:
            log_category = 'all'

        val_sections = "all", "isa-tab", "publication", "protocols", "people", "samples", "assays", "maf", "files"
        if section is None or section not in val_sections:
            section = 'all'

        try:
            number_of_files = sum([len(files) for r, d, files in os.walk(study_location)])
        except:
            number_of_files = 0

        validation_files_limit = app.config.get('VALIDATION_FILES_LIMIT')
        force_static_validation = False

        # We can only use the static validation file when all values are used. MOE uses 'all' as default
        if section != 'all' or log_category != 'all':
            static_validation_file = False

        if section == 'all' or log_category == 'all':
            validation_file = os.path.join(study_location, 'validation_report.json')
            if os.path.isfile(validation_file):
                with open(validation_file, 'r', encoding='utf-8') as f:
                    validation_schema = json.load(f)
                    return validation_schema

        if section == 'all' and log_category == 'all' and number_of_files >= validation_files_limit:
            force_static_validation = True  # ToDo, We need to use static files until pagenation is implemented
            static_validation_file = force_static_validation

        study_status = study_status.lower()

        if (static_validation_file and study_status in ('in review', 'public')) or force_static_validation:

            validation_file = os.path.join(study_location, 'validation_report.json')

            # Some file in the filesystem is newer than the validation reports, so we need to re-generate
            if is_newer_files(study_location):
                return update_val_schema_files(validation_file, study_id, study_location, user_token,
                                               obfuscation_code, log_category=log_category, return_schema=True)

            if os.path.isfile(validation_file):
                try:
                    with open(validation_file, 'r', encoding='utf-8') as f:
                        validation_schema = json.load(f)
                except Exception as e:
                    logger.error(str(e))
                    validation_schema = update_val_schema_files(validation_file, study_id, study_location, user_token,
                                                                obfuscation_code, log_category=log_category,
                                                                return_schema=True)
                    # validation_schema = \
                    #     validate_study(study_id, study_location, user_token, obfuscation_code,
                    #                    validation_section=section,
                    #                    log_category=log_category, static_validation_file=False)
            else:
                validation_schema = update_val_schema_files(validation_file, study_id, study_location, user_token,
                                                            obfuscation_code, log_category=log_category,
                                                            return_schema=True)
                # validation_schema = \
                #     validate_study(study_id, study_location, user_token, obfuscation_code, validation_section=section,
                #                    log_category=log_category, static_validation_file=static_validation_file)

            # if study_status == 'in review':
            #     try:
            #         cmd = "curl --silent --request POST -i -H \\'Accept: application/json\\' -H \\'Content-Type: application/json\\' -H \\'user_token: " + user_token + "\\' '"
            #         cmd = cmd + app.config.get('CHEBI_PIPELINE_URL') + study_id + "/validate-study/update-file'"
            #         logger.info("Starting cluster job for Validation schema update: " + cmd)
            #         status, message, job_out, job_err = lsf_job(app.config.get('LSF_COMMAND_BSUB'), job_param=cmd, send_email=False)
            #         lsf_msg = message + '. ' + job_out + '. ' + job_err
            #         if not status:
            #             logger.error("LSF job error: " + lsf_msg)
            #         else:
            #             logger.info("LSF job submitted: " + lsf_msg)
            #     except Exception as e:
            #         logger.error(str(e))
        else:
            validation_schema = \
                validate_study(study_id, study_location, user_token, obfuscation_code, validation_section=section,
                               log_category=log_category, static_validation_file=static_validation_file)

        return validation_schema


class UpdateValidationFile(Resource):
    @swagger.operation(
        summary="Update validation file",
        notes="Update validation file",
        parameters=[
            {
                "name": "study_id",
                "description": "Study to validate",
                "required": True,
                "allowMultiple": False,
                "paramType": "path",
                "dataType": "string"
            },
            {
                "name": "user_token",
                "description": "User API token",
                "paramType": "header",
                "type": "string",
                "required": True,
                "allowMultiple": False
            }
        ],
        responseMessages=[
            {
                "code": 200,
                "message": "OK."
            },
            {
                "code": 401,
                "message": "Unauthorized. Access to the resource requires user authentication. "
                           "Please provide a study id and a valid user token"
            },
            {
                "code": 403,
                "message": "Forbidden. Access to the study is not allowed. Please provide a valid user token"
            },
            {
                "code": 404,
                "message": "Not found. The requested identifier is not valid or does not exist."
            }
        ]
    )
    def post(self, study_id):

        user_token = None
        # User authentication
        if "user_token" in request.headers:
            user_token = request.headers["user_token"]

        if user_token is None or study_id is None:
            abort(401)

        study_id = study_id.upper()

        # param validation
        is_curator, read_access, write_access, obfuscation_code, study_location, release_date, submission_date, \
        study_status = commons.get_permissions(study_id, user_token)
        if not write_access:
            abort(403)

        validation_file = os.path.join(study_location, 'validation_report.json')
        """ Background thread to update the validations file """
        threading.Thread(
            target=update_val_schema_files(validation_file, study_id, study_location, user_token, obfuscation_code),
            daemon=True).start()

        return {"success": "Validation schema file updated"}


class OverrideValidation(Resource):
    @swagger.operation(
        summary="Approve or reject a specific validation rule (curator only)",
        notes='''For EBI curators to manually approve or fail a validation step.</br> "*" will override *all* errors!
        <pre><code>
    { 
      "validations": [
        {
          "publication_3": "The PubChem id is for a different paper",
          "people_3": "The contact has given an incorrect email address",
          "files_1": ""
        } 
      ]
    }
    </code></pre>''',
        parameters=[
            {
                "name": "study_id",
                "description": "Study to override validations",
                "required": True,
                "allowMultiple": False,
                "paramType": "path",
                "dataType": "string"
            },
            {
                "name": "validations",
                "description": 'which validation rules to override.',
                "paramType": "body",
                "type": "string",
                "format": "application/json",
                "required": True,
                "allowMultiple": False
            },
            {
                "name": "user_token",
                "description": "User API token",
                "paramType": "header",
                "type": "string",
                "required": True,
                "allowMultiple": False
            }
        ],
        responseMessages=[
            {
                "code": 200,
                "message": "OK."
            },
            {
                "code": 401,
                "message": "Unauthorized. Access to the resource requires user authentication. "
                           "Please provide a study id and a valid user token"
            },
            {
                "code": 403,
                "message": "Forbidden. Access to the study is not allowed. Please provide a valid user token"
            },
            {
                "code": 404,
                "message": "Not found. The requested identifier is not valid or does not exist."
            }
        ]
    )
    def post(self, study_id):

        user_token = None
        # User authentication
        if "user_token" in request.headers:
            user_token = request.headers["user_token"]

        if user_token is None or study_id is None:
            abort(401)

        study_id = study_id.upper()

        # param validation
        is_curator, read_access, write_access, obfuscation_code, study_location, release_date, submission_date, \
        study_status = commons.get_permissions(study_id, user_token)
        if not is_curator:
            abort(403)

        val_feedback = ""
        override_list = []
        # First, get all existing validations from the database
        try:
            query_list = override_validations(study_id, 'query')
            if query_list:
                for val in query_list[0].split('|'):
                    override_list.append(val)
        except Exception as e:
            logger.error('Could not query existing overridden validations from the database')

        # Get the new validations submitted
        data_dict = json.loads(request.data.decode('utf-8'))
        validation_data = data_dict['validations']

        # only add unique validations to the update statement
        for val, val_message in validation_data[0].items():
            val_found = False
            for existing_val in override_list:
                if val + ":" in existing_val:  # Do we already have this validation rule in the database
                    val_found = True
                    val_feedback = val_feedback + "Validation '" + val + "' was already stored in the database. "

            if not val_found:
                override_list.append(val + ':' + val_message)
                val_feedback = "Validation '" + val + "' stored in the database"

        db_update_string = ""
        for existing_val in override_list:
            db_update_string = db_update_string + existing_val + '|'
        db_update_string = db_update_string[:-1]  # Remove trailing pipeline

        try:
            query_list = override_validations(study_id, 'update', override=db_update_string)
        except Exception as e:
            logger.error('Could not store overridden validations on the database')

        return {"success": val_feedback}


class ValidationComment(Resource):
    @swagger.operation(
        summary="Add Comment To Validation",
        notes='''Add a comment to a specific validation message to give the user more context.    <pre><code>
    { 
      "comments": 
        {
          "publication_3": "The PubChem id is for a different paper"
        } 
      
    }
    </code></pre>''',
        parameters=[
            {
                "name": "study_id",
                "description": "Study to add a validation comment to",
                "required": True,
                "allowMultiple": False,
                "paramType": "path",
                "dataType": "string"
            },
            {
                "name": "comments",
                "description": "Which validation details to add comments for.",
                "paramType": "body",
                "type": "string",
                "format": "application/json",
                "required": "True"

            },
            {
                "name": "user_token",
                "description": "User API token",
                "paramType": "header",
                "type": "string",
                "required": True,
                "allowMultiple": False
            }
        ],
        responseMessages=[
            {
                "code": 200,
                "message": "OK."
            },
            {
                "code": 401,
                "message": "Unauthorized. Access to the resource requires user authentication. "
                           "Please provide a study id and a valid user token"
            },
            {
                "code": 403,
                "message": "Forbidden. Access to the study is not allowed. Please provide a valid user token"
            },
            {
                "code": 404,
                "message": "Not found. The requested identifier is not valid or does not exist."
            }
        ]
    )
    def post(self, study_id):

        user_token = None
        # User authentication
        if "user_token" in request.headers:
            user_token = request.headers["user_token"]

        if user_token is None or study_id is None:
            abort(401)

        study_id = study_id.upper()

        # param validation
        is_curator, __, __, __, __, __, __, __ = commons.get_permissions(study_id, user_token)
        if not is_curator:
            abort(403)

        feedback = ""
        comment_list = []
        # query_comments is a db_connection.py method
        query_list = query_comments(study_id)
        if query_list and query_list[0] is not None:
            for val in query_list[0].split('|'):
                comment_list.append(val)

        # Get the new validations submitted
        data_dict = json.loads(request.data.decode('utf-8'))
        new_comments = data_dict['comments']

        for val_sequence, comment in new_comments.items():
            val_found = False
            for i, existing_comment in enumerate(comment_list):
                if val_sequence + ":" in existing_comment:  # Do we already have this comment in the database
                    comment_list[i] = f' {comment}'
                    feedback += f"Comment for {val_sequence} has been updated."

            if not val_found:
                comment_list.append(val_sequence + ':' + comment)
                feedback += f"Comment for {val_sequence} has been stored in the database."

        db_update_string = f' {"|".join(comment_list)}'

        try:
            __ = update_comments(study_id, db_update_string)
        except Exception as e:
<<<<<<< HEAD
            logger.error(f"Could not store new comments in the database: {str(e)}")
            abort(500, str(e))
=======
            logger.error('Error writing validation schema file: ' + str(e))
            try:
                os.remove(validations_assay_running)
            except:
                pass
    return validation_schema


def job_status(job_id):
    cmd = "/usr/bin/ssh ebi-cli bjobs " + str(job_id).strip()
    logger.info(cmd)
    result = subprocess.run(cmd, stdout=subprocess.PIPE, shell=True, check=True)
    logger.info(result)
    result = result.stdout.decode("utf-8")
    index = result.find("tc_cm01")
    result = result[index + 8:].lstrip().split(' ')
    return result[0]


def submitJobToCluser(command, section, study_location):
    logger.info("Starting cluster job for Validation : " + command)
    status, message, job_out, job_err = lsf_job(app.config.get('LSF_COMMAND_BSUB'), job_param=command, send_email=True)

    if status:
        start = 'Job <'
        end = '> is'
        cron_job_id = (job_out[job_out.find("Job <") + len(start):job_out.rfind(end)])
        cron_job_file = study_location + "/validation_" + section + "_" + cron_job_id + '.json'
        with open(cron_job_file, 'w') as fp:
            pass
        os.chmod(cron_job_file, 0o777)
        return {"success": message, "job_id": cron_job_id, "message": job_out, "errors": job_err}
    else:
        return {"error": message, "message": job_out, "errors": job_err}


def is_newer_timestamp(location, fileToCompare):
    need_validation_update = False
    try:
        list_of_files = glob.glob(os.path.join(location, '*'))
        latest_file = max(list_of_files, key=os.path.getctime)
    except:
        return need_validation_update
    updateTime = os.path.getctime(latest_file)
    if os.path.getctime(fileToCompare) < updateTime:
        need_validation_update = True  # No files modified since the validation schema files
    return need_validation_update
>>>>>>> 572d0ee8

        return {"status": feedback}

class NewValidation(Resource):
    @swagger.operation(
        summary="Validate study",
        notes='''Validating the study with given section
        This method will validate the study metadata and check the files study folder''',
        parameters=[
            {
                "name": "study_id",
                "description": "Study to validate",
                "required": True,
                "allowMultiple": False,
                "paramType": "path",
                "dataType": "string"
            },
            {
                "name": "section",
                "description": "Specify which validations to run, default is Metadata: "
                               "all, assays, files",
                "required": False,
                "allowEmptyValue": True,
                "allowMultiple": False,
                "paramType": "query",
                "dataType": "string",
                "enum": ["all", "assays", "files"]
            },
            {
                "name": "force_run",
                "description": "Run the validation again",
                "required": False,
                "allowEmptyValue": True,
                "allowMultiple": False,
                "paramType": "query",
                "dataType": "string",
                "enum": ["True", "False"]
            },
            {
                "name": "level",
                "description": "Specify which success-errors levels to report, default is all: "
                               "error, warning, info, success",
                "required": False,
                "allowEmptyValue": True,
                "allowMultiple": False,
                "paramType": "query",
                "dataType": "string",
            },

            {
                "name": "user_token",
                "description": "User API token",
                "paramType": "header",
                "type": "string",
                "required": True,
                "allowMultiple": False
            }
        ],
        responseMessages=[
            {
                "code": 200,
                "message": "OK."
            },
            {
                "code": 401,
                "message": "Unauthorized. Access to the resource requires user authentication. "
                           "Please provide a study id and a valid user token"
            },
            {
                "code": 403,
                "message": "Forbidden. Access to the study is not allowed. Please provide a valid user token"
            },
            {
                "code": 404,
                "message": "Not found. The requested identifier is not valid or does not exist."
            }
        ]
    )
    def get(self, study_id):

        user_token = None
        # User authentication
        if "user_token" in request.headers:
            user_token = request.headers["user_token"]

        if user_token is None or study_id is None:
            abort(401)

        study_id = study_id.upper()

        # param validation
        is_curator, read_access, write_access, obfuscation_code, study_location, release_date, submission_date, \
        study_status = commons.get_permissions(study_id, user_token)
        if not write_access:
            abort(403)

        # query validation
        parser = reqparse.RequestParser()
        parser.add_argument('section', help="Validation section", location="args")
        parser.add_argument('level', help="Validation message levels", location="args")
        parser.add_argument('force_run', help="Validation message levels", location="args")
        args = parser.parse_args()
        section = args['section']
        force_run = args['force_run']
        if section is None or section == "":
            section = 'meta'
        if force_run is None:
            force_run = False
        if section:
            query = section.strip()
        log_category = args['level']

        log_categories = "error", "warning", "info", "success", "all"
        if log_category is None or log_category not in log_categories:
            log_category = 'all'

        val_sections = "all", "isa-tab", "publication", "protocols", "people", "samples", "assays", "maf", "files"

        script = app.config.get('VALIDATION_SCRIPT')
        para = ' -l {level} -i {study_id} -u {token} -s {section}'.format(level=log_category, study_id=study_id,
                                                                          token=user_token, section=section)
        file_name = None
        logger.info("Validation params are - " + str(log_category) + " " + str(section))
        pattern = re.compile(".validation_" + section + "\S+.json")

        for filepath in os.listdir(study_location):
            if pattern.match(filepath):
                file_name = filepath
                break

        if file_name:
            result = file_name[:-5].split('_')
            sub_job_id = result[2]
            # bacct -l 3861194
            # check job status
            status = job_status(sub_job_id)
            logger.info("job status " + sub_job_id + " " + status)
            if status == "PEND" or status == "RUN":
                return {
                    "message": "Validation is already in progress. Job " + sub_job_id + " is in running or pending state"}

            file_name = study_location + "/" + file_name
            if os.path.isfile(file_name) and status == "DONE":
                if not force_run:
                    try:
                        with open(file_name, 'r', encoding='utf-8') as f:
                            validation_schema = json.load(f)
                            return validation_schema
                    except Exception as e:
                        logger.error(str(e))
                        return {"message": "Error in reading the Validation"}
                else:
                    if is_newer_timestamp(study_location, file_name):
                        os.remove(file_name)
                        command = script + ' ' + para
                        return submitJobToCluser(command, section, study_location)
                    else:
                        try:
                            with open(file_name, 'r', encoding='utf-8') as f:
                                validation_schema = json.load(f)
                                return validation_schema
                        except Exception as e:
                            logger.error(str(e))
                            return {"message": "Error in reading the Validation file"}

            elif os.path.isfile(file_name) and os.path.getsize(file_name) > 0:
                if is_newer_timestamp(study_location, file_name):
                    logger.info(" job status is not present, creating new job")
                    os.remove(file_name)
                    command = script + ' ' + para
                    return submitJobToCluser(command, section, study_location)
                else:
                    try:
                        logger.info(" job status is not present and no update, returning validation")
                        with open(file_name, 'r', encoding='utf-8') as f:
                            validation_schema = json.load(f)
                            return validation_schema
                    except Exception as e:
                        logger.error(str(e))
                        return {"message": "Error in reading the Validation"}
        else:
            try:
                os.remove(file_name)
            except Exception as e:
                pass
                # submit a new job return job id
                logger.info(" no file present , creating new job")
                command = script + ' ' + para
                return submitJobToCluser(command, section, study_location)<|MERGE_RESOLUTION|>--- conflicted
+++ resolved
@@ -15,8 +15,7 @@
 #       http://www.apache.org/licenses/LICENSE-2.0
 #
 #  Unless required by applicable law or agreed to in writing, software distributed under the License is distributed on an "AS IS" BASIS, WITHOUT WARRANTIES OR CONDITIONS OF ANY KIND, either express or implied. See the License for the specific language governing permissions and limitations under the License.
-
-
+import glob
 import json
 import logging
 import os
@@ -29,6 +28,7 @@
 from flask_restful import abort, Resource, reqparse
 from flask_restful_swagger import swagger
 
+from app.ws.cluster_jobs import lsf_job
 from app.ws.db_connection import override_validations, query_comments, update_comments
 from app.ws.study import commons
 from app.ws.study.validation.commons import job_status, is_newer_timestamp, submitJobToCluser, is_newer_files, \
@@ -211,7 +211,7 @@
             #         cmd = "curl --silent --request POST -i -H \\'Accept: application/json\\' -H \\'Content-Type: application/json\\' -H \\'user_token: " + user_token + "\\' '"
             #         cmd = cmd + app.config.get('CHEBI_PIPELINE_URL') + study_id + "/validate-study/update-file'"
             #         logger.info("Starting cluster job for Validation schema update: " + cmd)
-            #         status, message, job_out, job_err = lsf_job(app.config.get('LSF_COMMAND_BSUB'), job_param=cmd, send_email=False)
+            #         status, message, job_out, job_err = lsf_job('bsub', job_param=cmd, send_email=False)
             #         lsf_msg = message + '. ' + job_out + '. ' + job_err
             #         if not status:
             #             logger.error("LSF job error: " + lsf_msg)
@@ -520,27 +520,10 @@
         try:
             __ = update_comments(study_id, db_update_string)
         except Exception as e:
-<<<<<<< HEAD
             logger.error(f"Could not store new comments in the database: {str(e)}")
             abort(500, str(e))
-=======
-            logger.error('Error writing validation schema file: ' + str(e))
-            try:
-                os.remove(validations_assay_running)
-            except:
-                pass
-    return validation_schema
-
-
-def job_status(job_id):
-    cmd = "/usr/bin/ssh ebi-cli bjobs " + str(job_id).strip()
-    logger.info(cmd)
-    result = subprocess.run(cmd, stdout=subprocess.PIPE, shell=True, check=True)
-    logger.info(result)
-    result = result.stdout.decode("utf-8")
-    index = result.find("tc_cm01")
-    result = result[index + 8:].lstrip().split(' ')
-    return result[0]
+
+        return {"status": feedback}
 
 
 def submitJobToCluser(command, section, study_location):
@@ -571,9 +554,7 @@
     if os.path.getctime(fileToCompare) < updateTime:
         need_validation_update = True  # No files modified since the validation schema files
     return need_validation_update
->>>>>>> 572d0ee8
-
-        return {"status": feedback}
+
 
 class NewValidation(Resource):
     @swagger.operation(
