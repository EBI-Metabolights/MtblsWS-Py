#  EMBL-EBI MetaboLights - https://www.ebi.ac.uk/metabolights
#  Metabolomics team
#
#  European Bioinformatics Institute (EMBL-EBI), European Molecular Biology Laboratory, Wellcome Genome Campus, Hinxton, Cambridge CB10 1SD, United Kingdom
#
#  Last modified: 2020-Jan-09
#  Modified by:   kenneth
#
#  Copyright 2020 EMBL - European Bioinformatics Institute
#
#  Licensed under the Apache License, Version 2.0 (the "License");
#  you may not use this file except in compliance with the License.
#  You may obtain a copy of the License at
#
#       http://www.apache.org/licenses/LICENSE-2.0
#
#  Unless required by applicable law or agreed to in writing, software distributed under the License is distributed on an "AS IS" BASIS, WITHOUT WARRANTIES OR CONDITIONS OF ANY KIND, either express or implied. See the License for the specific language governing permissions and limitations under the License.


import json
import logging
import os
import re
import threading

from flask import current_app as app
from flask import request
from flask_restful import abort, Resource, reqparse
from flask_restful_swagger import swagger

<<<<<<< HEAD
from app.ws.cluster_jobs import lsf_job
from app.ws.db_connection import override_validations, update_validation_status, query_comments, update_comments
from app.ws.isaApiClient import IsaApiClient
from app.ws.mtblsWSclient import WsClient
from app.ws.study_files import get_all_files_from_filesystem, list_directories_full
from app.ws.utils import *
from app.ws.misc_utilities.response_messages import HTTP_403, HTTP_400, HTTP_200, HTTP_500, HTTP_404, HTTP_401

logger = logging.getLogger('wslog')
wsc = WsClient()
iac = IsaApiClient()

incorrect_species = \
    "cat, dog, mouse, horse, flower, man, fish, leave, root, mice, steam, bacteria, value, food, matix, " \
    "mus, rat, blood, urine, plasma, hair, fur, skin, saliva, fly, unknown"

last_name_black_list = ['last name', 'asdf', 'name', 'unknown']
first_name_black_list = ['first name', 'asdf', 'name', 'unknown']

correct_maf_order = [{0: "database_identifier"}, {1: "chemical_formula"}, {2: "smiles"},
                     {3: "inchi"}, {4: "metabolite_identification"}]

warning = "warning"
error = "error"
success = "success"
info = "info"

unknown_file = ' - unknown - '

fid_file = 'Free Induction Decay Data File'
acq_file = 'Acquisition Parameter Data File'
raw_file = 'Raw Spectral Data File'
derived_file = 'Derived Spectral Data File'


def add_msg(validations, section, message, status, meta_file="", value="", descr="", val_sequence=0,
            log_category=error):
    if log_category == status or log_category == 'all':
        validations.append({"message": message, "section": section, "val_sequence": str(val_sequence), "status": status,
                            "metadata_file": meta_file, "value": value, "description": descr})


def get_basic_validation_rules(validation_schema, part):
    if validation_schema:
        study_val = validation_schema['study']
        val = study_val[part]
        rules = val['rules'][0]
    return rules, val['description']


def get_complex_validation_rules(validation_schema, part, sub_part, sub_set):
    rules = None
    sets = None
    if validation_schema:
        study_val = validation_schema['study']
        val = study_val[part]
        sub = val[sub_part]
        sets = sub[sub_set]
        rules = sets['rules'][0]
    return rules, sets['description']


def get_protocol_assay_rules(validation_schema, protocol_part):
    val_rule = None
    if validation_schema and protocol_part.lower() != 'sample name':
        study_val = validation_schema['study']
        val = study_val['protocols']
        sub = val['default']
        for column in sub:
            column_title = column['title']
            if column_title.lower() != 'sample collection':
                rules = column['columns']
                for rule in rules:
                    if rule == protocol_part:
                        return rules[protocol_part]
    return val_rule


def extract_details(rule):
    try:
        try:
            val = int(rule['value'])
        except:
            val = rule['value']
        val_error = rule['error']
        val_condition = rule['condition']
        val_type = rule['type']
    except:
        return int(0), "n/a", "n/a", "n/a"
    return val, val_error, val_condition, val_type


def return_validations(section, validations, override_list=[], comment_list=[]):
    # Add the validation sequence

    for val in validations:
        # idx += 1  # Set the sequence to 1, as this is the section we will override
        val_sequence = section + '_' + val['val_sequence']
        val["val_sequence"] = val_sequence
        val["val_override"] = 'false'
        val["val_message"] = ''
        val["comment"] = ''

        comment_list = [string for string in comment_list if val_sequence in string]

        if len(override_list) > 0:  # These are from the database, ie. already over-ridden
            try:
                for db_val in override_list:
                    val_step = db_val.split(':')[0]
                    val_msg = db_val.split(':')[1]
                    if val_sequence == val_step or val_step == '*':  # "*" overrides all errors/warning/info etc
                        val_status = val['status']
                        val["val_override"] = 'true'
                        val["val_message"] = val_msg
                        if val_status == warning or val_status == error or val_status == info:
                            val["status"] = success
                        elif val_status == success and val_step != '*':
                            val["status"] = error
            except:
                logger.error('Could not read the validation override list, is the required ":" there?')
        if len(comment_list) > 0:
            for comment in comment_list:
                # we can't assume that we will get only one result, as the list comp would catch both 7.11 and 7.1
                comment_validation_seq = comment.split(':')[0]
                text = comment.split(':')[0]
                if comment_validation_seq == val_sequence:
                    val['comment'] = 'text'

    error_found = False
    warning_found = False
    validates = True
    amber_warning = False

    # What is the overall validation status now?
    for val in validations:
        status = val["status"]
        if status == error:
            error_found = True
        elif status == warning:
            warning_found = True

    if error_found:
        validates = False
        ret_list = {"section": section, "details": validations, "message": "Validation failed",
                    "status": error}
    elif warning_found:
        amber_warning = True
        ret_list = {"section": section, "details": validations,
                    "message": "Some optional information is missing for your study",
                    "status": warning}
    else:
        ret_list = {"section": section, "details": validations, "message": "Successful validation",
                    "status": success}

    return validates, amber_warning, ret_list


def remove_nonprintable(text):
    import string
    # Get the difference of all ASCII characters from the set of printable characters
    nonprintable = set([chr(i) for i in range(128)]).difference(string.printable)
    # Use translate to remove all non-printable characters
    return text.translate({ord(character): None for character in nonprintable})


def is_empty_file(full_file_name, study_location=None):
    # This will return False if a filename is not correct, ie. has a space etc.
    empty_file = True

    ignore_file_list = app.config.get('IGNORE_FILE_LIST')
    short_file_name = os.path.basename(full_file_name).lower()
    for ignore in ignore_file_list:  # Now there are a bunch of files we want to ignore regardless if they are empty
        if ignore in short_file_name:
            return False

    # The file in the assay may be locally referenced, so check full path. Only for files, not folders
    if not os.path.isfile(full_file_name) and not os.path.isdir(full_file_name):
        f_file = os.path.join(study_location, full_file_name.lstrip('/'))
        if os.path.isfile(f_file):
            full_file_name = f_file
    try:
        file_stats = os.stat(full_file_name)
        file_size = file_stats.st_size
        empty_file = file_size == 0
    except Exception as e:
        logger.error("File '" + full_file_name + "' can not be checked/found. " + str(e))
        return empty_file
    return empty_file


def get_sample_names(isa_samples):
    all_samples = ""
    for sample in isa_samples.samples:
        all_samples = all_samples + sample + ','
    return all_samples


def check_file(
        file_name_and_column, study_location, file_name_list, validations, assay_file_list=None, assay_file_name=None):
    """
    Check an individual file. Performs various checks in sequence:
    1 Whether the given filename is a directory or a file
    2 The type of file it is IE derived, raw etc
    3 Whether the filename given in the assay sheet actually exists in the filesystem. This check will fail in the case
    of trailing whitespace in the assay sheet filename.
    4 Whether the type of file is correct for the given column. IE a raw file won't be accepted in the Derived column.

    :param file_name_and_column: The given filename and assay sheet column it originates from.
    :param study_location: The location in the filesystem of the study folder.
    :param file_name_list: List of all files in the study
    :param assay_file_list: A list of raw files referenced in the assay sheet
    :param assay_file_name: The filename of the parent assay sheet we're checking the file for.
    :return: Status indicating validity as a boolean, the type of file it is, the description of the given file.
    """
    file_name = file_name_and_column.split('|')[0]
    column_name = file_name_and_column.split('|')[1]
    full_file = os.path.join(study_location, file_name)
    short_name, ext = os.path.splitext(file_name)



    ext = ext.lower()

    if assay_file_name:
        assay_file_name = ' (' + assay_file_name + ')'
    else:
        assay_file_name = ''

    if os.path.isdir(full_file) and ext not in ('.raw', '.d'):
        return False, 'folder', file_name + " is a sub-folder, please reference a file" + assay_file_name

    file_type, status, folder = map_file_type(file_name, study_location, assay_file_list=assay_file_list)

    # define some generic return validation messages
    valid_message = True, file_type, 'Correct file ' + file_name + ' for column ' + column_name
    invalid_message = False, file_type, 'Incorrect file "' + file_name + '" or file type for column ' + column_name + assay_file_name

    # if not folder and "fid" not in file_name and final_filename.lstrip('/') not in file_name_list:  # Files may be referenced in sub-folders
    if not folder and file_name not in file_name_list and file_name.lstrip(
            '/') not in file_name_list:  # was final_filename
        msg = "File '" + file_name + "' does not exist" + assay_file_name
        if file_name != file_name.rstrip(' '):
            msg = msg + ". Trailing space in file name?"
        return False, unknown_file, msg

    if is_empty_file(full_file, study_location=study_location):
        return False, file_type, "File '" + file_name + "' is empty or incorrect" + assay_file_name

    if file_type == 'metadata_maf' and column_name == 'Metabolite Assignment File':
        if file_name.startswith('m_') and file_name.endswith('_v2_maf.tsv'):
            return valid_message
        else:
            return False, file_type, "The " + column_name + \
                   " must start with 'm_' and end in '_v2_maf.tsv'" + assay_file_name

    if (file_type == 'raw' or file_type == 'compressed') and column_name == raw_file:
        return valid_message
    elif file_type in ('derived', 'raw', 'compressed') and (column_name == derived_file or column_name == raw_file):
        return valid_message
    elif file_type == 'text' and column_name == derived_file:
        if textfile_valid_for_derived_column(validations, file_name):
            return valid_message
        else:
            return invalid_message
    elif file_type == 'spreadsheet' and column_name == derived_file:
        return valid_message
    elif file_type != 'derived' and column_name == derived_file:
        return invalid_message
    elif file_type == 'compressed' and column_name == fid_file:
        return valid_message
    elif file_type == 'folder' and column_name == fid_file:
        return valid_message
    elif file_type in ('compressed', 'acqus') and column_name == acq_file:
        return valid_message
    elif file_type == 'fid' and column_name == fid_file:
        return valid_message
    elif file_type != 'raw' and column_name == raw_file:
        return invalid_message

    return status, file_type, 'n/a'

def textfile_valid_for_derived_column(validations, filename) -> bool:
    """
    Check whether we want to allow a text file in the derived column for a given instance.
    We only want to allow this if there is a *valid* raw spectral data file entry in the same row.
    There is a success validation message that indicates that such a situation has occurred, and to what raw file and
    derived file pairing. We look for such a message that has our derived filename in it, and if we find it, return true
    and if we don't, return false.
    :param validations: List of dicts that represent validation messages.
    :param filename: Filename to check as a string.
    :return: bool value indicating validity.
    """
    for validation in validations:
        if validation['val_sequence'] == "7.11" and validation["message"].endswith(filename):
            return True

    return False


def maf_messages(header, pos, incorrect_pos, maf_header, incorrect_message, validations, file_name):
    try:
        if maf_header[header] != pos:
            incorrect_message = incorrect_message + header + " is not the correct position. "
            incorrect_pos = True
    except Exception as e:
        incorrect_message = incorrect_message + " Column '" + header + "' is missing from " + file_name + ". "
        incorrect_pos = True

    return incorrect_pos, incorrect_message, validations


def validate_maf(validations, file_name, all_assay_names, study_location, study_id,
                 sample_name_list, is_ms=False, log_category=error):
    val_section = "maf"
    
    if not file_name.startswith('m_') or not file_name.endswith('_v2_maf.tsv'):
        add_msg(validations, val_section,
                "The Metabolite Annotation File name must start with 'm_' and end in '_v2_maf.tsv'",
                error, val_sequence=12, log_category=log_category)

    maf_name = os.path.join(study_location, file_name)
    maf_df = pd.DataFrame()

    if len(file_name) == 0:
        add_msg(validations, val_section, "Please add a Metabolite Annotation File name '" + file_name + "'",
                error, val_sequence=1, log_category=log_category)

    try:
        maf_df = read_tsv(maf_name)
    except:
        add_msg(validations, val_section, "Could not find or read Metabolite Annotation File '" + file_name + "'",
                error, val_sequence=2, log_category=log_category)

    maf_shape = maf_df.shape
    all_rows = maf_shape[0]
    all_columns = maf_shape[1]
    if all_rows == 1:
        for index, row in maf_df.iterrows():
            db_id_value = row["database_identifier"]
            cf_value = row["chemical_formula"]
            if row["database_identifier"] == '0' and not row["chemical_formula"]:
                add_msg(validations, val_section,
                        "Incomplete Metabolite Annotation File '" + file_name + "'",
                        error, descr="Please complete the MAF", val_sequence=3, log_category=log_category)

    empty_maf_rows = False
    # replace field that's entirely space (or empty) with NaN for isnull() function
    temp_df = maf_df.replace(r'^\s*$', np.nan, regex=True)
    for i in range(len(temp_df.index)):
        empty_cells_per_row = temp_df.iloc[i].isnull().sum()
        if all_columns == empty_cells_per_row:
            empty_maf_rows = True
            break
    temp_df = None  # No need to keep this copy in memory any more

    if empty_maf_rows:
        add_msg(validations, val_section, "MAF '" + file_name + "' contains empty rows",
                error, val_sequence=13, log_category=log_category)

    incorrect_pos = False
    incorrect_message = ""
    maf_order = correct_maf_order.copy()
    if is_ms:
        maf_order.append({5: "mass_to_charge"})
    else:
        maf_order.append({5: "chemical_shift"})

    if not maf_df.empty:
        maf_header = get_table_header(maf_df, study_id, maf_name)

        for idx, col in enumerate(maf_order):
            incorrect_pos, incorrect_message, validations = \
                maf_messages(col[idx], idx, incorrect_pos, maf_header, incorrect_message, validations, file_name)

        if incorrect_pos:
            add_msg(validations, val_section, incorrect_message, error, val_sequence=4, log_category=log_category)
        else:
            add_msg(validations, val_section,
                    "Columns 'database_identifier', 'chemical_formula', 'smiles', 'inchi' and "
                    "'metabolite_identification' found in the correct column position in '" + file_name + "'",
                    success, val_sequence=4.2, log_category=log_category)

        try:
            if is_ms and maf_header['mass_to_charge']:
                check_maf_rows(validations, val_section, maf_df, 'mass_to_charge', is_ms=is_ms,
                               log_category=log_category)
            elif not is_ms and maf_header['chemical_shift']:
                check_maf_rows(validations, val_section, maf_df, 'chemical_shift', is_ms=is_ms,
                               log_category=log_category)
        except:
            logger.info("No mass_to_charge column found in the MS MAF")

        # NMR/MS Assay Names OR Sample Names are added to the sheet
        if all_assay_names:
            for assay_name in all_assay_names:
                try:
                    maf_header[assay_name]
                    # add_msg(validations, val_section, "MS/NMR Assay Name '" + assay_name + "' found in the MAF",
                    #         success, val_sequence=5, log_category=log_category)
                    check_maf_rows(validations, val_section, maf_df, assay_name, is_ms=is_ms, log_category=log_category)
                except KeyError as e:
                    add_msg(validations, val_section, "MS/NMR Assay Name '" + assay_name + "' not found in the MAF",
                            warning, val_sequence=6, log_category=log_category)

        if not all_assay_names and sample_name_list:
            for sample_name in sample_name_list:
                try:
                    maf_header[sample_name]
                    # add_msg(validations, val_section, "Sample Name '" + str(sample_name) + "' found in the MAF",
                    #         success, val_sequence=7, log_category=log_category)
                    check_maf_rows(validations, val_section, maf_df, sample_name, is_ms=is_ms,
                                   log_category=log_category)
                except:
                    add_msg(validations, val_section, "Sample Name '" + str(sample_name) + "' not found in the MAF",
                            warning, val_sequence=8, log_category=log_category)
    else:
        add_msg(validations, val_section, "MAF '" + file_name + "' is empty. Please add metabolite annotation details",
                error, val_sequence=9, log_category=log_category)


def check_maf_rows(validations, val_section, maf_df, column_name, is_ms=False, log_category=error):
    all_rows = maf_df.shape[0]
    col_rows = 0
    # Are all relevant rows filled in?
    for row in maf_df[column_name]:
        if row:
            col_rows += 1

    # if col_rows == all_rows:
    # add_msg(validations, val_section, "All values for column '" + column_name + "' found in the MAF",
    #         success, val_sequence=9.1, log_category=log_category)
    # else:
    if col_rows != all_rows:
        # For MS we should have m/z values, for NMR the chemical shift is equally important.
        if (is_ms and column_name == 'mass_to_charge') or (not is_ms and column_name == 'chemical_shift'):
            add_msg(validations, val_section, "Missing values for '" + column_name + "' in the MAF. " +
                    str(col_rows) + " rows found, but there should be " + str(all_rows),
                    warning, val_sequence=10, log_category=log_category)
        else:
            add_msg(validations, val_section, "Missing values for sample '" + column_name + "' in the MAF. " +
                    str(col_rows) + " rows found, but there should be " + str(all_rows),
                    info, val_sequence=11, log_category=log_category)
=======
from app.ws.db_connection import override_validations
from app.ws.study import commons
from app.ws.study.validation.commons import job_status, is_newer_timestamp, submitJobToCluser, is_newer_files, \
    update_val_schema_files, validate_study

logger = logging.getLogger('wslog')
>>>>>>> 6dbcb14f


class Validation(Resource):
    @swagger.operation(
        summary="Validate study",
        notes='''Validating the overall study. 
        This method will validate the study metadata and check the files study folder''',
        parameters=[
            {
                "name": "study_id",
                "description": "Study to validate",
                "required": True,
                "allowMultiple": False,
                "paramType": "path",
                "dataType": "string"
            },
            {
                "name": "section",
                "description": "Specify which validations to run, default is all: "
                               "isa-tab, publication, protocols, people, samples, assays, maf, files",
                "required": False,
                "allowEmptyValue": True,
                "allowMultiple": False,
                "paramType": "query",
                "dataType": "string",
            },
            {
                "name": "level",
                "description": "Specify which success-errors levels to report, default is all: "
                               "error, warning, info, success",
                "required": False,
                "allowEmptyValue": True,
                "allowMultiple": False,
                "paramType": "query",
                "dataType": "string",
            },
            {
                "name": "static_validation_file",
                "description":
                    "Read validation and file list from pre-generated files ('In Review' and 'Public' status)."
                    "<b> NOTE that studies with a large number of files will force a static file listing</b>",
                "paramType": "query",
                "type": "Boolean",
                "defaultValue": True,
                "format": "application/json",
                "required": False,
                "allowMultiple": False
            },
            {
                "name": "user_token",
                "description": "User API token",
                "paramType": "header",
                "type": "string",
                "required": True,
                "allowMultiple": False
            }
        ],
        responseMessages=[
            {
                "code": 200,
                "message": "OK."
            },
            {
                "code": 401,
                "message": "Unauthorized. Access to the resource requires user authentication. "
                           "Please provide a study id and a valid user token"
            },
            {
                "code": 403,
                "message": "Forbidden. Access to the study is not allowed. Please provide a valid user token"
            },
            {
                "code": 404,
                "message": "Not found. The requested identifier is not valid or does not exist."
            }
        ]
    )
    def get(self, study_id):

        user_token = None
        # User authentication
        if "user_token" in request.headers:
            user_token = request.headers["user_token"]

        if user_token is None or study_id is None:
            abort(401)

        study_id = study_id.upper()

        # param validation
        is_curator, read_access, write_access, obfuscation_code, study_location, release_date, submission_date, \
        study_status = commons.get_permissions(study_id, user_token)
        if not write_access:
            abort(403)

        # query validation
        parser = reqparse.RequestParser()
        parser.add_argument('section', help="Validation section", location="args")
        parser.add_argument('level', help="Validation message levels", location="args")
        parser.add_argument('static_validation_file', help="Use pre-generated validations", location="args")
        args = parser.parse_args()
        section = args['section']
        log_category = args['level']
        static_validation_file = args['static_validation_file']
        if not static_validation_file:
            static_validation_file = 'true'  # Set to same as input default value
        static_validation_file = True if static_validation_file.lower() == 'true' else False

        log_categories = "error", "warning", "info", "success", "all"
        if log_category is None or log_category not in log_categories:
            log_category = 'all'

        val_sections = "all", "isa-tab", "publication", "protocols", "people", "samples", "assays", "maf", "files"
        if section is None or section not in val_sections:
            section = 'all'

        try:
            number_of_files = sum([len(files) for r, d, files in os.walk(study_location)])
        except:
            number_of_files = 0

        validation_files_limit = app.config.get('VALIDATION_FILES_LIMIT')
        force_static_validation = False

        # We can only use the static validation file when all values are used. MOE uses 'all' as default
        if section != 'all' or log_category != 'all':
            static_validation_file = False

        if section == 'all' or log_category == 'all':
            validation_file = os.path.join(study_location, 'validation_report.json')
            if os.path.isfile(validation_file):
                with open(validation_file, 'r', encoding='utf-8') as f:
                    validation_schema = json.load(f)
                    return validation_schema

        if section == 'all' and log_category == 'all' and number_of_files >= validation_files_limit:
            force_static_validation = True  # ToDo, We need to use static files until pagenation is implemented
            static_validation_file = force_static_validation

        study_status = study_status.lower()

        if (static_validation_file and study_status in ('in review', 'public')) or force_static_validation:

            validation_file = os.path.join(study_location, 'validation_report.json')

            # Some file in the filesystem is newer than the validation reports, so we need to re-generate
            if is_newer_files(study_location):
                return update_val_schema_files(validation_file, study_id, study_location, user_token,
                                               obfuscation_code, log_category=log_category, return_schema=True)

            if os.path.isfile(validation_file):
                try:
                    with open(validation_file, 'r', encoding='utf-8') as f:
                        validation_schema = json.load(f)
                except Exception as e:
                    logger.error(str(e))
                    validation_schema = update_val_schema_files(validation_file, study_id, study_location, user_token,
                                                                obfuscation_code, log_category=log_category,
                                                                return_schema=True)
                    # validation_schema = \
                    #     validate_study(study_id, study_location, user_token, obfuscation_code,
                    #                    validation_section=section,
                    #                    log_category=log_category, static_validation_file=False)
            else:
                validation_schema = update_val_schema_files(validation_file, study_id, study_location, user_token,
                                                            obfuscation_code, log_category=log_category,
                                                            return_schema=True)
                # validation_schema = \
                #     validate_study(study_id, study_location, user_token, obfuscation_code, validation_section=section,
                #                    log_category=log_category, static_validation_file=static_validation_file)

            # if study_status == 'in review':
            #     try:
            #         cmd = "curl --silent --request POST -i -H \\'Accept: application/json\\' -H \\'Content-Type: application/json\\' -H \\'user_token: " + user_token + "\\' '"
            #         cmd = cmd + app.config.get('CHEBI_PIPELINE_URL') + study_id + "/validate-study/update-file'"
            #         logger.info("Starting cluster job for Validation schema update: " + cmd)
            #         status, message, job_out, job_err = lsf_job('bsub', job_param=cmd, send_email=False)
            #         lsf_msg = message + '. ' + job_out + '. ' + job_err
            #         if not status:
            #             logger.error("LSF job error: " + lsf_msg)
            #         else:
            #             logger.info("LSF job submitted: " + lsf_msg)
            #     except Exception as e:
            #         logger.error(str(e))
        else:
            validation_schema = \
                validate_study(study_id, study_location, user_token, obfuscation_code, validation_section=section,
                               log_category=log_category, static_validation_file=static_validation_file)

        return validation_schema


class UpdateValidationFile(Resource):
    @swagger.operation(
        summary="Update validation file",
        notes="Update validation file",
        parameters=[
            {
                "name": "study_id",
                "description": "Study to validate",
                "required": True,
                "allowMultiple": False,
                "paramType": "path",
                "dataType": "string"
            },
            {
                "name": "user_token",
                "description": "User API token",
                "paramType": "header",
                "type": "string",
                "required": True,
                "allowMultiple": False
            }
        ],
        responseMessages=[
            {
                "code": 200,
                "message": "OK."
            },
            {
                "code": 401,
                "message": "Unauthorized. Access to the resource requires user authentication. "
                           "Please provide a study id and a valid user token"
            },
            {
                "code": 403,
                "message": "Forbidden. Access to the study is not allowed. Please provide a valid user token"
            },
            {
                "code": 404,
                "message": "Not found. The requested identifier is not valid or does not exist."
            }
        ]
    )
    def post(self, study_id):

        user_token = None
        # User authentication
        if "user_token" in request.headers:
            user_token = request.headers["user_token"]

        if user_token is None or study_id is None:
            abort(401)

        study_id = study_id.upper()

        # param validation
        is_curator, read_access, write_access, obfuscation_code, study_location, release_date, submission_date, \
        study_status = commons.get_permissions(study_id, user_token)
        if not write_access:
            abort(403)

        validation_file = os.path.join(study_location, 'validation_report.json')
        """ Background thread to update the validations file """
        threading.Thread(
            target=update_val_schema_files(validation_file, study_id, study_location, user_token, obfuscation_code),
            daemon=True).start()

        return {"success": "Validation schema file updated"}


<<<<<<< HEAD
def update_val_schema_files(validation_file, study_id, study_location, user_token, obfuscation_code,
                            log_category='all', return_schema=False):
    # Tidy up old files first
    if os.path.isfile(os.path.join(study_location, 'validation_files.json')):
        os.remove(os.path.join(study_location, 'validation_files.json'))

    if os.path.isfile(validation_file):
        os.remove(validation_file)

    f_start_time = time.time()
    file_list = []
    file_list = list_directories_full(study_location, file_list, base_study_location=study_location)
    try:
        with open(os.path.join(study_location, 'validation_files.json'), 'w', encoding='utf-8') as f1:
            json.dump(file_list, f1, ensure_ascii=False)
    except Exception as e1:
        logger.error('Error Writing validation file list: ' + str(e1))

    logger.info(study_id + " - Generating validations file list took %s seconds" % round(time.time() - f_start_time, 2))

    v_start_time = time.time()
    validation_schema = validate_study(study_id, study_location, user_token, obfuscation_code,
                                       log_category=log_category, static_validation_file=True)
    if log_category == 'all':  # Only write the complete file, not when we have a sub-section only query
        try:
            with open(validation_file, 'w', encoding='utf-8') as f:
                # json.dump(validation_schema, f, ensure_ascii=False, indent=4)
                json.dump(validation_schema, f, ensure_ascii=False)
        except Exception as e:
            logger.error('Error writing validation schema file: ' + str(e))
        logger.info(study_id + " - Generating validations list took %s seconds" % round(time.time() - v_start_time, 2))

    if return_schema:
        return validation_schema


def is_newer_files(study_location):
    need_validation_update = True
    list_of_files = glob.glob(os.path.join(study_location, '*'))
    latest_file = max(list_of_files, key=os.path.getctime)
    if 'validation_' in latest_file:
        need_validation_update = False  # No files modified since the validation schema files
    return need_validation_update


def validate_study(study_id, study_location, user_token, obfuscation_code,
                   validation_section='all', log_category='all', static_validation_file=None):
    """
    Entry point method for validating an entire study. Each section is validated in turn, unless a validation section is
    specified in the request parameters.

    :param study_id: ID of the study to be validated. This is the accession number IE MTBLS1234.
    :param study_location: The location in the filesystem of the study folder.
    :param user_token: The users API token, used to ascertain whether the user is permitted to take this action.
    :param obfuscation_code: The obfuscation code, which points to the ftp folder for the study.
    :param validation_section: The section of the study to validate. The distinct sections are: publication, isatab,
    person, protocols, samples, files, assays. The default is 'all', which means all sections will be validated.
    :param log_category: The type of log IE Info, warning or error. Default to 'all'.
    :param static_validation_file: Flag to indicate whether to read the validation report and file list from
     pre generated files. This is often set to true for large studies.
     :return: An object comprised of all validation messages.

    """
    start_time = time.time()
    all_validations = []
    validation_schema = None
    error_found = False
    warning_found = False
    validation_section = validation_section.lower()

    # Ensuring we have the latest database values
    is_curator, read_access, write_access, db_obfuscation_code, db_study_location, db_release_date, \
    db_submission_date, db_study_status = wsc.get_permissions(study_id, user_token)

    try:
        validation_schema_file = app.config.get('VALIDATIONS_FILE')

        if validation_schema_file.startswith('http'):
            response = requests.get(validation_schema_file)
            validation_schema = json.loads(response.content)
        else:
            with open(validation_schema_file, 'r', encoding='utf-8') as json_file:
                validation_schema = json.load(json_file)

    except Exception as e:
        all_validations.append({"info": "Could not find the validation schema, only basic validation will take place",
                                "status": success})
        logger.error(str(e))

    override_list = []
    comment_list = []

    try:
        query_list = override_validations(study_id, 'query')
        if query_list and query_list[0]:
            for val in query_list[0].split('|'):
                override_list.append(val)
    except Exception as e:
        logger.error('Could not query overridden validations from the database. ' + str(e))

    try:
        query_comment_list = query_comments(study_id)
        if query_comment_list and query_comment_list[0]:
            comment_list.extend(query_comment_list[0].split('|'))
    except IndexError as e:
        logger.error(f'Unable to retrieve comment list from database: {str(e)}')

    # Validate basic ISA-Tab structure
    isa_study, isa_inv, isa_samples, std_path, status, amber_warning, isa_validation, inv_file, s_file, assay_files = \
        validate_basic_isa_tab(
            study_id, user_token, study_location, db_release_date, override_list, comment_list, log_category=log_category)
    all_validations.append(isa_validation)
    if not status:
        error_found = True
    if amber_warning:
        warning_found = True

    # We can now run the rest of the validation checks

    # Validate publications reported on the study
    val_section = "publication"
    if isa_study and validation_section == 'all' or val_section in validation_section:
        status, amber_warning, pub_validation = validate_publication(
            isa_study, validation_schema, inv_file, override_list, comment_list, val_section, log_category=log_category)
        all_validations.append(pub_validation)

    if not status:
        error_found = True
    if amber_warning:
        warning_found = True

    # Validate detailed metadata in ISA-Tab structure
    val_section = "isa-tab"
    if validation_section == 'all' or val_section in validation_section:
        status, amber_warning, isa_meta_validation = validate_isa_tab_metadata(
            isa_inv, isa_study, validation_schema, inv_file, override_list, comment_list, val_section, log_category=log_category)
        all_validations.append(isa_meta_validation)

    if not status:
        error_found = True
    if amber_warning:
        warning_found = True

    # Validate Person (authors)
    val_section = "person"
    if isa_study and validation_section == 'all' or val_section in validation_section:
        status, amber_warning, isa_person_validation = validate_contacts(
            isa_study, validation_schema, inv_file, override_list, comment_list, val_section, log_category=log_category)
        all_validations.append(isa_person_validation)

    if not status:
        error_found = True
    if amber_warning:
        warning_found = True

    # Validate Protocols
    val_section = "protocols"
    if isa_study and validation_section == 'all' or val_section in validation_section:
        status, amber_warning, isa_protocol_validation = validate_protocols(
            isa_study, validation_schema, inv_file, override_list, comment_list, val_section, log_category=log_category)
        all_validations.append(isa_protocol_validation)

    if not status:
        error_found = True
    if amber_warning:
        warning_found = True

    # Validate Samples
    val_section = "samples"
    sample_name_list = []
    if isa_study and validation_section == 'all' or val_section in validation_section:
        status, amber_warning, isa_sample_validation = \
            validate_samples(isa_study, isa_samples, validation_schema, s_file, override_list, comment_list,
                             sample_name_list, val_section, log_category=log_category)
        all_validations.append(isa_sample_validation)

    if not status:
        error_found = True
    if amber_warning:
        warning_found = True

    # Validate files
    val_section = "files"
    file_name_list = []
    if isa_study and validation_section == 'all' or val_section in validation_section:
        status, amber_warning, files_validation = validate_files(
            study_id, study_location, obfuscation_code, override_list, comment_list,
            file_name_list, val_section, log_category=log_category, static_validation_file=static_validation_file)
        all_validations.append(files_validation)

    if not status:
        error_found = True
    if amber_warning:
        warning_found = True

    # Validate assays
    val_section = "assays"
    if isa_study and validation_section == 'all' or val_section in validation_section or 'maf' in validation_section:
        status, amber_warning, assay_validation = \
            validate_assays(isa_study, study_location, validation_schema, override_list, comment_list, sample_name_list,
                            file_name_list, val_section, log_category=log_category)
        all_validations.append(assay_validation)

    if not status:
        error_found = True
    if amber_warning:
        warning_found = True

    if error_found:
        update_validation_status(study_id=study_id, validation_status=error)
        end_time = round(time.time() - start_time, 2)
        return {"validation": {"status": error, "timing": end_time, "validations": all_validations}}

    if warning_found:
        update_validation_status(study_id=study_id, validation_status=warning)
        end_time = round(time.time() - start_time, 2)
        return {"validation": {"status": warning, "timing": end_time, "validations": all_validations}}

    update_validation_status(study_id=study_id, validation_status=success)
    end_time = round(time.time() - start_time, 2)
    return {"validation": {"status": success, "timing": end_time, "validations": all_validations}}


def get_assay_column_validations(validation_schema, a_header):
    validation_schema = get_protocol_assay_rules(validation_schema, a_header)
    validate_column = False
    required_column = False
    check_schema = True
    val_descr = None

    if a_header.lower() == 'sample name' \
            or a_header.lower() == 'parameter value[scan polarity]' \
            or a_header.lower() == 'parameter value[scan m/z range]' \
            or a_header.lower() == 'parameter value[instrument]':
        validate_column = True
        required_column = True
        check_schema = False
    elif a_header.lower() == 'metabolite assignment file':
        validate_column = True
        required_column = False
        check_schema = False
    elif ' assay name' in a_header.lower():  # NMR and MS assay names are not always present, maybe change?
        validate_column = True
        required_column = False
        check_schema = False
    elif ' data file' in a_header.lower():  # Files are checked separately
        validate_column = True
        required_column = False
        check_schema = False

    if validation_schema and check_schema:
        validate_column = validation_schema['is-hidden']
        if validate_column == 'false':
            validate_column = False
        else:
            validate_column = True
        required_column = validation_schema['is-required']
        if required_column == 'false':
            required_column = False
        else:
            required_column = True
        val_descr = validation_schema['description']

    return validate_column, required_column, val_descr


def check_assay_columns(a_header, all_samples, row, validations, val_section, assay, unique_file_names,
                        all_assay_names, sample_name_list, log_category=error, assay_file_name=None):
    # Correct sample names?
    if a_header.lower() == 'sample name':
        if row not in all_samples:
            all_samples.append(row)
        # if row in sample_name_list:
        # add_msg(validations, val_section, "Sample name '" + row + "' found in sample sheet",
        #         success, assay.filename, val_sequence=7, log_category=log_category)
        # else:
        if row not in sample_name_list:
            if len(row) == 0:
                add_msg(validations, val_section, "Sample name '" + row + "' cannot be empty",
                        error, meta_file=assay.filename, descr="Please add a valid sample name",
                        val_sequence=8, log_category=log_category)
            else:
                add_msg(validations, val_section, "Sample name '" + row + "' not found in sample sheet",
                        error, meta_file=assay.filename,
                        descr="Please create the sample in the sample sheet first",
                        val_sequence=9, log_category=log_category)
    elif a_header.endswith(' File'):  # files exist?
        file_and_column = row + '|' + a_header
        if assay_file_name:
            file_and_column = file_and_column + '|' + assay_file_name
        if file_and_column not in unique_file_names:
            if row != "":  # Do not add a section if a column does not list files
                if file_and_column not in unique_file_names:
                    unique_file_names.append(file_and_column)
    elif a_header.endswith(' Assay Name'):  # MS or NMR assay names are used in the assay
        row = str(row)
        if row not in all_assay_names:
            if len(row) >= 1:
                all_assay_names.append(row)

    return all_samples, all_assay_names, validations, unique_file_names


def check_all_file_rows(assays, assay_dataframe, validations, val_section, filename, total_rows, log_category=error):
    """
    Check that the values in the Raw Spectral Data File & Derived Spectral Data Column are valid.
    We want to check the filetypes of each value, as there are restrictions on what kind of file can be present
    in each column.

    :param assays: a list of assay sheet headers present in the file.
    :param assay_dataframe: Two dimensional data structure containing the assay sheet data.
    :param validations: List of pre-existing validation objects and their constituent validation messages.
    :param val_section: Predefined in parent method as 'assays'
    :param filename: String representation of the assay sheet's filename.
    :param total_rows: The total number of rows
    :param log_category: Predefined as 'error'
    :return: Tuple of the updated validations object now containing assay validations and list of all raw files
     referenced in the assay.

    """

    all_file_columns = []
    missing_all_rows = []
    all_assay_raw_files = []
    all_assay_derived_files = []
    for assay_header in assays:
        assay_header = str(assay_header)
        if assay_header.endswith(' Data File'):
            all_file_columns.append(assay_header)
            empty_rows = (assay_dataframe[assay_header].values == '').sum()
            if empty_rows == total_rows:
                missing_all_rows.append(assay_header)

    if derived_file in missing_all_rows:
        if raw_file in missing_all_rows:
            # OK, all raw/derived files are missing, no point in looking at these anymore
            all_file_columns.remove(derived_file)
            missing_all_rows.remove(derived_file)
            all_file_columns.remove(raw_file)
            missing_all_rows.remove(raw_file)
            add_msg(validations, val_section,
                    "All Raw and Derived Spectral Data Files are missing from assay",
                    error, filename, val_sequence=7.6, log_category=log_category)
        if fid_file in missing_all_rows:
            if acq_file in missing_all_rows:
                all_file_columns.remove(acq_file)
                missing_all_rows.remove(acq_file)
                all_file_columns.remove(fid_file)
                missing_all_rows.remove(fid_file)
                add_msg(validations, val_section,
                        "All " + derived_file + "s, " + fid_file
                        + "s and " + acq_file + "s are missing from assay",
                        error, filename, val_sequence=7.7, log_category=log_category)

    if all_file_columns:
        short_dataframe = assay_dataframe[assay_dataframe.columns.intersection(all_file_columns)]
        for idx, row in short_dataframe.iterrows():
            row_idx = str(idx + 1)
            raw_found = False
            raw_tested = False
            raw_valid = False
            raw_value = None

            derived_found = False
            derived_tested = False
            derived_valid = {
                'value': None,
                'valid': False,
                'is_text_file': False
            }

            for header, value in row.iteritems():  # Check cells
                if header == raw_file:
                    raw_tested = True
                    if value:
                        all_assay_raw_files.append(value)
                        raw_found = True
                        raw_valid = is_valid_raw_file_column_entry(value)
                        raw_value = value


                elif header == derived_file:
                    derived_tested = True
                    if value:
                        all_assay_derived_files.append(value)
                        derived_found = True
                        derived_valid = is_valid_derived_column_entry(value)
                else:
                    if not value:
                        val_type = error
                        if acq_file in header or fid_file in header:
                            val_type = warning

                        add_msg(validations, val_section, header + " was not referenced in assay row " + row_idx,
                                val_type, filename, val_sequence=7.5, log_category=log_category)

            if derived_tested and raw_tested:
                if not raw_found and not derived_found:
                    add_msg(validations, val_section,
                            "Both Raw and Derived Spectral Data Files are missing from assay row " + row_idx,
                            error, filename, val_sequence=7.1, log_category=log_category)
                if not raw_valid and derived_valid['is_text_file'] is True:
                    add_msg(validations, val_section,
                            "Valid raw file missing from row {0} where a text file is present in the derived column"
                            .format(row_idx), error, filename, val_sequence=7.8, log_category=log_category )
                if raw_valid and derived_found and not derived_valid['valid'] is True:
                    add_msg(validations, val_section,
                            "Derived Spectral Data Column entry missing or invalid for row {0}".format(row_idx),
                            error, filename, val_sequence=7.9, log_category=log_category)
                if raw_value and derived_valid['value'] and derived_valid['is_text_file']:
                    add_msg(validations, val_section,
                            "Raw Spectral Data File {0} has a corresponding text file entry in the Derived Spectral Data"
                            " Column: {1}".format(raw_value, derived_valid['value']), success, filename, val_sequence=7.11,
                            log_category=log_category)

    return validations, all_assay_raw_files


def is_valid_raw_file_column_entry(value: str) -> bool:
    """
    Checks whether the given value for the raw file is valid. Iterates over the list of valid filetypes, and if the
    value string contains a valid filetype, the loop breaks and returns true.

    :param value: Raw Data File Column entry as a string
    :return: bool value indicating whether the entry is valid.

    """
    valid_filetypes = app.config.get('RAW_FILES_LIST')
    valid_compressed = app.config.get('COMPRESSED_FILES_LIST')

    for filetype in valid_filetypes:
        if value.endswith(filetype) and len(value) > len(filetype):
            return True
        elif any(value.endswith(compr) for compr in valid_compressed) and value.count(filetype) is 1:
            return True
    return False


def is_valid_derived_column_entry(value: str) -> dict:
    """
    Checks whether the given value for the Derived Spectral Data File column is valid.Iterates over the list of valid
    filetypes, and if the value string contains a valid filetype, the loop breaks and returns true. It also checks
    whether the file is a text file, as this is only acceptable in certain conditions.

    :param value: The derived spectral data column value to validate.
    :return: dict object indicating validity and whether the value is a text file.
    """
    result_dict = {
        'value': value,
        'valid': False,
        'is_text_file': False
    }
    valid_filetypes = app.config.get('DERIVED_FILES_LIST')
    valid_compressed = app.config.get('COMPRESSED_FILES_LIST')

    valid_filetypes.append('.txt')
    for filetype in valid_filetypes:
        if value.endswith(filetype):
            result_dict['valid'] = True
            if filetype is '.txt':
                result_dict['is_text_file'] = True
            break
        elif any(value.endswith(compr) for compr in valid_compressed) and value.count(filetype) is 1:
            result_dict['valid'] = True
            if filetype is '.txt':
                result_dict['is_text_file'] = True
            break

    return result_dict


def validate_assays(isa_study, study_location, validation_schema, override_list,comment_list, sample_name_list,
                    file_name_list, val_section="assays", log_category=error):
    validations = []
    all_assay_samples = []
    unique_file_names = []
    missing_or_incorrect_files = []

    study_id = isa_study.identifier

    if isa_study.assays:
        add_msg(validations, val_section, "Found assay(s) for this study", success, val_section,
                val_sequence=1, log_category=log_category)
    else:
        add_msg(validations, val_section, "Could not find any assays", error, descr="Add assay(s) to the study",
                val_sequence=2, log_category=log_category)

    total_assay_rows = 0

    for assay in isa_study.assays:
        is_ms = False
        assays = []
        all_assay_names = []
        all_assay_raw_files = []
        assay_file_name = os.path.join(study_location, assay.filename)
        assay_dataframe = None
        try:
            assay_dataframe = read_tsv(assay_file_name)
        except FileNotFoundError:
            add_msg(validations, val_section,
                    "The file " + assay_file_name + " was not found",
                    error, assay.filename, val_sequence=2.1, log_category=log_category)
            continue

        assay_type_onto = assay.technology_type
        if assay_type_onto.term == 'mass spectrometry':
            is_ms = True

        assay_header = get_table_header(assay_dataframe, study_id, assay_file_name)
        for header in assay_header:
            if len(header) == 0:
                add_msg(validations, val_section,
                        "Assay sheet '" + assay.filename + "' has empty column header(s)",
                        error, assay.filename, val_sequence=2.11, log_category=log_category)

            if 'Term ' not in header and 'Protocol REF' not in header and 'Unit' not in header:
                assays.append(header)

        if len(assay_dataframe) <= 1:
            add_msg(validations, val_section, "Assay sheet '" + str(
                assay.filename) + " contains Only 1 sample, please ensure you have included all samples and any control, QC, standards etc. If no further samples were used in the study please contact MetaboLights-help.",
                    error, val_sequence=1, log_category=log_category)

        # Are the template headers present in the assay
        assay_type = get_assay_type_from_file_name(study_id, assay.filename)
        if assay_type != 'a':  # Not created from the online editor, so we have to skip this validation
            tidy_header_row, tidy_data_row, protocols, assay_desc, assay_data_type, assay_file_type, \
            assay_mandatory_type = get_assay_headers_and_protcols(assay_type)
            for idx, template_header in enumerate(tidy_header_row):

                assay_header_pos = None
                for idx, key in enumerate(assay_header):
                    if key == template_header:
                        assay_header_pos = idx  # template_header[idx]
                        break

                if idx != assay_header_pos:
                    add_msg(validations, val_section,
                            "Assay sheet '" + assay.filename + "' column '" + template_header + "' is not in the correct position for assay type " + assay_type,
                            info, assay.filename, val_sequence=2.2, log_category=log_category)
                else:
                    add_msg(validations, val_section,
                            "Assay sheet '" + assay.filename + "' column '" + template_header + "' is in the correct position for assay type " + assay_type,
                            success, assay.filename, val_sequence=2.21, log_category=log_category)

                if template_header not in assay_header:
                    msg_type = error
                    if template_header in ('Parameter Value[Guard column]', 'Parameter Value[Autosampler model]'):
                        msg_type = info

                    add_msg(validations, val_section,
                            "Assay sheet '" + assay.filename + "' is missing column '" + template_header + "'",
                            msg_type, assay.filename, val_sequence=3, log_category=log_category)

        # Are all relevant rows filled in?
        if not assay_dataframe.empty:
            all_rows = assay_dataframe.shape[0]
            total_assay_rows = total_assay_rows + all_rows
            for a_header in assays:
                a_header = str(a_header)  # Names like '1' and '2', gets interpreted as '1.0' and '2.0'
                validate_column, required_column, val_descr = get_assay_column_validations(validation_schema, a_header)
                col_rows = 0  # col_rows = isa_samples[s_header].count()
                try:
                    if validate_column:
                        for row in assay_dataframe[a_header]:
                            if row:
                                col_rows += 1

                            all_sample_names, all_assay_names, validations, unique_file_names = \
                                check_assay_columns(a_header, all_assay_samples, row, validations, val_section,
                                                    assay, unique_file_names, all_assay_names,
                                                    sample_name_list, log_category=log_category,
                                                    assay_file_name=assay_file_name.replace(study_location + '/', ''))

                        if col_rows > len(all_assay_samples):
                            add_msg(validations, val_section,
                                    "Sample names should ideally be unique for assay sheet '" + assay.filename + "'",
                                    warning, assay.filename, val_sequence=10, log_category=log_category)

                        if col_rows < all_rows:

                            if required_column:
                                val_type = error
                            else:
                                val_type = warning

                            if 'factor value' in a_header.lower():  # User defined factors may not all have data in all rows
                                val_type = info

                            if col_rows == 0:
                                add_msg(validations, val_section,
                                        "Assay sheet '" + assay.filename + "' column '" + a_header + "' is empty",
                                        val_type, assay.filename, val_sequence=4, log_category=log_category)
                            else:
                                add_msg(validations,
                                        val_section,
                                        "Assay sheet '" + assay.filename + "' column '" + a_header + "' is missing some values. " +
                                        str(col_rows) + " rows found, but there should be " + str(all_rows),
                                        val_type, assay.filename, val_sequence=4.1, log_category=log_category)

                        # Correct MAF?
                        if a_header.lower() == 'metabolite assignment file':
                            maf_file_name = None
                            for row in assay_dataframe[a_header].unique():
                                maf_file_name = row
                                break  # We only need one row

                            if maf_file_name:
                                validate_maf(validations, maf_file_name, all_assay_names, study_location,
                                             isa_study.identifier,
                                             sample_name_list, is_ms=is_ms, log_category=log_category)
                            else:
                                add_msg(validations, val_section,
                                        "No MAF/feature file referenced for assay sheet " + assay.filename + ". Please add the appropriate file reference (m_xxx.tsv) to the last column of the assay table. If the metabolite file is missing or your study does not include metabolite/feature identification information, please contact metabolights-help@ebi.ac.uk",
                                        error,
                                        val_sequence=7.4, log_category=log_category)

                except Exception as e:
                    add_msg(validations, val_section,
                            "Assay sheet '" + assay.filename + "' is missing rows for column '" + a_header + "' " +
                            str(e), error, assay.filename, val_sequence=6, log_category=log_category)

            # We validate all file columns separately here
            validations, all_assay_raw_files = check_all_file_rows(assays, assay_dataframe, validations, val_section,
                                                                   assay.filename, all_rows, log_category=log_category)

            if all_assay_names:
                if len(all_assay_names) < all_rows:
                    add_msg(validations, val_section, "MS/NMR Assay name column should only contain unique values",
                            warning, assay.filename, val_sequence=4.11, log_category=log_category)
                else:
                    add_msg(validations, val_section, "MS/NMR Assay name column only contains unique values",
                            success, assay.filename, val_sequence=4.12, log_category=log_category)

    for sample_name in sample_name_list:  # Loop all unique sample names from sample sheet
        if sample_name not in all_assay_samples:
            add_msg(validations, val_section, "Sample name '" + str(sample_name) + "' is not used in any assay",
                    error, val_sequence=7, log_category=log_category)

    sample_len = len(sample_name_list)
    if total_assay_rows < sample_len:
        add_msg(validations, val_section, "There are more unique sample rows (" + str(sample_len)
                + ") than unique assay rows (" + str(total_assay_rows) + "), must be the same or more",
                error, val_sequence=8, log_category=log_category)

    for files in unique_file_names:
        # Validate each file referenced in the assay sheet individually to make sure it is the correct type /
        # has the correct content.
        file_name = files.split('|')[0]
        column_name = files.split('|')[1]
        try:
            a_file_name = files.split('|')[2]
        except IndexError as e:
            logger.warning('Unable to find assay file name in string {0} : {1}'.format(files, e))
            a_file_name = None
        valid, file_type, file_description = check_file(files, study_location, file_name_list,validations,
                                                         assay_file_list=all_assay_raw_files,
                                                         assay_file_name=a_file_name)
        if not valid:
            missing_or_incorrect_files.append(file_name + ' ({0}) [{1}]'
                                              .format(column_name, (a_file_name if a_file_name is not None else '')))
            err_msg = "File '" + file_name + "'"
            if file_type != unknown_file:
                err_msg = err_msg + " of type '" + file_type + "'"

            err_msg = err_msg + " is missing or not correct for column '" + column_name + "'"
            if a_file_name:
                err_msg = err_msg + " (" + a_file_name + ")"
            add_msg(validations, val_section, err_msg, error, descr=file_description,
                    val_sequence=9, log_category=log_category)
        else:
            add_msg(validations, val_section, "File '" + file_name + "' found and appears to be correct for column '"
                + column_name + "'", success, descr=file_description, val_sequence=8.1, log_category=log_category)

    if len(missing_or_incorrect_files) > 0:
        with open(study_location + '/missing_files.txt', 'w') as file:
            file.write("\n".join(missing_or_incorrect_files))
    return return_validations(val_section, validations, override_list, comment_list)



def get_files_in_sub_folders(study_location):
    folder_list = []
    file_list = []
    folder_exclusion_list = app.config.get('FOLDER_EXCLUSION_LIST')

    for file_name in os.listdir(study_location):
        # for file_name in file_list:
        if os.path.isdir(os.path.join(study_location, file_name)):
            fname, ext = os.path.splitext(file_name)
            ext = ext.lower()
            if ext:
                if ext not in folder_exclusion_list:
                    if file_name not in folder_list:
                        folder_list.append(file_name)
            else:
                if file_name.lower() not in folder_exclusion_list and file_name.lower() not in folder_list:
                    folder_list.append(file_name)

    # file_folder_list = []
    # for folder in folder_list:
    #     full_folder = os.path.join(study_location, folder)
    #     for file_name in os.listdir(full_folder):
    #         file_folder = os.path.join(folder, file_name)
    #         if file_folder not in file_folder_list:
    #             file_folder_list.append(file_folder)

    return folder_list


def validate_files(study_id, study_location, obfuscation_code, override_list, comment_list, file_name_list,
                   val_section="files", log_category=error, static_validation_file=None):
    validations = []
    assay_file_list = get_assay_file_list(study_location)
    # folder_list = get_files_in_sub_folders(study_location)
    study_files, upload_files, upload_diff, upload_location, latest_update_time = \
        get_all_files_from_filesystem(study_id, obfuscation_code, study_location,
                                      directory=None, include_raw_data=True, validation_only=True,
                                      include_upload_folder=False, assay_file_list=assay_file_list,
                                      short_format=True, include_sub_dir=True,
                                      static_validation_file=static_validation_file)
    # if folder_list:
    #     for folder in folder_list:
    #         study_files_sub, upload_files, upload_diff, upload_location = \
    #             get_all_files_from_filesystem(study_id, obfuscation_code, study_location,
    #                                           directory=folder, include_raw_data=True, validation_only=True,
    #                                           include_upload_folder=False, assay_file_list=assay_file_list)
    #
    #         if study_files_sub:  # Adding files found in the first subfolder to the files in the (root) study folder
    #             study_files.extend(study_files_sub)

    sample_cnt = 0
    raw_file_found = False
    derived_file_found = False
    compressed_found = False
    for file in study_files:
        file_name = file['file']
        file_name = str(file_name)
        file_type = file['type']
        file_status = file['status']
        isa_tab_warning = False

        full_file_name = os.path.join(study_location, file_name)

        # Don't check our internal folders
        if 'audit' not in file_name and not file_name.startswith('chebi_pipeline_annotations'):
            if os.path.isdir(os.path.join(full_file_name)):
                for sub_file_name in os.listdir(full_file_name):
                    if is_empty_file(os.path.join(full_file_name, sub_file_name), study_location=study_location):
                        add_msg(validations, val_section, "Empty file found in a sub-directory", info, val_section,
                                value=os.path.join(file_name, sub_file_name), val_sequence=1, log_category=log_category)

                    # warning for sub folders with ISA tab
                    if sub_file_name.startswith(('i_', 'a_', 's_', 'm_')) and not isa_tab_warning:
                        add_msg(validations, val_section,
                                "Sub-directory " + file_name + " contains ISA-Tab metadata documents",
                                warning, val_section, value=file_name, val_sequence=2, log_category=log_category)
                        isa_tab_warning = True

            if is_empty_file(full_file_name, study_location=study_location):
                # if '/' in file_name and file_name.split("/")[1].lower() not in empty_exclusion_list:  # In case the file is in a folder
                add_msg(validations, val_section, "Empty files are not allowed: '" + file_name + "'",
                        error, val_section,
                        value=file_name, val_sequence=6, log_category=log_category)

            if file_name.startswith('Icon') or file_name.lower() == 'desktop.ini' or file_name.lower() == '.ds_store' \
                    or '~' in file_name or file_name.startswith('.'):  # "or '+' in file_name" taken out
                add_msg(validations, val_section, "Special files should be removed from the study folder",
                        warning, val_section, value=file_name, val_sequence=3, log_category=log_category)
                continue

            if file_name.startswith(('i_', 'a_', 's_', 'm_')):
                if file_status != 'active':
                    add_msg(validations, val_section, "Inactive ISA-Tab metadata file should be removed ("
                            + file_name + ")", error, val_section, value=file_name,
                            val_sequence=5.1, log_category=log_category)

                if file_name.startswith(('i_', 'a_', 's_')) and not file_name.endswith('.txt'):
                    add_msg(validations, val_section, "ISA-Tab metadata file should have .txt extension ("
                            + file_name + ")", error, val_section, value=file_name,
                            val_sequence=11, log_category=log_category)

                if file_name.startswith('s_') and file_status == 'active':
                    sample_cnt += 1

                if sample_cnt > 1:
                    add_msg(validations, val_section, "Only one active sample sheet per study is allowed", error,
                            val_section, value='Number of active sample sheets ' + str(sample_cnt),
                            val_sequence=4, log_category=log_category)

                if file_status == 'old':
                    add_msg(validations, val_section, "Old ISA-Tab metadata file should be removed ("
                            + file_name + ")", error, val_section, value=file_name, val_sequence=5,
                            log_category=log_category)

            if file_type == 'aspera-control':
                add_msg(validations, val_section,
                        "Incomplete Aspera transfer? '.partial', '.aspera-ckpt' or '.aspx' Aspera control files "
                        "are present in the study folder: '" + file_name + "'",
                        error, val_section, value=file_name, val_sequence=6.1, log_category=log_category)

        if file_type in ('raw', 'fid', 'acqus', 'd'):  # Raw for MS and fid/acqus for NMR
            raw_file_found = True

        if file_type == 'derived':
            derived_file_found = True

        if file_type == 'compressed':
            compressed_found = True

        file_name_list.append(file_name)

    if not raw_file_found and not derived_file_found:
        if compressed_found:
            add_msg(validations, val_section, "No raw or derived files, but compressed files found", warning,
                    val_section, value="", val_sequence=7, log_category=log_category)
        else:
            add_msg(validations, val_section, "No raw or derived files found", error, val_section,
                    value="", val_sequence=7.1, log_category=log_category)
    elif not raw_file_found and derived_file_found:
        add_msg(validations, val_section, "No raw files found, but there are derived files", warning, val_section,
                value="", descr="Ideally you should provide both raw and derived files",
                val_sequence=8, log_category=log_category)
    elif not derived_file_found:
        add_msg(validations, val_section, "No derived files found", warning, val_section,
                value="", val_sequence=9, log_category=log_category)
    elif not raw_file_found:
        add_msg(validations, val_section, "No raw files found", error, val_section,
                value="", val_sequence=10, log_category=log_category)

    return return_validations(val_section, validations, override_list, comment_list)


def validate_samples(isa_study, isa_samples, validation_schema, file_name, override_list, comment_list, sample_name_list,
                     val_section="samples", log_category=error):
    # check for Publication
    validations = []
    samples = []
    sample_coll_found = True
    prot_ref = 'protocol ref'
    if validation_schema:
        study_val = validation_schema['study']
        val = study_val['samples']
        all_val = val['default_order']

    # check isa_sample frame size - if size is 1 return  below error -

    if len(isa_samples) <= 1:
        add_msg(validations, val_section,
                "Only 1 sample has been added to your study, please ensure you have included all samples and any control, QC, standards etc. If no further samples were used in the study please contact MetaboLights-help",
                error,
                file_name, val_sequence=1, log_category=log_category)
    # Get an indexed header row
    s_file_name = isa_study.filename
    sample_header = get_table_header(isa_samples, isa_study.identifier, s_file_name)
    for h_sample in sample_header:
        if 'Term ' not in h_sample:
            samples.append(h_sample)

    for idx, sample in enumerate(all_val):
        sample_val_name = sample['header']
        if sample_val_name in samples:
            if sample_val_name == 'Protocol REF':  # Don't need to output this column name
                continue
            add_msg(validations, val_section, "Sample column '" + sample_val_name + "' found in the sample file",
                    success, file_name, val_sequence=1, log_category=log_category)
        else:
            if sample_val_name == 'Characteristics[Variant]' or sample_val_name == 'Characteristics[Sample type]':  # Not all studies have these present
                add_msg(validations, val_section, "Sample column '" + sample_val_name + "' was not found", info,
                        file_name, val_sequence=2, log_category=log_category)
                continue
            add_msg(validations, val_section, "Sample column '" + sample_val_name + "' was not found", error,
                    file_name, val_sequence=3, log_category=log_category)
    # Has the submitter use the term 'Human' and not 'Homo sapiens'?
    human_found = False
    too_short = False

    # Are all relevant rows filled in?
    if not isa_samples.empty:
        # isa_samples.replace({"", np.NaN}, inplace=True)
        all_rows = isa_samples.shape[0]
        for s_header in samples:
            col_rows = 0  # col_rows = isa_samples[s_header].count()
            for row in isa_samples[s_header]:
                if str(row):  # Float values with 0.0 are not counted, so convert to string first
                    col_rows += 1
                if s_header == 'Characteristics[Organism]':
                    if 'human' == row.lower() or 'man' == row.lower():
                        human_found = True
                    elif len(row) < 4:  # ToDo, read from all_val[idx][ontology-details][rules][0][value]
                        too_short = True

                    if row.lower() in incorrect_species:
                        add_msg(validations, val_section,
                                "Organism cannot be '" + row + "', choose the appropriate taxonomy term",
                                error, file_name, val_sequence=4.3, log_category=log_category)

                    if ':' in row:
                        add_msg(validations, val_section,
                                "Organism should not contain the actual ontology/taxonomy name, "
                                "please include just the appropriate taxonomy term",
                                warning, file_name, val_sequence=5, log_category=log_category)

                elif s_header.lower() == 'sample name':
                    if row:
                        row = str(row)
                        if row not in sample_name_list:
                            sample_name_list.append(row)

                elif s_header.lower() == prot_ref:
                    if row:
                        row = str(row)
                        if row != "Sample collection":
                            sample_coll_found = False

            if not sample_coll_found and s_header.lower() == prot_ref:
                add_msg(validations, val_section, "Sample sheet column '" + s_header + "' is missing required values. "
                                                                                       "All rows must contain the text 'Sample collection'",
                        error, file_name, val_sequence=7.8, log_category=log_category)

            if col_rows < all_rows:
                val_stat = error

                # These are new columns we like to see, but not mandatory yet
                if s_header in ('Characteristics[Variant]', 'Characteristics[Sample type]'):
                    val_stat = info

                if 'factor value' in s_header.lower():  # User defined factors may not all have data in all rows
                    val_stat = info

                add_msg(validations, val_section, "Sample sheet column '" + s_header + "' is missing values. " +
                        str(col_rows) + " rows found, but there should be " + str(all_rows), val_stat, file_name,
                        val_sequence=6, log_category=log_category)
            else:
                add_msg(validations, val_section, "Sample sheet column '" + s_header + "' has correct number of rows",
                        success, file_name, val_sequence=7, log_category=log_category)

        if sample_name_list:
            if len(sample_name_list) != all_rows:
                add_msg(validations, val_section, "Sample name column should ideally only contain unique values",
                        info, file_name, val_sequence=4, log_category=log_category)
            else:
                add_msg(validations, val_section, "Sample name column contains unique values",
                        success, file_name, val_sequence=4.1, log_category=log_category)

    if human_found:
        add_msg(validations, val_section,
                "Organism cannot be 'human' or 'man', please choose the 'Homo sapiens' taxonomy term",
                error, file_name, val_sequence=8, log_category=log_category)
    if too_short:
        add_msg(validations, val_section, "Organism name is missing or too short (<4 characters)", error, file_name,
                val_sequence=9, log_category=log_category)

    return return_validations(val_section, validations, override_list, comment_list)


def validate_protocols(isa_study, validation_schema, file_name, override_list, comment_list, val_section="protocols",
                       log_category=error):
    # check for Publication
    validations = []
    protocol_order_list = None
    is_nmr = False
    is_ms = False
    default_prots = []

    if isa_study.assays:
        for assay in isa_study.assays:
            assay_type_onto = assay.technology_type
            if assay_type_onto.term:
                term_type = assay_type_onto.term
                if assay_type_onto.term == 'mass spectrometry':
                    is_ms = True
                elif assay_type_onto.term == 'NMR spectroscopy':
                    is_nmr = True

    # List if standard protocols that should be present
    if validation_schema:
        study_val = validation_schema['study']
        # maf_name = os.path.join(study_location, file_name)
        val = study_val['protocols']
        protocol_order_list = val['default']
        for prot in protocol_order_list:
            if is_nmr:
                if 'NMR ' in prot['technique']:
                    default_prots.append(prot)
            elif is_ms:
                if 'mass ' in prot['technique']:
                    default_prots.append(prot)

    # protocol order
    all_prots = ""
    for idx, protocol in enumerate(default_prots):
        prot_val_name = protocol['title']
        if all_prots:
            all_prots = all_prots + ", " + prot_val_name
        else:
            all_prots = prot_val_name
        try:
            isa_prot = isa_study.protocols[idx]
            isa_prot_name = isa_prot.name
            isa_prot_type = isa_prot.protocol_type
            isa_prot_type_name = isa_prot_type.term

            if isa_prot_name != isa_prot_type_name:
                add_msg(validations, val_section, "Protocol '" + isa_prot_name +
                        "' does not match the protocol type name '" + isa_prot_type_name + "'",
                        warning, file_name, val_sequence=1, log_category=log_category)
            else:
                add_msg(validations, val_section, "Protocol '" + isa_prot_name + "' match the protocol type definition",
                        success, file_name, val_sequence=1.1, log_category=log_category)

            if prot_val_name != isa_prot_name:
                add_msg(validations, val_section, "Protocol '" + isa_prot_name +
                        "' is not in the correct position or name has different case/spelling. Expected '" +
                        prot_val_name + "'", warning, file_name, val_sequence=2, log_category=log_category)
            else:
                add_msg(validations, val_section, "Protocol '" + isa_prot_name +
                        "' is in the correct position and name has correct case/spelling",
                        success, file_name, val_sequence=2.1, log_category=log_category)
        except IndexError:
            add_msg(validations, val_section, "Could not find all required protocols '" + all_prots + "' for " +
                    term_type, error, file_name, val_sequence=3, log_category=log_category)

    name_rules, name_val_description = get_complex_validation_rules(
        validation_schema, part='protocols', sub_part='protocol', sub_set='name')
    name_val_len, name_val_error, name_val_condition, name_val_type = extract_details(name_rules)

    desc_rules, desc_val_description = get_complex_validation_rules(
        validation_schema, part='protocols', sub_part='protocol', sub_set='description')
    desc_val_len, desc_val_error, desc_val_condition, desc_val_type = extract_details(desc_rules)

    param_rules, param_val_description = get_complex_validation_rules(
        validation_schema, part='protocols', sub_part='protocol', sub_set='parameterName')
    param_val_len, param_val_error, param_val_condition, param_val_type = extract_details(param_rules)

    if isa_study.protocols:
        for protocol in isa_study.protocols:
            prot_name = protocol.name
            prot_desc = protocol.description
            clean_prot_desc = remove_nonprintable(prot_desc)
            prot_params = protocol.protocol_type

            # non printable characters
            if prot_desc != clean_prot_desc:
                add_msg(validations, val_section, "Protocol description contains non printable characters",
                        error, file_name, value=prot_desc, val_sequence=4, log_category=log_category)
            else:
                add_msg(validations, val_section, "Protocol description only contains printable characters",
                        success, file_name, value=prot_desc, val_sequence=5, log_category=log_category)

            if len(prot_name) >= name_val_len:
                add_msg(validations, val_section, "Protocol name '" + prot_name + "' validates", success, file_name,
                        value=prot_name, val_sequence=6, log_category=log_category)
            else:
                add_msg(validations, val_section, prot_name + ": " + name_val_error, error, file_name, value=prot_name,
                        descr=name_val_description, val_sequence=7, log_category=log_category)

            if len(prot_desc) >= desc_val_len:
                if prot_desc == 'Please update this protocol description':
                    add_msg(validations, "Protocol", prot_name + ": " + desc_val_error, warning, file_name,
                            value=prot_desc, descr='Please update this protocol description',
                            val_sequence=8, log_category=log_category)

                sentence2 = None
                reg_ex = re.search("(\.\s\w+)", prot_desc)
                if reg_ex:
                    try:
                        sentence2 = reg_ex[1]  # get the 2nd sentence in the paragraph
                    except IndexError:
                        sentence2 = None
                if not sentence2:  # More than one line in the description?
                    add_msg(validations, "Protocol", prot_name + " description should be more than just one sentence",
                            warning, file_name, value=prot_desc,
                            descr='Please update this protocol description to contain more than one sentence',
                            val_sequence=8.1, log_category=log_category)

                add_msg(validations, val_section, "Protocol description validates", success, file_name,
                        value=prot_desc, val_sequence=9, log_category=log_category)
            else:
                if prot_desc.lower().rstrip('.') in ('no metabolites', 'not applicable',
                                                     'no metabolites were identified',
                                                     'no data transformation was required'):
                    add_msg(validations, val_section, "Protocol description validates", success, file_name,
                            value=prot_desc, val_sequence=10, log_category=log_category)
                else:
                    add_msg(validations, val_section, prot_name + ": " + desc_val_error, error, file_name,
                            value=prot_desc, descr=desc_val_description, val_sequence=11, log_category=log_category)

            if prot_params and len(prot_params.term) >= param_val_len:
                add_msg(validations, val_section, "Protocol parameter(s) validates", success, file_name,
                        value=prot_params.term, val_sequence=12, log_category=log_category)
            else:
                if prot_params:
                    add_msg(validations, val_section, prot_name + ": " + param_val_error, error, file_name,
                            value=prot_params.term, descr=param_val_description,
                            val_sequence=13, log_category=log_category)
                else:
                    add_msg(validations, val_section, prot_name + ": " + param_val_error, error, file_name,
                            value="", descr=param_val_description, val_sequence=14, log_category=log_category)

    return return_validations(val_section, validations, override_list, comment_list)


def validate_contacts(isa_study, validation_schema, file_name, override_list, comment_list, val_section="person", log_category=error):
    # check for People ie. authors
    validations = []

    last_name_rules, last_name_val_description = get_complex_validation_rules(
        validation_schema, part='people', sub_part='person', sub_set='lastName')
    last_name_val_len, last_name_val_error, last_name_val_condition, last_name_val_type = \
        extract_details(last_name_rules)

    first_name_rules, first_name_val_description = get_complex_validation_rules(
        validation_schema, part='people', sub_part='person', sub_set='firstName')
    first_name_val_len, first_name_val_error, first_name_val_condition, first_name_val_type = \
        extract_details(first_name_rules)

    email_rules, email_val_description = get_complex_validation_rules(
        validation_schema, part='people', sub_part='person', sub_set='email')
    email_val_len, email_val_error, email_val_condition, email_val_type = extract_details(email_rules)

    affiliation_rules, affiliation_val_description = get_complex_validation_rules(
        validation_schema, part='people', sub_part='person', sub_set='affiliation')
    affiliation_val_len, affiliation_val_error, affiliation_val_condition, affiliation_val_type = \
        extract_details(affiliation_rules)

    if isa_study.contacts:
        for person in isa_study.contacts:
            last_name = person.last_name
            first_name = person.first_name
            email = person.email
            affiliation = person.affiliation

            if last_name:
                if len(last_name) >= last_name_val_len and validate_name(last_name, 'last_name'):
                    add_msg(validations, val_section, "Person last name '" + last_name + "' validates ", success,
                            file_name, val_sequence=1, log_category=log_category)
                else:
                    add_msg(validations, val_section, last_name_val_error, error, file_name, value=last_name,
                            descr=last_name_val_description, val_sequence=2, log_category=log_category)

                # if not validate_name(last_name, 'last_name'):
                #     add_msg(validations, val_section, "Person last name '" + last_name + "' is not valid ", error,
                #             file_name, val_sequence=1.1, log_category=log_category)

            if first_name:
                if len(first_name) >= first_name_val_len and validate_name(first_name, 'first_name'):
                    add_msg(validations, val_section, "Person first name '" + first_name + "' validates", success,
                            file_name, val_sequence=3, log_category=log_category)
                else:
                    add_msg(validations, val_section, first_name_val_error, error, file_name, value=first_name,
                            descr=first_name_val_description, val_sequence=4, log_category=log_category)

                # if not validate_name(first_name, 'first_name'):
                #     add_msg(validations, val_section, "Person first name '" + last_name + "' is not valid ", error,
                #             file_name, val_sequence=3.1, log_category=log_category)

            if email:
                if len(email) >= 7:
                    add_msg(validations, val_section, "Person email '" + email + "' validates", success, file_name,
                            val_sequence=5, log_category=log_category)
            else:
                add_msg(validations, val_section, email_val_error, info, file_name, value=email,
                        descr=email_val_error, val_sequence=6, log_category=log_category)

            if affiliation:
                if len(affiliation) >= affiliation_val_len:
                    add_msg(validations, val_section, "Person affiliation '" + affiliation + "' validates", success,
                            file_name, val_sequence=7, log_category=log_category)
                else:
                    add_msg(validations, val_section, affiliation_val_error, info, file_name, value=affiliation,
                            descr=affiliation_val_error, val_sequence=8, log_category=log_category)
    else:
        add_msg(validations, val_section, "No study persons/authors found", error, file_name,
                val_sequence=9, log_category=log_category)

    return return_validations(val_section, validations, override_list, comment_list)


def check_doi(pub_doi, doi_val):
    # doi = pub_doi
    # doi_pattern = re.compile(doi_val) # Todo, fix pattern
    # doi_check = doi_pattern.match(doi)
    # retun doi_check

    if 'http' in pub_doi or 'doi.org' in pub_doi:
        return False

    return True


def validate_name(name, name_type):
    validates = True
    name = name.lower()

    if name_type == 'last_name':
        if name in last_name_black_list:
            return False
    elif name_type == 'first_name':
        if name in first_name_black_list:
            return False

    return validates


def validate_publication(isa_study, validation_schema, file_name, override_list, comment_list, val_section="publication",
                         log_category=error):
    # check for Publication
    validations = []

    title_rules, title_val_description = get_complex_validation_rules(
        validation_schema, part='publications', sub_part='publication', sub_set='title')
    title_val_len, title_val_error, title_val_condition, title_val_type = extract_details(title_rules)

    if isa_study.publications:
        pmid = False
        doi = False

        pmid_rules, pmid_val_description = get_complex_validation_rules(
            validation_schema, part='publications', sub_part='publication', sub_set='pubMedID')
        pmid_val_len, pmid_val_error, pmid_val_condition, pmid_val_type = extract_details(pmid_rules)

        doi_rules, doi_val_description = get_complex_validation_rules(
            validation_schema, part='publications', sub_part='publication', sub_set='doi')
        doi_val, doi_val_error, doi_val_condition, doi_val_type = extract_details(doi_rules)

        author_rules, author_val_description = get_complex_validation_rules(
            validation_schema, part='publications', sub_part='publication', sub_set='authorList')
        author_val_len, author_val_error, author_val_condition, author_val_type = extract_details(author_rules)

        status_rules, status_val_description = get_complex_validation_rules(
            validation_schema, part='publications', sub_part='publication', sub_set='status')
        status_val_len, status_val_error, status_val_condition, status_val_type = extract_details(status_rules)

        for index, publication in enumerate(isa_study.publications):

            if not publication:
                add_msg(validations, val_section, title_val_error, error, file_name,
                        val_sequence=1, log_category=log_category)
            else:
                add_msg(validations, val_section, "Found a publication", success, file_name,
                        val_sequence=2, log_category=log_category)

            if not publication.title:
                add_msg(validations, val_section, title_val_error, error, file_name,
                        val_sequence=3, log_category=log_category)
            elif publication.title:
                if len(publication.title) >= title_val_len:
                    add_msg(validations, val_section, "Found the title of the publication '" + publication.title + "'",
                            success, file_name, val_sequence=4, log_category=log_category)
                else:
                    add_msg(validations, val_section, title_val_error, warning,
                            file_name, value=publication.title, descr=title_val_description,
                            val_sequence=5, log_category=log_category)

            if not publication.doi:
                add_msg(validations, val_section, doi_val_description, warning, file_name,
                        val_sequence=6, log_category=log_category)
                doi = False
            elif publication.doi:
                if check_doi(publication.doi, doi_val):
                    add_msg(validations, val_section, "Found the doi '" + publication.doi + "' for the publication",
                            success, file_name, val_sequence=7, log_category=log_category)
                    doi = True
                else:
                    add_msg(validations, val_section, doi_val_error + ": " + publication.doi, warning, file_name, doi,
                            descr=publication.doi, val_sequence=8, log_category=log_category)
                    doi = False

            if not publication.pubmed_id:
                add_msg(validations, val_section, pmid_val_description, warning, file_name,
                        val_sequence=9, log_category=log_category)
                pmid = False
            elif publication.pubmed_id:
                try:
                    int(publication.pubmed_id)
                except ValueError:
                    if publication.pubmed_id != 'none':
                        add_msg(validations, val_section, pmid_val_error, error, file_name,
                                value=publication.pubmed_id, descr=pmid_val_description,
                                val_sequence=10, log_category=log_category)

                if len(publication.pubmed_id) >= int(pmid_val_len):
                    add_msg(validations, val_section,
                            "Found pmid '" + publication.pubmed_id + "' for the publication", success, file_name,
                            val_sequence=11, log_category=log_category)
                    pmid = True
                else:
                    add_msg(validations, val_section, pmid_val_error, error, file_name,
                            value=publication.pubmed_id, descr=pmid_val_description,
                            val_sequence=12, log_category=log_category)
                    pmid = False

            # if not doi or not pmid:
            #     add_msg(validations, val_section,
            #             "Please provide both a valid DOI and PubMedID for the publication",
            #             warning, file_name, val_sequence=13, log_category=log_category)
            # elif doi and pmid:
            #     add_msg(validations, val_section,
            #             "Found both DOI and PubMedID for the publication", success, file_name,
            #             val_sequence=14, log_category=log_category)

            if not publication.author_list:
                add_msg(validations, val_section, author_val_error, error, file_name,
                        val_sequence=15, log_category=log_category)
            elif publication.author_list:
                if len(publication.author_list) >= 1:  # author_val_len
                    add_msg(validations, val_section, "Found the author list for the publication",
                            success, file_name, val_sequence=16, log_category=log_category)
                else:
                    add_msg(validations, val_section, author_val_error, error, file_name,
                            value=publication.author_list, descr=author_val_description,
                            val_sequence=17, log_category=log_category)

            if not publication.status:
                add_msg(validations, val_section, "Please provide the publication status",
                        error, file_name, val_sequence=18, log_category=log_category)
            elif publication.status:
                pub_status = publication.status
                if len(pub_status.term) >= status_val_len:
                    add_msg(validations, val_section, "Found the publication status",
                            success, file_name, val_sequence=19, log_category=log_category)
                else:
                    add_msg(validations, val_section, status_val_error, error, file_name,
                            value=pub_status.title, descr=status_val_description,
                            val_sequence=20, log_category=log_category)
    else:
        add_msg(validations, val_section, title_val_error, error, val_sequence=21, log_category=log_category)

    return return_validations(val_section, validations, override_list, comment_list)


def validate_basic_isa_tab(study_id, user_token, study_location, release_date, override_list, comment_list, log_category=error):
    validates = True
    amber_warning = False
    validations = []
    val_section = "basic"
    inv_file_name = 'i_Investigation.txt'
    # inv_file_format = re.compile(r'i_(.*?)\.txt')
    isa_inv = None
    isa_study = None
    isa_sample_df = None
    std_path = None
    s_file = None
    assay_files = None

    try:

        if os.path.isfile(os.path.join(study_location, inv_file_name)):
            try:
                isa_study, isa_inv, std_path = iac.get_isa_study(study_id, user_token,
                                                                 skip_load_tables=True,
                                                                 study_location=study_location)

                file_name = isa_study.filename
                isa_sample_df = read_tsv(os.path.join(study_location, file_name))
            except FileNotFoundError:
                add_msg(validations, val_section, "The file '" + file_name + "' was not found", error,
                        inv_file_name, val_sequence=1.1, log_category=log_category)
            except Exception as e:
                add_msg(validations, val_section, "Could not load the minimum ISA-Tab files (generic reading error).",
                        error, inv_file_name, val_sequence=1.11, log_category=log_category)
        else:
            add_msg(validations, val_section, "Could not load the minimum ISA-Tab files. Investigation file missing?",
                    error, inv_file_name, val_sequence=1.2, log_category=log_category)

    except ValueError:
        err = traceback.format_exc()
        add_msg(validations, val_section,
                "Loading ISA-Tab without sample and assay tables. "
                "Protocol parameters does not match the protocol definition",
                warning, file_name, val_sequence=1, log_category=log_category)
        logger.error("Cannot load ISA-Tab with sample and assay tables due to critical error: " + err)

    if isa_inv:
        add_msg(validations, val_section, "Successfully read the investigation file", success,
                'i_Investigation.txt', val_sequence=2, log_category=log_category)

        study_num = 0
        if isa_inv.studies:
            study_num = len(isa_inv.studies)
            if study_num > 1:
                add_msg(validations, val_section,
                        "You can only submit one study per submission, this submission has " + str(
                            study_num) + " studies",
                        error, 'i_Investigation.txt', val_sequence=2.1, log_category=log_category)

        if isa_study and study_num == 1:
            add_msg(validations, val_section, "Successfully read the study section of the investigation file", success,
                    'i_Investigation.txt', val_sequence=3, log_category=log_category)
        else:
            add_msg(validations, val_section, "Could not correctly read the study section of the investigation file",
                    error,
                    'i_Investigation.txt', val_sequence=4, log_category=log_category)
            validates = False

        if isa_study.filename:
            add_msg(validations, val_section, "Successfully found the reference to the sample sheet filename", success,
                    'i_Investigation.txt', val_sequence=5, log_category=log_category)
        else:
            add_msg(validations, val_section, "Could not find the reference to the sample sheet filename", error,
                    file_name, val_sequence=6, log_category=log_category)
            validates = False

        # isaconfig
        if isa_inv.get_comment('Created With Configuration'):
            create_config = isa_inv.get_comment('Created With Configuration')
            open_config = None
            if isa_inv.get_comment('Last Opened With Configuration'):
                open_config = isa_inv.get_comment('Last Opened With Configuration')

            if 'isaconfig' in create_config.value:
                add_msg(validations, val_section, "Incorrect configuration files used to create the study ("
                        + create_config.value + "). The study may not contain required fields",
                        warning, file_name, val_sequence=7, log_category=log_category)
                amber_warning = True
            if 'isaconfig' in open_config.value:
                add_msg(validations, val_section, "Incorrect configuration files used to edit the study ("
                        + open_config.value + "). The study may not contain required fields",
                        warning, file_name, val_sequence=8, log_category=log_category)
                amber_warning = True

        if validates:  # Have to have a basic investigation and sample file before we can continue
            if isa_study.samples:
                add_msg(validations, val_section, "Successfully found one or more samples", success, file_name,
                        val_sequence=9, log_category=log_category)
            elif len(isa_sample_df) != 0 and not isa_sample_df.empty:
                add_msg(validations, val_section, "Successfully found one or more samples", success, file_name,
                        val_sequence=10, log_category=log_category)
            else:
                add_msg(validations, val_section, "Could not find any samples",
                        error, file_name, val_sequence=11, log_category=log_category)

            if isa_study.assays:
                add_msg(validations, val_section, "Successfully found one or more assays", success, file_name,
                        val_sequence=12, log_category=log_category)
            else:
                add_msg(validations, val_section, "Could not find any assays",
                        error, file_name, val_sequence=13, log_category=log_category)

            if isa_study.factors:
                add_msg(validations, val_section, "Successfully found one or more factors", success, file_name,
                        val_sequence=14, log_category=log_category)
            else:
                add_msg(validations, val_section, "Could not find any factors",
                        warning, file_name, val_sequence=15, log_category=log_category)

            if isa_study.design_descriptors:
                add_msg(validations, val_section, "Successfully found one or more descriptors", success, file_name,
                        val_sequence=16, log_category=log_category)
            else:
                add_msg(validations, val_section, "Could not find any study design descriptors",
                        error, file_name, val_sequence=17, log_category=log_category)

            if find_text_in_isatab_file(study_location, 'Thesaurus.owl#'):
                # The hash in an ontology URL will cause problems for the ISA-API
                add_msg(validations, val_section,
                        "URL's containing # will not load properly, please change to '%23'",
                        warning, 'i_Investigation.txt', val_sequence=17.1, log_category=log_category)

            if isa_study.public_release_date:
                public_release_date = isa_study.public_release_date
                if public_release_date != release_date:
                    add_msg(validations, val_section,
                            "The public release date in the investigation file " +
                            public_release_date + " is not the same as the database release date " +
                            release_date, warning, file_name, val_sequence=19.2, log_category=log_category)
            else:
                add_msg(validations, val_section, "Could not find the public release date in the investigation file",
                        warning, file_name, val_sequence=19.1, log_category=log_category)
    else:
        add_msg(validations, "ISA-Tab", "Could not find or read the investigation file",
                error, inv_file_name, val_sequence=18, log_category=log_category)

    validates, amber_warning, ret_list = return_validations(val_section, validations, override_list, comment_list)

    inv_file = 'i_Investigation.txt'

    if isa_study:
        s_file = isa_study.filename
        assays = isa_study.assays
        assay_files = []
        for assay in assays:
            assay_files.append(assay.filename)

    return isa_study, isa_inv, isa_sample_df, std_path, validates, amber_warning, \
           ret_list, inv_file, s_file, assay_files


def validate_isa_tab_metadata(isa_inv, isa_study, validation_schema, file_name, override_list, comment_list,
                              val_section="isa-tab", log_category=error):
    validations = []

    if validation_schema:
        title_rules, title_descr = get_basic_validation_rules(validation_schema, 'title')
        desc_rules, desc_desrc = get_basic_validation_rules(validation_schema, 'description')

    if isa_inv:

        # Title
        val_len, val_error, val_condition, val_type = extract_details(title_rules)
        try:
            title_len = len(isa_study.title)
        except:
            title_len = 0

        if title_len >= val_len:
            add_msg(validations, val_section, "The title length validates", success, file_name,
                    val_sequence=1, log_category=log_category)
        else:
            add_msg(validations, val_section, val_error, error, file_name,
                    value=isa_study.title, descr=title_descr, val_sequence=2, log_category=log_category)

        # Description
        val_len, val_error, val_condition, val_type = extract_details(desc_rules)
        try:
            descr_len = len(isa_study.description)
        except:
            descr_len = 0

        if descr_len >= val_len:
            add_msg(validations, val_section, "The length of the description validates", success, file_name,
                    val_sequence=3, log_category=log_category)
        else:
            add_msg(validations, val_section, val_error, error, file_name,
                    value=isa_study.description, descr=desc_desrc, val_sequence=4, log_category=log_category)

    else:
        add_msg(validations, val_section, "Could not find or read the investigation file", error,
                val_sequence=5, log_category=log_category)

    return return_validations(val_section, validations, override_list, comment_list)


=======
>>>>>>> 6dbcb14f
class OverrideValidation(Resource):
    @swagger.operation(
        summary="Approve or reject a specific validation rule (curator only)",
        notes='''For EBI curators to manually approve or fail a validation step.</br> "*" will override *all* errors!
        <pre><code>
    { 
      "validations": [
        {
          "publication_3": "The PubChem id is for a different paper",
          "people_3": "The contact has given an incorrect email address",
          "files_1": ""
        } 
      ]
    }
    </code></pre>''',
        parameters=[
            {
                "name": "study_id",
                "description": "Study to override validations",
                "required": True,
                "allowMultiple": False,
                "paramType": "path",
                "dataType": "string"
            },
            {
                "name": "validations",
                "description": 'which validation rules to override.',
                "paramType": "body",
                "type": "string",
                "format": "application/json",
                "required": True,
                "allowMultiple": False
            },
            {
                "name": "user_token",
                "description": "User API token",
                "paramType": "header",
                "type": "string",
                "required": True,
                "allowMultiple": False
            }
        ],
        responseMessages=[
            {
                "code": 200,
                "message": "OK."
            },
            {
                "code": 401,
                "message": "Unauthorized. Access to the resource requires user authentication. "
                           "Please provide a study id and a valid user token"
            },
            {
                "code": 403,
                "message": "Forbidden. Access to the study is not allowed. Please provide a valid user token"
            },
            {
                "code": 404,
                "message": "Not found. The requested identifier is not valid or does not exist."
            }
        ]
    )
    def post(self, study_id):

        user_token = None
        # User authentication
        if "user_token" in request.headers:
            user_token = request.headers["user_token"]

        if user_token is None or study_id is None:
            abort(401)

        study_id = study_id.upper()

        # param validation
        is_curator, read_access, write_access, obfuscation_code, study_location, release_date, submission_date, \
        study_status = commons.get_permissions(study_id, user_token)
        if not is_curator:
            abort(403)

        val_feedback = ""
        override_list = []
        # First, get all existing validations from the database
        try:
            query_list = override_validations(study_id, 'query')
            if query_list:
                for val in query_list[0].split('|'):
                    override_list.append(val)
        except Exception as e:
            logger.error('Could not query existing overridden validations from the database')

        # Get the new validations submitted
        data_dict = json.loads(request.data.decode('utf-8'))
        validation_data = data_dict['validations']

        # only add unique validations to the update statement
        for val, val_message in validation_data[0].items():
            val_found = False
            for existing_val in override_list:
                if val + ":" in existing_val:  # Do we already have this validation rule in the database
                    val_found = True
                    val_feedback = val_feedback + "Validation '" + val + "' was already stored in the database. "

            if not val_found:
                override_list.append(val + ':' + val_message)
                val_feedback = "Validation '" + val + "' stored in the database"

        db_update_string = ""
        for existing_val in override_list:
            db_update_string = db_update_string + existing_val + '|'
        db_update_string = db_update_string[:-1]  # Remove trailing pipeline

        try:
            query_list = override_validations(study_id, 'update', override=db_update_string)
        except Exception as e:
            logger.error('Could not store overridden validations on the database')

        return {"success": val_feedback}


<<<<<<< HEAD
class ValidationComment(Resource):
    @swagger.operation(
        summary="Add Comment To Validation",
        notes='''Add a comment to a specific validation message to give the user more context.    <pre><code>
    { 
      "comment": 
        {
          "publication_3": "The PubChem id is for a different paper"
        } 
      
    }
    </code></pre>''',
        parameters=[
            {
                "name": "study_id",
                "description": "Study to add a validation comment to",
                "required": True,
                "allowMultiple": False,
                "paramType": "path",
                "dataType": "string"
            },
            {
                "name": "comments",
                "description": "Which validation details to add comments for.",
                "paramType": "body",
                "type": "string",
                "format": "application/json",
                "required": "True"

            },
            {
                "name": "user_token",
                "description": "User API token",
                "paramType": "header",
                "type": "string",
                "required": True,
                "allowMultiple": False
            }
        ],
        responseMessages=[
            HTTP_200,
            HTTP_400,
            HTTP_401,
            HTTP_403,
            HTTP_404,
            HTTP_500
        ]
    )
    def post(self, study_id):

        user_token = None
        # User authentication
        if "user_token" in request.headers:
            user_token = request.headers["user_token"]

        if user_token is None or study_id is None:
            abort(401)

        study_id = study_id.upper()

        # param validation
        is_curator, __, __, __, __, __, __, __ = wsc.get_permissions(study_id, user_token)
        if not is_curator:
            abort(403)

        feedback = ""
        comment_list = []
        # query_comments is a db_connection.py method
        query_list = query_comments(study_id)
        if query_list and query_list[0] is not None:
            for val in query_list[0].split('|'):
                comment_list.append(val)

        # Get the new validations submitted
        data_dict = json.loads(request.data.decode('utf-8'))
        new_comments = data_dict['comments']

        for val_sequence, comment in new_comments.items():
            val_found = False
            for i, existing_comment in enumerate(comment_list):
                if val_sequence + ":" in existing_comment:  # Do we already have this comment in the database
                    comment_list[i] = f' {comment}'
                    feedback += f"Comment for {val_sequence} has been updated."

            if not val_found:
                comment_list.append(val_sequence + ':' + comment)
                feedback += f"Comment for {val_sequence} has been stored in the database."

        db_update_string = f' {"|".join(comment_list)}'

        try:
            __ = update_comments(study_id, db_update_string)
        except Exception as e:
            logger.error(f"Could not store new comments in the database: {str(e)}")
            abort(500, str(e))

        return {"status": feedback}

def run_validation_in_File(validations_file, study_id, study_location, user_token, obfuscation_code, section,
                           log_category, validation_run_msg):
    validations_assay_running = validations_file[:-5] + "_inProgress.json"
    if os.path.isfile(validations_assay_running):
        return {"message": validation_run_msg}, 202
    # if validation file is already present - check if no update after that
    elif os.path.isfile(validations_file):
        if is_newer_timestamp(study_location + '/DERIVED_FILES', validations_file) or is_newer_timestamp(
                study_location + '/RAW_FILES', validations_file):
            validation_schema = \
                validate_study(study_id, study_location, user_token, obfuscation_code,
                               validation_section=section,
                               log_category=log_category, basic_validation=False)
            try:
                with open(validations_file, 'w', encoding='utf-8') as f:
                    json.dump(validation_schema, f, ensure_ascii=False)
            except Exception as e:
                logger.error('Error writing validation schema file: ' + str(e))
        else:
            try:
                with open(validations_file, 'r', encoding='utf-8') as f:
                    validation_schema = json.load(f)
            except Exception as e:
                logger.error(str(e))
                return {"message": validation_run_msg}, 202
    # no job running . create new job and generate validation
    else:
        try:
            open(validations_assay_running, "w+")
            validation_schema = \
                validate_study(study_id, study_location, user_token, obfuscation_code,
                               validation_section=section,
                               log_category=log_category, basic_validation=False)

            with open(validations_file, 'w', encoding='utf-8') as f:
                json.dump(validation_schema, f, ensure_ascii=False)
            os.remove(validations_assay_running)
        except Exception as e:
            logger.error('Error writing validation schema file: ' + str(e))
            try:
                os.remove(validations_assay_running)
            except:
                pass
    return validation_schema


def job_status(job_id):
    cmd = "/usr/bin/ssh ebi-cli bjobs " + str(job_id).strip()
    logger.info(cmd)
    result = subprocess.run(cmd, stdout=subprocess.PIPE, shell=True, check=True)
    logger.info(result)
    result = result.stdout.decode("utf-8")
    index = result.find("tc_cm01")
    result = result[index + 8:].lstrip().split(' ')
    return result[0]


def submitJobToCluser(command, section, study_location):
    logger.info("Starting cluster job for Validation : " + command)
    status, message, job_out, job_err = lsf_job('bsub', job_param=command, send_email=True)

    if status:
        start = 'Job <'
        end = '> is'
        cron_job_id = (job_out[job_out.find("Job <") + len(start):job_out.rfind(end)])
        cron_job_file = study_location + "/validation_" + section + "_" + cron_job_id + '.json'
        with open(cron_job_file, 'w') as fp:
            pass
        os.chmod(cron_job_file, 0o777)
        return {"success": message, "job_id": cron_job_id, "message": job_out, "errors": job_err}
    else:
        return {"error": message, "message": job_out, "errors": job_err}


def is_newer_timestamp(location, fileToCompare):
    need_validation_update = False
    try:
        list_of_files = glob.glob(os.path.join(location, '*'))
        latest_file = max(list_of_files, key=os.path.getctime)
    except:
        return need_validation_update
    updateTime = os.path.getctime(latest_file)
    if os.path.getctime(fileToCompare) < updateTime:
        need_validation_update = True  # No files modified since the validation schema files
    return need_validation_update


=======
>>>>>>> 6dbcb14f
class NewValidation(Resource):
    @swagger.operation(
        summary="Validate study",
        notes='''Validating the study with given section
        This method will validate the study metadata and check the files study folder''',
        parameters=[
            {
                "name": "study_id",
                "description": "Study to validate",
                "required": True,
                "allowMultiple": False,
                "paramType": "path",
                "dataType": "string"
            },
            {
                "name": "section",
                "description": "Specify which validations to run, default is Metadata: "
                               "all, assays, files",
                "required": False,
                "allowEmptyValue": True,
                "allowMultiple": False,
                "paramType": "query",
                "dataType": "string",
                "enum": ["all", "assays", "files"]
            },
            {
                "name": "force_run",
                "description": "Run the validation again",
                "required": False,
                "allowEmptyValue": True,
                "allowMultiple": False,
                "paramType": "query",
                "dataType": "string",
                "enum": ["True", "False"]
            },
            {
                "name": "level",
                "description": "Specify which success-errors levels to report, default is all: "
                               "error, warning, info, success",
                "required": False,
                "allowEmptyValue": True,
                "allowMultiple": False,
                "paramType": "query",
                "dataType": "string",
            },

            {
                "name": "user_token",
                "description": "User API token",
                "paramType": "header",
                "type": "string",
                "required": True,
                "allowMultiple": False
            }
        ],
        responseMessages=[
            {
                "code": 200,
                "message": "OK."
            },
            {
                "code": 401,
                "message": "Unauthorized. Access to the resource requires user authentication. "
                           "Please provide a study id and a valid user token"
            },
            {
                "code": 403,
                "message": "Forbidden. Access to the study is not allowed. Please provide a valid user token"
            },
            {
                "code": 404,
                "message": "Not found. The requested identifier is not valid or does not exist."
            }
        ]
    )
    def get(self, study_id):

        user_token = None
        # User authentication
        if "user_token" in request.headers:
            user_token = request.headers["user_token"]

        if user_token is None or study_id is None:
            abort(401)

        study_id = study_id.upper()

        # param validation
        is_curator, read_access, write_access, obfuscation_code, study_location, release_date, submission_date, \
        study_status = commons.get_permissions(study_id, user_token)
        if not write_access:
            abort(403)

        # query validation
        parser = reqparse.RequestParser()
        parser.add_argument('section', help="Validation section", location="args")
        parser.add_argument('level', help="Validation message levels", location="args")
        parser.add_argument('force_run', help="Validation message levels", location="args")
        args = parser.parse_args()
        section = args['section']
        force_run = args['force_run']
        if section is None or section == "":
            section = 'meta'
        if force_run is None:
            force_run = False
        if section:
            query = section.strip()
        log_category = args['level']

        log_categories = "error", "warning", "info", "success", "all"
        if log_category is None or log_category not in log_categories:
            log_category = 'all'

        val_sections = "all", "isa-tab", "publication", "protocols", "people", "samples", "assays", "maf", "files"

        script = app.config.get('VALIDATION_SCRIPT')
        para = ' -l {level} -i {study_id} -u {token} -s {section}'.format(level=log_category, study_id=study_id,
                                                                          token=user_token, section=section)
        file_name = None
        logger.info("Validation params are - " + str(log_category) + " " + str(section))
        pattern = re.compile(".validation_" + section + "\S+.json")

        for filepath in os.listdir(study_location):
            if pattern.match(filepath):
                file_name = filepath
                break

        if file_name:
            result = file_name[:-5].split('_')
            sub_job_id = result[2]
            # bacct -l 3861194
            # check job status
            status = job_status(sub_job_id)
            logger.info("job status " + sub_job_id + " " + status)
            if status == "PEND" or status == "RUN":
                return {
                    "message": "Validation is already in progress. Job " + sub_job_id + " is in running or pending state"}

            file_name = study_location + "/" + file_name
            if os.path.isfile(file_name) and status == "DONE":
                if not force_run:
                    try:
                        with open(file_name, 'r', encoding='utf-8') as f:
                            validation_schema = json.load(f)
                            return validation_schema
                    except Exception as e:
                        logger.error(str(e))
                        return {"message": "Error in reading the Validation"}
                else:
                    if is_newer_timestamp(study_location, file_name):
                        os.remove(file_name)
                        command = script + ' ' + para
                        return submitJobToCluser(command, section, study_location)
                    else:
                        try:
                            with open(file_name, 'r', encoding='utf-8') as f:
                                validation_schema = json.load(f)
                                return validation_schema
                        except Exception as e:
                            logger.error(str(e))
                            return {"message": "Error in reading the Validation file"}

            elif os.path.isfile(file_name) and os.path.getsize(file_name) > 0:
                if is_newer_timestamp(study_location, file_name):
                    logger.info(" job status is not present, creating new job")
                    os.remove(file_name)
                    command = script + ' ' + para
                    return submitJobToCluser(command, section, study_location)
                else:
                    try:
                        logger.info(" job status is not present and no update, returning validation")
                        with open(file_name, 'r', encoding='utf-8') as f:
                            validation_schema = json.load(f)
                            return validation_schema
                    except Exception as e:
                        logger.error(str(e))
                        return {"message": "Error in reading the Validation"}
        else:
            try:
                os.remove(file_name)
            except Exception as e:
                pass
                # submit a new job return job id
                logger.info(" no file present , creating new job")
                command = script + ' ' + para
                return submitJobToCluser(command, section, study_location)<|MERGE_RESOLUTION|>--- conflicted
+++ resolved
@@ -28,7 +28,10 @@
 from flask_restful import abort, Resource, reqparse
 from flask_restful_swagger import swagger
 
-<<<<<<< HEAD
+from app.ws.db_connection import override_validations, update_validation_status, query_comments, update_comments
+from app.ws.study import commons
+from app.ws.study.validation.commons import job_status, is_newer_timestamp, submitJobToCluser, is_newer_files, \
+    update_val_schema_files, validate_study
 from app.ws.cluster_jobs import lsf_job
 from app.ws.db_connection import override_validations, update_validation_status, query_comments, update_comments
 from app.ws.isaApiClient import IsaApiClient
@@ -38,447 +41,6 @@
 from app.ws.misc_utilities.response_messages import HTTP_403, HTTP_400, HTTP_200, HTTP_500, HTTP_404, HTTP_401
 
 logger = logging.getLogger('wslog')
-wsc = WsClient()
-iac = IsaApiClient()
-
-incorrect_species = \
-    "cat, dog, mouse, horse, flower, man, fish, leave, root, mice, steam, bacteria, value, food, matix, " \
-    "mus, rat, blood, urine, plasma, hair, fur, skin, saliva, fly, unknown"
-
-last_name_black_list = ['last name', 'asdf', 'name', 'unknown']
-first_name_black_list = ['first name', 'asdf', 'name', 'unknown']
-
-correct_maf_order = [{0: "database_identifier"}, {1: "chemical_formula"}, {2: "smiles"},
-                     {3: "inchi"}, {4: "metabolite_identification"}]
-
-warning = "warning"
-error = "error"
-success = "success"
-info = "info"
-
-unknown_file = ' - unknown - '
-
-fid_file = 'Free Induction Decay Data File'
-acq_file = 'Acquisition Parameter Data File'
-raw_file = 'Raw Spectral Data File'
-derived_file = 'Derived Spectral Data File'
-
-
-def add_msg(validations, section, message, status, meta_file="", value="", descr="", val_sequence=0,
-            log_category=error):
-    if log_category == status or log_category == 'all':
-        validations.append({"message": message, "section": section, "val_sequence": str(val_sequence), "status": status,
-                            "metadata_file": meta_file, "value": value, "description": descr})
-
-
-def get_basic_validation_rules(validation_schema, part):
-    if validation_schema:
-        study_val = validation_schema['study']
-        val = study_val[part]
-        rules = val['rules'][0]
-    return rules, val['description']
-
-
-def get_complex_validation_rules(validation_schema, part, sub_part, sub_set):
-    rules = None
-    sets = None
-    if validation_schema:
-        study_val = validation_schema['study']
-        val = study_val[part]
-        sub = val[sub_part]
-        sets = sub[sub_set]
-        rules = sets['rules'][0]
-    return rules, sets['description']
-
-
-def get_protocol_assay_rules(validation_schema, protocol_part):
-    val_rule = None
-    if validation_schema and protocol_part.lower() != 'sample name':
-        study_val = validation_schema['study']
-        val = study_val['protocols']
-        sub = val['default']
-        for column in sub:
-            column_title = column['title']
-            if column_title.lower() != 'sample collection':
-                rules = column['columns']
-                for rule in rules:
-                    if rule == protocol_part:
-                        return rules[protocol_part]
-    return val_rule
-
-
-def extract_details(rule):
-    try:
-        try:
-            val = int(rule['value'])
-        except:
-            val = rule['value']
-        val_error = rule['error']
-        val_condition = rule['condition']
-        val_type = rule['type']
-    except:
-        return int(0), "n/a", "n/a", "n/a"
-    return val, val_error, val_condition, val_type
-
-
-def return_validations(section, validations, override_list=[], comment_list=[]):
-    # Add the validation sequence
-
-    for val in validations:
-        # idx += 1  # Set the sequence to 1, as this is the section we will override
-        val_sequence = section + '_' + val['val_sequence']
-        val["val_sequence"] = val_sequence
-        val["val_override"] = 'false'
-        val["val_message"] = ''
-        val["comment"] = ''
-
-        comment_list = [string for string in comment_list if val_sequence in string]
-
-        if len(override_list) > 0:  # These are from the database, ie. already over-ridden
-            try:
-                for db_val in override_list:
-                    val_step = db_val.split(':')[0]
-                    val_msg = db_val.split(':')[1]
-                    if val_sequence == val_step or val_step == '*':  # "*" overrides all errors/warning/info etc
-                        val_status = val['status']
-                        val["val_override"] = 'true'
-                        val["val_message"] = val_msg
-                        if val_status == warning or val_status == error or val_status == info:
-                            val["status"] = success
-                        elif val_status == success and val_step != '*':
-                            val["status"] = error
-            except:
-                logger.error('Could not read the validation override list, is the required ":" there?')
-        if len(comment_list) > 0:
-            for comment in comment_list:
-                # we can't assume that we will get only one result, as the list comp would catch both 7.11 and 7.1
-                comment_validation_seq = comment.split(':')[0]
-                text = comment.split(':')[0]
-                if comment_validation_seq == val_sequence:
-                    val['comment'] = 'text'
-
-    error_found = False
-    warning_found = False
-    validates = True
-    amber_warning = False
-
-    # What is the overall validation status now?
-    for val in validations:
-        status = val["status"]
-        if status == error:
-            error_found = True
-        elif status == warning:
-            warning_found = True
-
-    if error_found:
-        validates = False
-        ret_list = {"section": section, "details": validations, "message": "Validation failed",
-                    "status": error}
-    elif warning_found:
-        amber_warning = True
-        ret_list = {"section": section, "details": validations,
-                    "message": "Some optional information is missing for your study",
-                    "status": warning}
-    else:
-        ret_list = {"section": section, "details": validations, "message": "Successful validation",
-                    "status": success}
-
-    return validates, amber_warning, ret_list
-
-
-def remove_nonprintable(text):
-    import string
-    # Get the difference of all ASCII characters from the set of printable characters
-    nonprintable = set([chr(i) for i in range(128)]).difference(string.printable)
-    # Use translate to remove all non-printable characters
-    return text.translate({ord(character): None for character in nonprintable})
-
-
-def is_empty_file(full_file_name, study_location=None):
-    # This will return False if a filename is not correct, ie. has a space etc.
-    empty_file = True
-
-    ignore_file_list = app.config.get('IGNORE_FILE_LIST')
-    short_file_name = os.path.basename(full_file_name).lower()
-    for ignore in ignore_file_list:  # Now there are a bunch of files we want to ignore regardless if they are empty
-        if ignore in short_file_name:
-            return False
-
-    # The file in the assay may be locally referenced, so check full path. Only for files, not folders
-    if not os.path.isfile(full_file_name) and not os.path.isdir(full_file_name):
-        f_file = os.path.join(study_location, full_file_name.lstrip('/'))
-        if os.path.isfile(f_file):
-            full_file_name = f_file
-    try:
-        file_stats = os.stat(full_file_name)
-        file_size = file_stats.st_size
-        empty_file = file_size == 0
-    except Exception as e:
-        logger.error("File '" + full_file_name + "' can not be checked/found. " + str(e))
-        return empty_file
-    return empty_file
-
-
-def get_sample_names(isa_samples):
-    all_samples = ""
-    for sample in isa_samples.samples:
-        all_samples = all_samples + sample + ','
-    return all_samples
-
-
-def check_file(
-        file_name_and_column, study_location, file_name_list, validations, assay_file_list=None, assay_file_name=None):
-    """
-    Check an individual file. Performs various checks in sequence:
-    1 Whether the given filename is a directory or a file
-    2 The type of file it is IE derived, raw etc
-    3 Whether the filename given in the assay sheet actually exists in the filesystem. This check will fail in the case
-    of trailing whitespace in the assay sheet filename.
-    4 Whether the type of file is correct for the given column. IE a raw file won't be accepted in the Derived column.
-
-    :param file_name_and_column: The given filename and assay sheet column it originates from.
-    :param study_location: The location in the filesystem of the study folder.
-    :param file_name_list: List of all files in the study
-    :param assay_file_list: A list of raw files referenced in the assay sheet
-    :param assay_file_name: The filename of the parent assay sheet we're checking the file for.
-    :return: Status indicating validity as a boolean, the type of file it is, the description of the given file.
-    """
-    file_name = file_name_and_column.split('|')[0]
-    column_name = file_name_and_column.split('|')[1]
-    full_file = os.path.join(study_location, file_name)
-    short_name, ext = os.path.splitext(file_name)
-
-
-
-    ext = ext.lower()
-
-    if assay_file_name:
-        assay_file_name = ' (' + assay_file_name + ')'
-    else:
-        assay_file_name = ''
-
-    if os.path.isdir(full_file) and ext not in ('.raw', '.d'):
-        return False, 'folder', file_name + " is a sub-folder, please reference a file" + assay_file_name
-
-    file_type, status, folder = map_file_type(file_name, study_location, assay_file_list=assay_file_list)
-
-    # define some generic return validation messages
-    valid_message = True, file_type, 'Correct file ' + file_name + ' for column ' + column_name
-    invalid_message = False, file_type, 'Incorrect file "' + file_name + '" or file type for column ' + column_name + assay_file_name
-
-    # if not folder and "fid" not in file_name and final_filename.lstrip('/') not in file_name_list:  # Files may be referenced in sub-folders
-    if not folder and file_name not in file_name_list and file_name.lstrip(
-            '/') not in file_name_list:  # was final_filename
-        msg = "File '" + file_name + "' does not exist" + assay_file_name
-        if file_name != file_name.rstrip(' '):
-            msg = msg + ". Trailing space in file name?"
-        return False, unknown_file, msg
-
-    if is_empty_file(full_file, study_location=study_location):
-        return False, file_type, "File '" + file_name + "' is empty or incorrect" + assay_file_name
-
-    if file_type == 'metadata_maf' and column_name == 'Metabolite Assignment File':
-        if file_name.startswith('m_') and file_name.endswith('_v2_maf.tsv'):
-            return valid_message
-        else:
-            return False, file_type, "The " + column_name + \
-                   " must start with 'm_' and end in '_v2_maf.tsv'" + assay_file_name
-
-    if (file_type == 'raw' or file_type == 'compressed') and column_name == raw_file:
-        return valid_message
-    elif file_type in ('derived', 'raw', 'compressed') and (column_name == derived_file or column_name == raw_file):
-        return valid_message
-    elif file_type == 'text' and column_name == derived_file:
-        if textfile_valid_for_derived_column(validations, file_name):
-            return valid_message
-        else:
-            return invalid_message
-    elif file_type == 'spreadsheet' and column_name == derived_file:
-        return valid_message
-    elif file_type != 'derived' and column_name == derived_file:
-        return invalid_message
-    elif file_type == 'compressed' and column_name == fid_file:
-        return valid_message
-    elif file_type == 'folder' and column_name == fid_file:
-        return valid_message
-    elif file_type in ('compressed', 'acqus') and column_name == acq_file:
-        return valid_message
-    elif file_type == 'fid' and column_name == fid_file:
-        return valid_message
-    elif file_type != 'raw' and column_name == raw_file:
-        return invalid_message
-
-    return status, file_type, 'n/a'
-
-def textfile_valid_for_derived_column(validations, filename) -> bool:
-    """
-    Check whether we want to allow a text file in the derived column for a given instance.
-    We only want to allow this if there is a *valid* raw spectral data file entry in the same row.
-    There is a success validation message that indicates that such a situation has occurred, and to what raw file and
-    derived file pairing. We look for such a message that has our derived filename in it, and if we find it, return true
-    and if we don't, return false.
-    :param validations: List of dicts that represent validation messages.
-    :param filename: Filename to check as a string.
-    :return: bool value indicating validity.
-    """
-    for validation in validations:
-        if validation['val_sequence'] == "7.11" and validation["message"].endswith(filename):
-            return True
-
-    return False
-
-
-def maf_messages(header, pos, incorrect_pos, maf_header, incorrect_message, validations, file_name):
-    try:
-        if maf_header[header] != pos:
-            incorrect_message = incorrect_message + header + " is not the correct position. "
-            incorrect_pos = True
-    except Exception as e:
-        incorrect_message = incorrect_message + " Column '" + header + "' is missing from " + file_name + ". "
-        incorrect_pos = True
-
-    return incorrect_pos, incorrect_message, validations
-
-
-def validate_maf(validations, file_name, all_assay_names, study_location, study_id,
-                 sample_name_list, is_ms=False, log_category=error):
-    val_section = "maf"
-    
-    if not file_name.startswith('m_') or not file_name.endswith('_v2_maf.tsv'):
-        add_msg(validations, val_section,
-                "The Metabolite Annotation File name must start with 'm_' and end in '_v2_maf.tsv'",
-                error, val_sequence=12, log_category=log_category)
-
-    maf_name = os.path.join(study_location, file_name)
-    maf_df = pd.DataFrame()
-
-    if len(file_name) == 0:
-        add_msg(validations, val_section, "Please add a Metabolite Annotation File name '" + file_name + "'",
-                error, val_sequence=1, log_category=log_category)
-
-    try:
-        maf_df = read_tsv(maf_name)
-    except:
-        add_msg(validations, val_section, "Could not find or read Metabolite Annotation File '" + file_name + "'",
-                error, val_sequence=2, log_category=log_category)
-
-    maf_shape = maf_df.shape
-    all_rows = maf_shape[0]
-    all_columns = maf_shape[1]
-    if all_rows == 1:
-        for index, row in maf_df.iterrows():
-            db_id_value = row["database_identifier"]
-            cf_value = row["chemical_formula"]
-            if row["database_identifier"] == '0' and not row["chemical_formula"]:
-                add_msg(validations, val_section,
-                        "Incomplete Metabolite Annotation File '" + file_name + "'",
-                        error, descr="Please complete the MAF", val_sequence=3, log_category=log_category)
-
-    empty_maf_rows = False
-    # replace field that's entirely space (or empty) with NaN for isnull() function
-    temp_df = maf_df.replace(r'^\s*$', np.nan, regex=True)
-    for i in range(len(temp_df.index)):
-        empty_cells_per_row = temp_df.iloc[i].isnull().sum()
-        if all_columns == empty_cells_per_row:
-            empty_maf_rows = True
-            break
-    temp_df = None  # No need to keep this copy in memory any more
-
-    if empty_maf_rows:
-        add_msg(validations, val_section, "MAF '" + file_name + "' contains empty rows",
-                error, val_sequence=13, log_category=log_category)
-
-    incorrect_pos = False
-    incorrect_message = ""
-    maf_order = correct_maf_order.copy()
-    if is_ms:
-        maf_order.append({5: "mass_to_charge"})
-    else:
-        maf_order.append({5: "chemical_shift"})
-
-    if not maf_df.empty:
-        maf_header = get_table_header(maf_df, study_id, maf_name)
-
-        for idx, col in enumerate(maf_order):
-            incorrect_pos, incorrect_message, validations = \
-                maf_messages(col[idx], idx, incorrect_pos, maf_header, incorrect_message, validations, file_name)
-
-        if incorrect_pos:
-            add_msg(validations, val_section, incorrect_message, error, val_sequence=4, log_category=log_category)
-        else:
-            add_msg(validations, val_section,
-                    "Columns 'database_identifier', 'chemical_formula', 'smiles', 'inchi' and "
-                    "'metabolite_identification' found in the correct column position in '" + file_name + "'",
-                    success, val_sequence=4.2, log_category=log_category)
-
-        try:
-            if is_ms and maf_header['mass_to_charge']:
-                check_maf_rows(validations, val_section, maf_df, 'mass_to_charge', is_ms=is_ms,
-                               log_category=log_category)
-            elif not is_ms and maf_header['chemical_shift']:
-                check_maf_rows(validations, val_section, maf_df, 'chemical_shift', is_ms=is_ms,
-                               log_category=log_category)
-        except:
-            logger.info("No mass_to_charge column found in the MS MAF")
-
-        # NMR/MS Assay Names OR Sample Names are added to the sheet
-        if all_assay_names:
-            for assay_name in all_assay_names:
-                try:
-                    maf_header[assay_name]
-                    # add_msg(validations, val_section, "MS/NMR Assay Name '" + assay_name + "' found in the MAF",
-                    #         success, val_sequence=5, log_category=log_category)
-                    check_maf_rows(validations, val_section, maf_df, assay_name, is_ms=is_ms, log_category=log_category)
-                except KeyError as e:
-                    add_msg(validations, val_section, "MS/NMR Assay Name '" + assay_name + "' not found in the MAF",
-                            warning, val_sequence=6, log_category=log_category)
-
-        if not all_assay_names and sample_name_list:
-            for sample_name in sample_name_list:
-                try:
-                    maf_header[sample_name]
-                    # add_msg(validations, val_section, "Sample Name '" + str(sample_name) + "' found in the MAF",
-                    #         success, val_sequence=7, log_category=log_category)
-                    check_maf_rows(validations, val_section, maf_df, sample_name, is_ms=is_ms,
-                                   log_category=log_category)
-                except:
-                    add_msg(validations, val_section, "Sample Name '" + str(sample_name) + "' not found in the MAF",
-                            warning, val_sequence=8, log_category=log_category)
-    else:
-        add_msg(validations, val_section, "MAF '" + file_name + "' is empty. Please add metabolite annotation details",
-                error, val_sequence=9, log_category=log_category)
-
-
-def check_maf_rows(validations, val_section, maf_df, column_name, is_ms=False, log_category=error):
-    all_rows = maf_df.shape[0]
-    col_rows = 0
-    # Are all relevant rows filled in?
-    for row in maf_df[column_name]:
-        if row:
-            col_rows += 1
-
-    # if col_rows == all_rows:
-    # add_msg(validations, val_section, "All values for column '" + column_name + "' found in the MAF",
-    #         success, val_sequence=9.1, log_category=log_category)
-    # else:
-    if col_rows != all_rows:
-        # For MS we should have m/z values, for NMR the chemical shift is equally important.
-        if (is_ms and column_name == 'mass_to_charge') or (not is_ms and column_name == 'chemical_shift'):
-            add_msg(validations, val_section, "Missing values for '" + column_name + "' in the MAF. " +
-                    str(col_rows) + " rows found, but there should be " + str(all_rows),
-                    warning, val_sequence=10, log_category=log_category)
-        else:
-            add_msg(validations, val_section, "Missing values for sample '" + column_name + "' in the MAF. " +
-                    str(col_rows) + " rows found, but there should be " + str(all_rows),
-                    info, val_sequence=11, log_category=log_category)
-=======
-from app.ws.db_connection import override_validations
-from app.ws.study import commons
-from app.ws.study.validation.commons import job_status, is_newer_timestamp, submitJobToCluser, is_newer_files, \
-    update_val_schema_files, validate_study
-
-logger = logging.getLogger('wslog')
->>>>>>> 6dbcb14f
 
 
 class Validation(Resource):
@@ -740,1543 +302,6 @@
         return {"success": "Validation schema file updated"}
 
 
-<<<<<<< HEAD
-def update_val_schema_files(validation_file, study_id, study_location, user_token, obfuscation_code,
-                            log_category='all', return_schema=False):
-    # Tidy up old files first
-    if os.path.isfile(os.path.join(study_location, 'validation_files.json')):
-        os.remove(os.path.join(study_location, 'validation_files.json'))
-
-    if os.path.isfile(validation_file):
-        os.remove(validation_file)
-
-    f_start_time = time.time()
-    file_list = []
-    file_list = list_directories_full(study_location, file_list, base_study_location=study_location)
-    try:
-        with open(os.path.join(study_location, 'validation_files.json'), 'w', encoding='utf-8') as f1:
-            json.dump(file_list, f1, ensure_ascii=False)
-    except Exception as e1:
-        logger.error('Error Writing validation file list: ' + str(e1))
-
-    logger.info(study_id + " - Generating validations file list took %s seconds" % round(time.time() - f_start_time, 2))
-
-    v_start_time = time.time()
-    validation_schema = validate_study(study_id, study_location, user_token, obfuscation_code,
-                                       log_category=log_category, static_validation_file=True)
-    if log_category == 'all':  # Only write the complete file, not when we have a sub-section only query
-        try:
-            with open(validation_file, 'w', encoding='utf-8') as f:
-                # json.dump(validation_schema, f, ensure_ascii=False, indent=4)
-                json.dump(validation_schema, f, ensure_ascii=False)
-        except Exception as e:
-            logger.error('Error writing validation schema file: ' + str(e))
-        logger.info(study_id + " - Generating validations list took %s seconds" % round(time.time() - v_start_time, 2))
-
-    if return_schema:
-        return validation_schema
-
-
-def is_newer_files(study_location):
-    need_validation_update = True
-    list_of_files = glob.glob(os.path.join(study_location, '*'))
-    latest_file = max(list_of_files, key=os.path.getctime)
-    if 'validation_' in latest_file:
-        need_validation_update = False  # No files modified since the validation schema files
-    return need_validation_update
-
-
-def validate_study(study_id, study_location, user_token, obfuscation_code,
-                   validation_section='all', log_category='all', static_validation_file=None):
-    """
-    Entry point method for validating an entire study. Each section is validated in turn, unless a validation section is
-    specified in the request parameters.
-
-    :param study_id: ID of the study to be validated. This is the accession number IE MTBLS1234.
-    :param study_location: The location in the filesystem of the study folder.
-    :param user_token: The users API token, used to ascertain whether the user is permitted to take this action.
-    :param obfuscation_code: The obfuscation code, which points to the ftp folder for the study.
-    :param validation_section: The section of the study to validate. The distinct sections are: publication, isatab,
-    person, protocols, samples, files, assays. The default is 'all', which means all sections will be validated.
-    :param log_category: The type of log IE Info, warning or error. Default to 'all'.
-    :param static_validation_file: Flag to indicate whether to read the validation report and file list from
-     pre generated files. This is often set to true for large studies.
-     :return: An object comprised of all validation messages.
-
-    """
-    start_time = time.time()
-    all_validations = []
-    validation_schema = None
-    error_found = False
-    warning_found = False
-    validation_section = validation_section.lower()
-
-    # Ensuring we have the latest database values
-    is_curator, read_access, write_access, db_obfuscation_code, db_study_location, db_release_date, \
-    db_submission_date, db_study_status = wsc.get_permissions(study_id, user_token)
-
-    try:
-        validation_schema_file = app.config.get('VALIDATIONS_FILE')
-
-        if validation_schema_file.startswith('http'):
-            response = requests.get(validation_schema_file)
-            validation_schema = json.loads(response.content)
-        else:
-            with open(validation_schema_file, 'r', encoding='utf-8') as json_file:
-                validation_schema = json.load(json_file)
-
-    except Exception as e:
-        all_validations.append({"info": "Could not find the validation schema, only basic validation will take place",
-                                "status": success})
-        logger.error(str(e))
-
-    override_list = []
-    comment_list = []
-
-    try:
-        query_list = override_validations(study_id, 'query')
-        if query_list and query_list[0]:
-            for val in query_list[0].split('|'):
-                override_list.append(val)
-    except Exception as e:
-        logger.error('Could not query overridden validations from the database. ' + str(e))
-
-    try:
-        query_comment_list = query_comments(study_id)
-        if query_comment_list and query_comment_list[0]:
-            comment_list.extend(query_comment_list[0].split('|'))
-    except IndexError as e:
-        logger.error(f'Unable to retrieve comment list from database: {str(e)}')
-
-    # Validate basic ISA-Tab structure
-    isa_study, isa_inv, isa_samples, std_path, status, amber_warning, isa_validation, inv_file, s_file, assay_files = \
-        validate_basic_isa_tab(
-            study_id, user_token, study_location, db_release_date, override_list, comment_list, log_category=log_category)
-    all_validations.append(isa_validation)
-    if not status:
-        error_found = True
-    if amber_warning:
-        warning_found = True
-
-    # We can now run the rest of the validation checks
-
-    # Validate publications reported on the study
-    val_section = "publication"
-    if isa_study and validation_section == 'all' or val_section in validation_section:
-        status, amber_warning, pub_validation = validate_publication(
-            isa_study, validation_schema, inv_file, override_list, comment_list, val_section, log_category=log_category)
-        all_validations.append(pub_validation)
-
-    if not status:
-        error_found = True
-    if amber_warning:
-        warning_found = True
-
-    # Validate detailed metadata in ISA-Tab structure
-    val_section = "isa-tab"
-    if validation_section == 'all' or val_section in validation_section:
-        status, amber_warning, isa_meta_validation = validate_isa_tab_metadata(
-            isa_inv, isa_study, validation_schema, inv_file, override_list, comment_list, val_section, log_category=log_category)
-        all_validations.append(isa_meta_validation)
-
-    if not status:
-        error_found = True
-    if amber_warning:
-        warning_found = True
-
-    # Validate Person (authors)
-    val_section = "person"
-    if isa_study and validation_section == 'all' or val_section in validation_section:
-        status, amber_warning, isa_person_validation = validate_contacts(
-            isa_study, validation_schema, inv_file, override_list, comment_list, val_section, log_category=log_category)
-        all_validations.append(isa_person_validation)
-
-    if not status:
-        error_found = True
-    if amber_warning:
-        warning_found = True
-
-    # Validate Protocols
-    val_section = "protocols"
-    if isa_study and validation_section == 'all' or val_section in validation_section:
-        status, amber_warning, isa_protocol_validation = validate_protocols(
-            isa_study, validation_schema, inv_file, override_list, comment_list, val_section, log_category=log_category)
-        all_validations.append(isa_protocol_validation)
-
-    if not status:
-        error_found = True
-    if amber_warning:
-        warning_found = True
-
-    # Validate Samples
-    val_section = "samples"
-    sample_name_list = []
-    if isa_study and validation_section == 'all' or val_section in validation_section:
-        status, amber_warning, isa_sample_validation = \
-            validate_samples(isa_study, isa_samples, validation_schema, s_file, override_list, comment_list,
-                             sample_name_list, val_section, log_category=log_category)
-        all_validations.append(isa_sample_validation)
-
-    if not status:
-        error_found = True
-    if amber_warning:
-        warning_found = True
-
-    # Validate files
-    val_section = "files"
-    file_name_list = []
-    if isa_study and validation_section == 'all' or val_section in validation_section:
-        status, amber_warning, files_validation = validate_files(
-            study_id, study_location, obfuscation_code, override_list, comment_list,
-            file_name_list, val_section, log_category=log_category, static_validation_file=static_validation_file)
-        all_validations.append(files_validation)
-
-    if not status:
-        error_found = True
-    if amber_warning:
-        warning_found = True
-
-    # Validate assays
-    val_section = "assays"
-    if isa_study and validation_section == 'all' or val_section in validation_section or 'maf' in validation_section:
-        status, amber_warning, assay_validation = \
-            validate_assays(isa_study, study_location, validation_schema, override_list, comment_list, sample_name_list,
-                            file_name_list, val_section, log_category=log_category)
-        all_validations.append(assay_validation)
-
-    if not status:
-        error_found = True
-    if amber_warning:
-        warning_found = True
-
-    if error_found:
-        update_validation_status(study_id=study_id, validation_status=error)
-        end_time = round(time.time() - start_time, 2)
-        return {"validation": {"status": error, "timing": end_time, "validations": all_validations}}
-
-    if warning_found:
-        update_validation_status(study_id=study_id, validation_status=warning)
-        end_time = round(time.time() - start_time, 2)
-        return {"validation": {"status": warning, "timing": end_time, "validations": all_validations}}
-
-    update_validation_status(study_id=study_id, validation_status=success)
-    end_time = round(time.time() - start_time, 2)
-    return {"validation": {"status": success, "timing": end_time, "validations": all_validations}}
-
-
-def get_assay_column_validations(validation_schema, a_header):
-    validation_schema = get_protocol_assay_rules(validation_schema, a_header)
-    validate_column = False
-    required_column = False
-    check_schema = True
-    val_descr = None
-
-    if a_header.lower() == 'sample name' \
-            or a_header.lower() == 'parameter value[scan polarity]' \
-            or a_header.lower() == 'parameter value[scan m/z range]' \
-            or a_header.lower() == 'parameter value[instrument]':
-        validate_column = True
-        required_column = True
-        check_schema = False
-    elif a_header.lower() == 'metabolite assignment file':
-        validate_column = True
-        required_column = False
-        check_schema = False
-    elif ' assay name' in a_header.lower():  # NMR and MS assay names are not always present, maybe change?
-        validate_column = True
-        required_column = False
-        check_schema = False
-    elif ' data file' in a_header.lower():  # Files are checked separately
-        validate_column = True
-        required_column = False
-        check_schema = False
-
-    if validation_schema and check_schema:
-        validate_column = validation_schema['is-hidden']
-        if validate_column == 'false':
-            validate_column = False
-        else:
-            validate_column = True
-        required_column = validation_schema['is-required']
-        if required_column == 'false':
-            required_column = False
-        else:
-            required_column = True
-        val_descr = validation_schema['description']
-
-    return validate_column, required_column, val_descr
-
-
-def check_assay_columns(a_header, all_samples, row, validations, val_section, assay, unique_file_names,
-                        all_assay_names, sample_name_list, log_category=error, assay_file_name=None):
-    # Correct sample names?
-    if a_header.lower() == 'sample name':
-        if row not in all_samples:
-            all_samples.append(row)
-        # if row in sample_name_list:
-        # add_msg(validations, val_section, "Sample name '" + row + "' found in sample sheet",
-        #         success, assay.filename, val_sequence=7, log_category=log_category)
-        # else:
-        if row not in sample_name_list:
-            if len(row) == 0:
-                add_msg(validations, val_section, "Sample name '" + row + "' cannot be empty",
-                        error, meta_file=assay.filename, descr="Please add a valid sample name",
-                        val_sequence=8, log_category=log_category)
-            else:
-                add_msg(validations, val_section, "Sample name '" + row + "' not found in sample sheet",
-                        error, meta_file=assay.filename,
-                        descr="Please create the sample in the sample sheet first",
-                        val_sequence=9, log_category=log_category)
-    elif a_header.endswith(' File'):  # files exist?
-        file_and_column = row + '|' + a_header
-        if assay_file_name:
-            file_and_column = file_and_column + '|' + assay_file_name
-        if file_and_column not in unique_file_names:
-            if row != "":  # Do not add a section if a column does not list files
-                if file_and_column not in unique_file_names:
-                    unique_file_names.append(file_and_column)
-    elif a_header.endswith(' Assay Name'):  # MS or NMR assay names are used in the assay
-        row = str(row)
-        if row not in all_assay_names:
-            if len(row) >= 1:
-                all_assay_names.append(row)
-
-    return all_samples, all_assay_names, validations, unique_file_names
-
-
-def check_all_file_rows(assays, assay_dataframe, validations, val_section, filename, total_rows, log_category=error):
-    """
-    Check that the values in the Raw Spectral Data File & Derived Spectral Data Column are valid.
-    We want to check the filetypes of each value, as there are restrictions on what kind of file can be present
-    in each column.
-
-    :param assays: a list of assay sheet headers present in the file.
-    :param assay_dataframe: Two dimensional data structure containing the assay sheet data.
-    :param validations: List of pre-existing validation objects and their constituent validation messages.
-    :param val_section: Predefined in parent method as 'assays'
-    :param filename: String representation of the assay sheet's filename.
-    :param total_rows: The total number of rows
-    :param log_category: Predefined as 'error'
-    :return: Tuple of the updated validations object now containing assay validations and list of all raw files
-     referenced in the assay.
-
-    """
-
-    all_file_columns = []
-    missing_all_rows = []
-    all_assay_raw_files = []
-    all_assay_derived_files = []
-    for assay_header in assays:
-        assay_header = str(assay_header)
-        if assay_header.endswith(' Data File'):
-            all_file_columns.append(assay_header)
-            empty_rows = (assay_dataframe[assay_header].values == '').sum()
-            if empty_rows == total_rows:
-                missing_all_rows.append(assay_header)
-
-    if derived_file in missing_all_rows:
-        if raw_file in missing_all_rows:
-            # OK, all raw/derived files are missing, no point in looking at these anymore
-            all_file_columns.remove(derived_file)
-            missing_all_rows.remove(derived_file)
-            all_file_columns.remove(raw_file)
-            missing_all_rows.remove(raw_file)
-            add_msg(validations, val_section,
-                    "All Raw and Derived Spectral Data Files are missing from assay",
-                    error, filename, val_sequence=7.6, log_category=log_category)
-        if fid_file in missing_all_rows:
-            if acq_file in missing_all_rows:
-                all_file_columns.remove(acq_file)
-                missing_all_rows.remove(acq_file)
-                all_file_columns.remove(fid_file)
-                missing_all_rows.remove(fid_file)
-                add_msg(validations, val_section,
-                        "All " + derived_file + "s, " + fid_file
-                        + "s and " + acq_file + "s are missing from assay",
-                        error, filename, val_sequence=7.7, log_category=log_category)
-
-    if all_file_columns:
-        short_dataframe = assay_dataframe[assay_dataframe.columns.intersection(all_file_columns)]
-        for idx, row in short_dataframe.iterrows():
-            row_idx = str(idx + 1)
-            raw_found = False
-            raw_tested = False
-            raw_valid = False
-            raw_value = None
-
-            derived_found = False
-            derived_tested = False
-            derived_valid = {
-                'value': None,
-                'valid': False,
-                'is_text_file': False
-            }
-
-            for header, value in row.iteritems():  # Check cells
-                if header == raw_file:
-                    raw_tested = True
-                    if value:
-                        all_assay_raw_files.append(value)
-                        raw_found = True
-                        raw_valid = is_valid_raw_file_column_entry(value)
-                        raw_value = value
-
-
-                elif header == derived_file:
-                    derived_tested = True
-                    if value:
-                        all_assay_derived_files.append(value)
-                        derived_found = True
-                        derived_valid = is_valid_derived_column_entry(value)
-                else:
-                    if not value:
-                        val_type = error
-                        if acq_file in header or fid_file in header:
-                            val_type = warning
-
-                        add_msg(validations, val_section, header + " was not referenced in assay row " + row_idx,
-                                val_type, filename, val_sequence=7.5, log_category=log_category)
-
-            if derived_tested and raw_tested:
-                if not raw_found and not derived_found:
-                    add_msg(validations, val_section,
-                            "Both Raw and Derived Spectral Data Files are missing from assay row " + row_idx,
-                            error, filename, val_sequence=7.1, log_category=log_category)
-                if not raw_valid and derived_valid['is_text_file'] is True:
-                    add_msg(validations, val_section,
-                            "Valid raw file missing from row {0} where a text file is present in the derived column"
-                            .format(row_idx), error, filename, val_sequence=7.8, log_category=log_category )
-                if raw_valid and derived_found and not derived_valid['valid'] is True:
-                    add_msg(validations, val_section,
-                            "Derived Spectral Data Column entry missing or invalid for row {0}".format(row_idx),
-                            error, filename, val_sequence=7.9, log_category=log_category)
-                if raw_value and derived_valid['value'] and derived_valid['is_text_file']:
-                    add_msg(validations, val_section,
-                            "Raw Spectral Data File {0} has a corresponding text file entry in the Derived Spectral Data"
-                            " Column: {1}".format(raw_value, derived_valid['value']), success, filename, val_sequence=7.11,
-                            log_category=log_category)
-
-    return validations, all_assay_raw_files
-
-
-def is_valid_raw_file_column_entry(value: str) -> bool:
-    """
-    Checks whether the given value for the raw file is valid. Iterates over the list of valid filetypes, and if the
-    value string contains a valid filetype, the loop breaks and returns true.
-
-    :param value: Raw Data File Column entry as a string
-    :return: bool value indicating whether the entry is valid.
-
-    """
-    valid_filetypes = app.config.get('RAW_FILES_LIST')
-    valid_compressed = app.config.get('COMPRESSED_FILES_LIST')
-
-    for filetype in valid_filetypes:
-        if value.endswith(filetype) and len(value) > len(filetype):
-            return True
-        elif any(value.endswith(compr) for compr in valid_compressed) and value.count(filetype) is 1:
-            return True
-    return False
-
-
-def is_valid_derived_column_entry(value: str) -> dict:
-    """
-    Checks whether the given value for the Derived Spectral Data File column is valid.Iterates over the list of valid
-    filetypes, and if the value string contains a valid filetype, the loop breaks and returns true. It also checks
-    whether the file is a text file, as this is only acceptable in certain conditions.
-
-    :param value: The derived spectral data column value to validate.
-    :return: dict object indicating validity and whether the value is a text file.
-    """
-    result_dict = {
-        'value': value,
-        'valid': False,
-        'is_text_file': False
-    }
-    valid_filetypes = app.config.get('DERIVED_FILES_LIST')
-    valid_compressed = app.config.get('COMPRESSED_FILES_LIST')
-
-    valid_filetypes.append('.txt')
-    for filetype in valid_filetypes:
-        if value.endswith(filetype):
-            result_dict['valid'] = True
-            if filetype is '.txt':
-                result_dict['is_text_file'] = True
-            break
-        elif any(value.endswith(compr) for compr in valid_compressed) and value.count(filetype) is 1:
-            result_dict['valid'] = True
-            if filetype is '.txt':
-                result_dict['is_text_file'] = True
-            break
-
-    return result_dict
-
-
-def validate_assays(isa_study, study_location, validation_schema, override_list,comment_list, sample_name_list,
-                    file_name_list, val_section="assays", log_category=error):
-    validations = []
-    all_assay_samples = []
-    unique_file_names = []
-    missing_or_incorrect_files = []
-
-    study_id = isa_study.identifier
-
-    if isa_study.assays:
-        add_msg(validations, val_section, "Found assay(s) for this study", success, val_section,
-                val_sequence=1, log_category=log_category)
-    else:
-        add_msg(validations, val_section, "Could not find any assays", error, descr="Add assay(s) to the study",
-                val_sequence=2, log_category=log_category)
-
-    total_assay_rows = 0
-
-    for assay in isa_study.assays:
-        is_ms = False
-        assays = []
-        all_assay_names = []
-        all_assay_raw_files = []
-        assay_file_name = os.path.join(study_location, assay.filename)
-        assay_dataframe = None
-        try:
-            assay_dataframe = read_tsv(assay_file_name)
-        except FileNotFoundError:
-            add_msg(validations, val_section,
-                    "The file " + assay_file_name + " was not found",
-                    error, assay.filename, val_sequence=2.1, log_category=log_category)
-            continue
-
-        assay_type_onto = assay.technology_type
-        if assay_type_onto.term == 'mass spectrometry':
-            is_ms = True
-
-        assay_header = get_table_header(assay_dataframe, study_id, assay_file_name)
-        for header in assay_header:
-            if len(header) == 0:
-                add_msg(validations, val_section,
-                        "Assay sheet '" + assay.filename + "' has empty column header(s)",
-                        error, assay.filename, val_sequence=2.11, log_category=log_category)
-
-            if 'Term ' not in header and 'Protocol REF' not in header and 'Unit' not in header:
-                assays.append(header)
-
-        if len(assay_dataframe) <= 1:
-            add_msg(validations, val_section, "Assay sheet '" + str(
-                assay.filename) + " contains Only 1 sample, please ensure you have included all samples and any control, QC, standards etc. If no further samples were used in the study please contact MetaboLights-help.",
-                    error, val_sequence=1, log_category=log_category)
-
-        # Are the template headers present in the assay
-        assay_type = get_assay_type_from_file_name(study_id, assay.filename)
-        if assay_type != 'a':  # Not created from the online editor, so we have to skip this validation
-            tidy_header_row, tidy_data_row, protocols, assay_desc, assay_data_type, assay_file_type, \
-            assay_mandatory_type = get_assay_headers_and_protcols(assay_type)
-            for idx, template_header in enumerate(tidy_header_row):
-
-                assay_header_pos = None
-                for idx, key in enumerate(assay_header):
-                    if key == template_header:
-                        assay_header_pos = idx  # template_header[idx]
-                        break
-
-                if idx != assay_header_pos:
-                    add_msg(validations, val_section,
-                            "Assay sheet '" + assay.filename + "' column '" + template_header + "' is not in the correct position for assay type " + assay_type,
-                            info, assay.filename, val_sequence=2.2, log_category=log_category)
-                else:
-                    add_msg(validations, val_section,
-                            "Assay sheet '" + assay.filename + "' column '" + template_header + "' is in the correct position for assay type " + assay_type,
-                            success, assay.filename, val_sequence=2.21, log_category=log_category)
-
-                if template_header not in assay_header:
-                    msg_type = error
-                    if template_header in ('Parameter Value[Guard column]', 'Parameter Value[Autosampler model]'):
-                        msg_type = info
-
-                    add_msg(validations, val_section,
-                            "Assay sheet '" + assay.filename + "' is missing column '" + template_header + "'",
-                            msg_type, assay.filename, val_sequence=3, log_category=log_category)
-
-        # Are all relevant rows filled in?
-        if not assay_dataframe.empty:
-            all_rows = assay_dataframe.shape[0]
-            total_assay_rows = total_assay_rows + all_rows
-            for a_header in assays:
-                a_header = str(a_header)  # Names like '1' and '2', gets interpreted as '1.0' and '2.0'
-                validate_column, required_column, val_descr = get_assay_column_validations(validation_schema, a_header)
-                col_rows = 0  # col_rows = isa_samples[s_header].count()
-                try:
-                    if validate_column:
-                        for row in assay_dataframe[a_header]:
-                            if row:
-                                col_rows += 1
-
-                            all_sample_names, all_assay_names, validations, unique_file_names = \
-                                check_assay_columns(a_header, all_assay_samples, row, validations, val_section,
-                                                    assay, unique_file_names, all_assay_names,
-                                                    sample_name_list, log_category=log_category,
-                                                    assay_file_name=assay_file_name.replace(study_location + '/', ''))
-
-                        if col_rows > len(all_assay_samples):
-                            add_msg(validations, val_section,
-                                    "Sample names should ideally be unique for assay sheet '" + assay.filename + "'",
-                                    warning, assay.filename, val_sequence=10, log_category=log_category)
-
-                        if col_rows < all_rows:
-
-                            if required_column:
-                                val_type = error
-                            else:
-                                val_type = warning
-
-                            if 'factor value' in a_header.lower():  # User defined factors may not all have data in all rows
-                                val_type = info
-
-                            if col_rows == 0:
-                                add_msg(validations, val_section,
-                                        "Assay sheet '" + assay.filename + "' column '" + a_header + "' is empty",
-                                        val_type, assay.filename, val_sequence=4, log_category=log_category)
-                            else:
-                                add_msg(validations,
-                                        val_section,
-                                        "Assay sheet '" + assay.filename + "' column '" + a_header + "' is missing some values. " +
-                                        str(col_rows) + " rows found, but there should be " + str(all_rows),
-                                        val_type, assay.filename, val_sequence=4.1, log_category=log_category)
-
-                        # Correct MAF?
-                        if a_header.lower() == 'metabolite assignment file':
-                            maf_file_name = None
-                            for row in assay_dataframe[a_header].unique():
-                                maf_file_name = row
-                                break  # We only need one row
-
-                            if maf_file_name:
-                                validate_maf(validations, maf_file_name, all_assay_names, study_location,
-                                             isa_study.identifier,
-                                             sample_name_list, is_ms=is_ms, log_category=log_category)
-                            else:
-                                add_msg(validations, val_section,
-                                        "No MAF/feature file referenced for assay sheet " + assay.filename + ". Please add the appropriate file reference (m_xxx.tsv) to the last column of the assay table. If the metabolite file is missing or your study does not include metabolite/feature identification information, please contact metabolights-help@ebi.ac.uk",
-                                        error,
-                                        val_sequence=7.4, log_category=log_category)
-
-                except Exception as e:
-                    add_msg(validations, val_section,
-                            "Assay sheet '" + assay.filename + "' is missing rows for column '" + a_header + "' " +
-                            str(e), error, assay.filename, val_sequence=6, log_category=log_category)
-
-            # We validate all file columns separately here
-            validations, all_assay_raw_files = check_all_file_rows(assays, assay_dataframe, validations, val_section,
-                                                                   assay.filename, all_rows, log_category=log_category)
-
-            if all_assay_names:
-                if len(all_assay_names) < all_rows:
-                    add_msg(validations, val_section, "MS/NMR Assay name column should only contain unique values",
-                            warning, assay.filename, val_sequence=4.11, log_category=log_category)
-                else:
-                    add_msg(validations, val_section, "MS/NMR Assay name column only contains unique values",
-                            success, assay.filename, val_sequence=4.12, log_category=log_category)
-
-    for sample_name in sample_name_list:  # Loop all unique sample names from sample sheet
-        if sample_name not in all_assay_samples:
-            add_msg(validations, val_section, "Sample name '" + str(sample_name) + "' is not used in any assay",
-                    error, val_sequence=7, log_category=log_category)
-
-    sample_len = len(sample_name_list)
-    if total_assay_rows < sample_len:
-        add_msg(validations, val_section, "There are more unique sample rows (" + str(sample_len)
-                + ") than unique assay rows (" + str(total_assay_rows) + "), must be the same or more",
-                error, val_sequence=8, log_category=log_category)
-
-    for files in unique_file_names:
-        # Validate each file referenced in the assay sheet individually to make sure it is the correct type /
-        # has the correct content.
-        file_name = files.split('|')[0]
-        column_name = files.split('|')[1]
-        try:
-            a_file_name = files.split('|')[2]
-        except IndexError as e:
-            logger.warning('Unable to find assay file name in string {0} : {1}'.format(files, e))
-            a_file_name = None
-        valid, file_type, file_description = check_file(files, study_location, file_name_list,validations,
-                                                         assay_file_list=all_assay_raw_files,
-                                                         assay_file_name=a_file_name)
-        if not valid:
-            missing_or_incorrect_files.append(file_name + ' ({0}) [{1}]'
-                                              .format(column_name, (a_file_name if a_file_name is not None else '')))
-            err_msg = "File '" + file_name + "'"
-            if file_type != unknown_file:
-                err_msg = err_msg + " of type '" + file_type + "'"
-
-            err_msg = err_msg + " is missing or not correct for column '" + column_name + "'"
-            if a_file_name:
-                err_msg = err_msg + " (" + a_file_name + ")"
-            add_msg(validations, val_section, err_msg, error, descr=file_description,
-                    val_sequence=9, log_category=log_category)
-        else:
-            add_msg(validations, val_section, "File '" + file_name + "' found and appears to be correct for column '"
-                + column_name + "'", success, descr=file_description, val_sequence=8.1, log_category=log_category)
-
-    if len(missing_or_incorrect_files) > 0:
-        with open(study_location + '/missing_files.txt', 'w') as file:
-            file.write("\n".join(missing_or_incorrect_files))
-    return return_validations(val_section, validations, override_list, comment_list)
-
-
-
-def get_files_in_sub_folders(study_location):
-    folder_list = []
-    file_list = []
-    folder_exclusion_list = app.config.get('FOLDER_EXCLUSION_LIST')
-
-    for file_name in os.listdir(study_location):
-        # for file_name in file_list:
-        if os.path.isdir(os.path.join(study_location, file_name)):
-            fname, ext = os.path.splitext(file_name)
-            ext = ext.lower()
-            if ext:
-                if ext not in folder_exclusion_list:
-                    if file_name not in folder_list:
-                        folder_list.append(file_name)
-            else:
-                if file_name.lower() not in folder_exclusion_list and file_name.lower() not in folder_list:
-                    folder_list.append(file_name)
-
-    # file_folder_list = []
-    # for folder in folder_list:
-    #     full_folder = os.path.join(study_location, folder)
-    #     for file_name in os.listdir(full_folder):
-    #         file_folder = os.path.join(folder, file_name)
-    #         if file_folder not in file_folder_list:
-    #             file_folder_list.append(file_folder)
-
-    return folder_list
-
-
-def validate_files(study_id, study_location, obfuscation_code, override_list, comment_list, file_name_list,
-                   val_section="files", log_category=error, static_validation_file=None):
-    validations = []
-    assay_file_list = get_assay_file_list(study_location)
-    # folder_list = get_files_in_sub_folders(study_location)
-    study_files, upload_files, upload_diff, upload_location, latest_update_time = \
-        get_all_files_from_filesystem(study_id, obfuscation_code, study_location,
-                                      directory=None, include_raw_data=True, validation_only=True,
-                                      include_upload_folder=False, assay_file_list=assay_file_list,
-                                      short_format=True, include_sub_dir=True,
-                                      static_validation_file=static_validation_file)
-    # if folder_list:
-    #     for folder in folder_list:
-    #         study_files_sub, upload_files, upload_diff, upload_location = \
-    #             get_all_files_from_filesystem(study_id, obfuscation_code, study_location,
-    #                                           directory=folder, include_raw_data=True, validation_only=True,
-    #                                           include_upload_folder=False, assay_file_list=assay_file_list)
-    #
-    #         if study_files_sub:  # Adding files found in the first subfolder to the files in the (root) study folder
-    #             study_files.extend(study_files_sub)
-
-    sample_cnt = 0
-    raw_file_found = False
-    derived_file_found = False
-    compressed_found = False
-    for file in study_files:
-        file_name = file['file']
-        file_name = str(file_name)
-        file_type = file['type']
-        file_status = file['status']
-        isa_tab_warning = False
-
-        full_file_name = os.path.join(study_location, file_name)
-
-        # Don't check our internal folders
-        if 'audit' not in file_name and not file_name.startswith('chebi_pipeline_annotations'):
-            if os.path.isdir(os.path.join(full_file_name)):
-                for sub_file_name in os.listdir(full_file_name):
-                    if is_empty_file(os.path.join(full_file_name, sub_file_name), study_location=study_location):
-                        add_msg(validations, val_section, "Empty file found in a sub-directory", info, val_section,
-                                value=os.path.join(file_name, sub_file_name), val_sequence=1, log_category=log_category)
-
-                    # warning for sub folders with ISA tab
-                    if sub_file_name.startswith(('i_', 'a_', 's_', 'm_')) and not isa_tab_warning:
-                        add_msg(validations, val_section,
-                                "Sub-directory " + file_name + " contains ISA-Tab metadata documents",
-                                warning, val_section, value=file_name, val_sequence=2, log_category=log_category)
-                        isa_tab_warning = True
-
-            if is_empty_file(full_file_name, study_location=study_location):
-                # if '/' in file_name and file_name.split("/")[1].lower() not in empty_exclusion_list:  # In case the file is in a folder
-                add_msg(validations, val_section, "Empty files are not allowed: '" + file_name + "'",
-                        error, val_section,
-                        value=file_name, val_sequence=6, log_category=log_category)
-
-            if file_name.startswith('Icon') or file_name.lower() == 'desktop.ini' or file_name.lower() == '.ds_store' \
-                    or '~' in file_name or file_name.startswith('.'):  # "or '+' in file_name" taken out
-                add_msg(validations, val_section, "Special files should be removed from the study folder",
-                        warning, val_section, value=file_name, val_sequence=3, log_category=log_category)
-                continue
-
-            if file_name.startswith(('i_', 'a_', 's_', 'm_')):
-                if file_status != 'active':
-                    add_msg(validations, val_section, "Inactive ISA-Tab metadata file should be removed ("
-                            + file_name + ")", error, val_section, value=file_name,
-                            val_sequence=5.1, log_category=log_category)
-
-                if file_name.startswith(('i_', 'a_', 's_')) and not file_name.endswith('.txt'):
-                    add_msg(validations, val_section, "ISA-Tab metadata file should have .txt extension ("
-                            + file_name + ")", error, val_section, value=file_name,
-                            val_sequence=11, log_category=log_category)
-
-                if file_name.startswith('s_') and file_status == 'active':
-                    sample_cnt += 1
-
-                if sample_cnt > 1:
-                    add_msg(validations, val_section, "Only one active sample sheet per study is allowed", error,
-                            val_section, value='Number of active sample sheets ' + str(sample_cnt),
-                            val_sequence=4, log_category=log_category)
-
-                if file_status == 'old':
-                    add_msg(validations, val_section, "Old ISA-Tab metadata file should be removed ("
-                            + file_name + ")", error, val_section, value=file_name, val_sequence=5,
-                            log_category=log_category)
-
-            if file_type == 'aspera-control':
-                add_msg(validations, val_section,
-                        "Incomplete Aspera transfer? '.partial', '.aspera-ckpt' or '.aspx' Aspera control files "
-                        "are present in the study folder: '" + file_name + "'",
-                        error, val_section, value=file_name, val_sequence=6.1, log_category=log_category)
-
-        if file_type in ('raw', 'fid', 'acqus', 'd'):  # Raw for MS and fid/acqus for NMR
-            raw_file_found = True
-
-        if file_type == 'derived':
-            derived_file_found = True
-
-        if file_type == 'compressed':
-            compressed_found = True
-
-        file_name_list.append(file_name)
-
-    if not raw_file_found and not derived_file_found:
-        if compressed_found:
-            add_msg(validations, val_section, "No raw or derived files, but compressed files found", warning,
-                    val_section, value="", val_sequence=7, log_category=log_category)
-        else:
-            add_msg(validations, val_section, "No raw or derived files found", error, val_section,
-                    value="", val_sequence=7.1, log_category=log_category)
-    elif not raw_file_found and derived_file_found:
-        add_msg(validations, val_section, "No raw files found, but there are derived files", warning, val_section,
-                value="", descr="Ideally you should provide both raw and derived files",
-                val_sequence=8, log_category=log_category)
-    elif not derived_file_found:
-        add_msg(validations, val_section, "No derived files found", warning, val_section,
-                value="", val_sequence=9, log_category=log_category)
-    elif not raw_file_found:
-        add_msg(validations, val_section, "No raw files found", error, val_section,
-                value="", val_sequence=10, log_category=log_category)
-
-    return return_validations(val_section, validations, override_list, comment_list)
-
-
-def validate_samples(isa_study, isa_samples, validation_schema, file_name, override_list, comment_list, sample_name_list,
-                     val_section="samples", log_category=error):
-    # check for Publication
-    validations = []
-    samples = []
-    sample_coll_found = True
-    prot_ref = 'protocol ref'
-    if validation_schema:
-        study_val = validation_schema['study']
-        val = study_val['samples']
-        all_val = val['default_order']
-
-    # check isa_sample frame size - if size is 1 return  below error -
-
-    if len(isa_samples) <= 1:
-        add_msg(validations, val_section,
-                "Only 1 sample has been added to your study, please ensure you have included all samples and any control, QC, standards etc. If no further samples were used in the study please contact MetaboLights-help",
-                error,
-                file_name, val_sequence=1, log_category=log_category)
-    # Get an indexed header row
-    s_file_name = isa_study.filename
-    sample_header = get_table_header(isa_samples, isa_study.identifier, s_file_name)
-    for h_sample in sample_header:
-        if 'Term ' not in h_sample:
-            samples.append(h_sample)
-
-    for idx, sample in enumerate(all_val):
-        sample_val_name = sample['header']
-        if sample_val_name in samples:
-            if sample_val_name == 'Protocol REF':  # Don't need to output this column name
-                continue
-            add_msg(validations, val_section, "Sample column '" + sample_val_name + "' found in the sample file",
-                    success, file_name, val_sequence=1, log_category=log_category)
-        else:
-            if sample_val_name == 'Characteristics[Variant]' or sample_val_name == 'Characteristics[Sample type]':  # Not all studies have these present
-                add_msg(validations, val_section, "Sample column '" + sample_val_name + "' was not found", info,
-                        file_name, val_sequence=2, log_category=log_category)
-                continue
-            add_msg(validations, val_section, "Sample column '" + sample_val_name + "' was not found", error,
-                    file_name, val_sequence=3, log_category=log_category)
-    # Has the submitter use the term 'Human' and not 'Homo sapiens'?
-    human_found = False
-    too_short = False
-
-    # Are all relevant rows filled in?
-    if not isa_samples.empty:
-        # isa_samples.replace({"", np.NaN}, inplace=True)
-        all_rows = isa_samples.shape[0]
-        for s_header in samples:
-            col_rows = 0  # col_rows = isa_samples[s_header].count()
-            for row in isa_samples[s_header]:
-                if str(row):  # Float values with 0.0 are not counted, so convert to string first
-                    col_rows += 1
-                if s_header == 'Characteristics[Organism]':
-                    if 'human' == row.lower() or 'man' == row.lower():
-                        human_found = True
-                    elif len(row) < 4:  # ToDo, read from all_val[idx][ontology-details][rules][0][value]
-                        too_short = True
-
-                    if row.lower() in incorrect_species:
-                        add_msg(validations, val_section,
-                                "Organism cannot be '" + row + "', choose the appropriate taxonomy term",
-                                error, file_name, val_sequence=4.3, log_category=log_category)
-
-                    if ':' in row:
-                        add_msg(validations, val_section,
-                                "Organism should not contain the actual ontology/taxonomy name, "
-                                "please include just the appropriate taxonomy term",
-                                warning, file_name, val_sequence=5, log_category=log_category)
-
-                elif s_header.lower() == 'sample name':
-                    if row:
-                        row = str(row)
-                        if row not in sample_name_list:
-                            sample_name_list.append(row)
-
-                elif s_header.lower() == prot_ref:
-                    if row:
-                        row = str(row)
-                        if row != "Sample collection":
-                            sample_coll_found = False
-
-            if not sample_coll_found and s_header.lower() == prot_ref:
-                add_msg(validations, val_section, "Sample sheet column '" + s_header + "' is missing required values. "
-                                                                                       "All rows must contain the text 'Sample collection'",
-                        error, file_name, val_sequence=7.8, log_category=log_category)
-
-            if col_rows < all_rows:
-                val_stat = error
-
-                # These are new columns we like to see, but not mandatory yet
-                if s_header in ('Characteristics[Variant]', 'Characteristics[Sample type]'):
-                    val_stat = info
-
-                if 'factor value' in s_header.lower():  # User defined factors may not all have data in all rows
-                    val_stat = info
-
-                add_msg(validations, val_section, "Sample sheet column '" + s_header + "' is missing values. " +
-                        str(col_rows) + " rows found, but there should be " + str(all_rows), val_stat, file_name,
-                        val_sequence=6, log_category=log_category)
-            else:
-                add_msg(validations, val_section, "Sample sheet column '" + s_header + "' has correct number of rows",
-                        success, file_name, val_sequence=7, log_category=log_category)
-
-        if sample_name_list:
-            if len(sample_name_list) != all_rows:
-                add_msg(validations, val_section, "Sample name column should ideally only contain unique values",
-                        info, file_name, val_sequence=4, log_category=log_category)
-            else:
-                add_msg(validations, val_section, "Sample name column contains unique values",
-                        success, file_name, val_sequence=4.1, log_category=log_category)
-
-    if human_found:
-        add_msg(validations, val_section,
-                "Organism cannot be 'human' or 'man', please choose the 'Homo sapiens' taxonomy term",
-                error, file_name, val_sequence=8, log_category=log_category)
-    if too_short:
-        add_msg(validations, val_section, "Organism name is missing or too short (<4 characters)", error, file_name,
-                val_sequence=9, log_category=log_category)
-
-    return return_validations(val_section, validations, override_list, comment_list)
-
-
-def validate_protocols(isa_study, validation_schema, file_name, override_list, comment_list, val_section="protocols",
-                       log_category=error):
-    # check for Publication
-    validations = []
-    protocol_order_list = None
-    is_nmr = False
-    is_ms = False
-    default_prots = []
-
-    if isa_study.assays:
-        for assay in isa_study.assays:
-            assay_type_onto = assay.technology_type
-            if assay_type_onto.term:
-                term_type = assay_type_onto.term
-                if assay_type_onto.term == 'mass spectrometry':
-                    is_ms = True
-                elif assay_type_onto.term == 'NMR spectroscopy':
-                    is_nmr = True
-
-    # List if standard protocols that should be present
-    if validation_schema:
-        study_val = validation_schema['study']
-        # maf_name = os.path.join(study_location, file_name)
-        val = study_val['protocols']
-        protocol_order_list = val['default']
-        for prot in protocol_order_list:
-            if is_nmr:
-                if 'NMR ' in prot['technique']:
-                    default_prots.append(prot)
-            elif is_ms:
-                if 'mass ' in prot['technique']:
-                    default_prots.append(prot)
-
-    # protocol order
-    all_prots = ""
-    for idx, protocol in enumerate(default_prots):
-        prot_val_name = protocol['title']
-        if all_prots:
-            all_prots = all_prots + ", " + prot_val_name
-        else:
-            all_prots = prot_val_name
-        try:
-            isa_prot = isa_study.protocols[idx]
-            isa_prot_name = isa_prot.name
-            isa_prot_type = isa_prot.protocol_type
-            isa_prot_type_name = isa_prot_type.term
-
-            if isa_prot_name != isa_prot_type_name:
-                add_msg(validations, val_section, "Protocol '" + isa_prot_name +
-                        "' does not match the protocol type name '" + isa_prot_type_name + "'",
-                        warning, file_name, val_sequence=1, log_category=log_category)
-            else:
-                add_msg(validations, val_section, "Protocol '" + isa_prot_name + "' match the protocol type definition",
-                        success, file_name, val_sequence=1.1, log_category=log_category)
-
-            if prot_val_name != isa_prot_name:
-                add_msg(validations, val_section, "Protocol '" + isa_prot_name +
-                        "' is not in the correct position or name has different case/spelling. Expected '" +
-                        prot_val_name + "'", warning, file_name, val_sequence=2, log_category=log_category)
-            else:
-                add_msg(validations, val_section, "Protocol '" + isa_prot_name +
-                        "' is in the correct position and name has correct case/spelling",
-                        success, file_name, val_sequence=2.1, log_category=log_category)
-        except IndexError:
-            add_msg(validations, val_section, "Could not find all required protocols '" + all_prots + "' for " +
-                    term_type, error, file_name, val_sequence=3, log_category=log_category)
-
-    name_rules, name_val_description = get_complex_validation_rules(
-        validation_schema, part='protocols', sub_part='protocol', sub_set='name')
-    name_val_len, name_val_error, name_val_condition, name_val_type = extract_details(name_rules)
-
-    desc_rules, desc_val_description = get_complex_validation_rules(
-        validation_schema, part='protocols', sub_part='protocol', sub_set='description')
-    desc_val_len, desc_val_error, desc_val_condition, desc_val_type = extract_details(desc_rules)
-
-    param_rules, param_val_description = get_complex_validation_rules(
-        validation_schema, part='protocols', sub_part='protocol', sub_set='parameterName')
-    param_val_len, param_val_error, param_val_condition, param_val_type = extract_details(param_rules)
-
-    if isa_study.protocols:
-        for protocol in isa_study.protocols:
-            prot_name = protocol.name
-            prot_desc = protocol.description
-            clean_prot_desc = remove_nonprintable(prot_desc)
-            prot_params = protocol.protocol_type
-
-            # non printable characters
-            if prot_desc != clean_prot_desc:
-                add_msg(validations, val_section, "Protocol description contains non printable characters",
-                        error, file_name, value=prot_desc, val_sequence=4, log_category=log_category)
-            else:
-                add_msg(validations, val_section, "Protocol description only contains printable characters",
-                        success, file_name, value=prot_desc, val_sequence=5, log_category=log_category)
-
-            if len(prot_name) >= name_val_len:
-                add_msg(validations, val_section, "Protocol name '" + prot_name + "' validates", success, file_name,
-                        value=prot_name, val_sequence=6, log_category=log_category)
-            else:
-                add_msg(validations, val_section, prot_name + ": " + name_val_error, error, file_name, value=prot_name,
-                        descr=name_val_description, val_sequence=7, log_category=log_category)
-
-            if len(prot_desc) >= desc_val_len:
-                if prot_desc == 'Please update this protocol description':
-                    add_msg(validations, "Protocol", prot_name + ": " + desc_val_error, warning, file_name,
-                            value=prot_desc, descr='Please update this protocol description',
-                            val_sequence=8, log_category=log_category)
-
-                sentence2 = None
-                reg_ex = re.search("(\.\s\w+)", prot_desc)
-                if reg_ex:
-                    try:
-                        sentence2 = reg_ex[1]  # get the 2nd sentence in the paragraph
-                    except IndexError:
-                        sentence2 = None
-                if not sentence2:  # More than one line in the description?
-                    add_msg(validations, "Protocol", prot_name + " description should be more than just one sentence",
-                            warning, file_name, value=prot_desc,
-                            descr='Please update this protocol description to contain more than one sentence',
-                            val_sequence=8.1, log_category=log_category)
-
-                add_msg(validations, val_section, "Protocol description validates", success, file_name,
-                        value=prot_desc, val_sequence=9, log_category=log_category)
-            else:
-                if prot_desc.lower().rstrip('.') in ('no metabolites', 'not applicable',
-                                                     'no metabolites were identified',
-                                                     'no data transformation was required'):
-                    add_msg(validations, val_section, "Protocol description validates", success, file_name,
-                            value=prot_desc, val_sequence=10, log_category=log_category)
-                else:
-                    add_msg(validations, val_section, prot_name + ": " + desc_val_error, error, file_name,
-                            value=prot_desc, descr=desc_val_description, val_sequence=11, log_category=log_category)
-
-            if prot_params and len(prot_params.term) >= param_val_len:
-                add_msg(validations, val_section, "Protocol parameter(s) validates", success, file_name,
-                        value=prot_params.term, val_sequence=12, log_category=log_category)
-            else:
-                if prot_params:
-                    add_msg(validations, val_section, prot_name + ": " + param_val_error, error, file_name,
-                            value=prot_params.term, descr=param_val_description,
-                            val_sequence=13, log_category=log_category)
-                else:
-                    add_msg(validations, val_section, prot_name + ": " + param_val_error, error, file_name,
-                            value="", descr=param_val_description, val_sequence=14, log_category=log_category)
-
-    return return_validations(val_section, validations, override_list, comment_list)
-
-
-def validate_contacts(isa_study, validation_schema, file_name, override_list, comment_list, val_section="person", log_category=error):
-    # check for People ie. authors
-    validations = []
-
-    last_name_rules, last_name_val_description = get_complex_validation_rules(
-        validation_schema, part='people', sub_part='person', sub_set='lastName')
-    last_name_val_len, last_name_val_error, last_name_val_condition, last_name_val_type = \
-        extract_details(last_name_rules)
-
-    first_name_rules, first_name_val_description = get_complex_validation_rules(
-        validation_schema, part='people', sub_part='person', sub_set='firstName')
-    first_name_val_len, first_name_val_error, first_name_val_condition, first_name_val_type = \
-        extract_details(first_name_rules)
-
-    email_rules, email_val_description = get_complex_validation_rules(
-        validation_schema, part='people', sub_part='person', sub_set='email')
-    email_val_len, email_val_error, email_val_condition, email_val_type = extract_details(email_rules)
-
-    affiliation_rules, affiliation_val_description = get_complex_validation_rules(
-        validation_schema, part='people', sub_part='person', sub_set='affiliation')
-    affiliation_val_len, affiliation_val_error, affiliation_val_condition, affiliation_val_type = \
-        extract_details(affiliation_rules)
-
-    if isa_study.contacts:
-        for person in isa_study.contacts:
-            last_name = person.last_name
-            first_name = person.first_name
-            email = person.email
-            affiliation = person.affiliation
-
-            if last_name:
-                if len(last_name) >= last_name_val_len and validate_name(last_name, 'last_name'):
-                    add_msg(validations, val_section, "Person last name '" + last_name + "' validates ", success,
-                            file_name, val_sequence=1, log_category=log_category)
-                else:
-                    add_msg(validations, val_section, last_name_val_error, error, file_name, value=last_name,
-                            descr=last_name_val_description, val_sequence=2, log_category=log_category)
-
-                # if not validate_name(last_name, 'last_name'):
-                #     add_msg(validations, val_section, "Person last name '" + last_name + "' is not valid ", error,
-                #             file_name, val_sequence=1.1, log_category=log_category)
-
-            if first_name:
-                if len(first_name) >= first_name_val_len and validate_name(first_name, 'first_name'):
-                    add_msg(validations, val_section, "Person first name '" + first_name + "' validates", success,
-                            file_name, val_sequence=3, log_category=log_category)
-                else:
-                    add_msg(validations, val_section, first_name_val_error, error, file_name, value=first_name,
-                            descr=first_name_val_description, val_sequence=4, log_category=log_category)
-
-                # if not validate_name(first_name, 'first_name'):
-                #     add_msg(validations, val_section, "Person first name '" + last_name + "' is not valid ", error,
-                #             file_name, val_sequence=3.1, log_category=log_category)
-
-            if email:
-                if len(email) >= 7:
-                    add_msg(validations, val_section, "Person email '" + email + "' validates", success, file_name,
-                            val_sequence=5, log_category=log_category)
-            else:
-                add_msg(validations, val_section, email_val_error, info, file_name, value=email,
-                        descr=email_val_error, val_sequence=6, log_category=log_category)
-
-            if affiliation:
-                if len(affiliation) >= affiliation_val_len:
-                    add_msg(validations, val_section, "Person affiliation '" + affiliation + "' validates", success,
-                            file_name, val_sequence=7, log_category=log_category)
-                else:
-                    add_msg(validations, val_section, affiliation_val_error, info, file_name, value=affiliation,
-                            descr=affiliation_val_error, val_sequence=8, log_category=log_category)
-    else:
-        add_msg(validations, val_section, "No study persons/authors found", error, file_name,
-                val_sequence=9, log_category=log_category)
-
-    return return_validations(val_section, validations, override_list, comment_list)
-
-
-def check_doi(pub_doi, doi_val):
-    # doi = pub_doi
-    # doi_pattern = re.compile(doi_val) # Todo, fix pattern
-    # doi_check = doi_pattern.match(doi)
-    # retun doi_check
-
-    if 'http' in pub_doi or 'doi.org' in pub_doi:
-        return False
-
-    return True
-
-
-def validate_name(name, name_type):
-    validates = True
-    name = name.lower()
-
-    if name_type == 'last_name':
-        if name in last_name_black_list:
-            return False
-    elif name_type == 'first_name':
-        if name in first_name_black_list:
-            return False
-
-    return validates
-
-
-def validate_publication(isa_study, validation_schema, file_name, override_list, comment_list, val_section="publication",
-                         log_category=error):
-    # check for Publication
-    validations = []
-
-    title_rules, title_val_description = get_complex_validation_rules(
-        validation_schema, part='publications', sub_part='publication', sub_set='title')
-    title_val_len, title_val_error, title_val_condition, title_val_type = extract_details(title_rules)
-
-    if isa_study.publications:
-        pmid = False
-        doi = False
-
-        pmid_rules, pmid_val_description = get_complex_validation_rules(
-            validation_schema, part='publications', sub_part='publication', sub_set='pubMedID')
-        pmid_val_len, pmid_val_error, pmid_val_condition, pmid_val_type = extract_details(pmid_rules)
-
-        doi_rules, doi_val_description = get_complex_validation_rules(
-            validation_schema, part='publications', sub_part='publication', sub_set='doi')
-        doi_val, doi_val_error, doi_val_condition, doi_val_type = extract_details(doi_rules)
-
-        author_rules, author_val_description = get_complex_validation_rules(
-            validation_schema, part='publications', sub_part='publication', sub_set='authorList')
-        author_val_len, author_val_error, author_val_condition, author_val_type = extract_details(author_rules)
-
-        status_rules, status_val_description = get_complex_validation_rules(
-            validation_schema, part='publications', sub_part='publication', sub_set='status')
-        status_val_len, status_val_error, status_val_condition, status_val_type = extract_details(status_rules)
-
-        for index, publication in enumerate(isa_study.publications):
-
-            if not publication:
-                add_msg(validations, val_section, title_val_error, error, file_name,
-                        val_sequence=1, log_category=log_category)
-            else:
-                add_msg(validations, val_section, "Found a publication", success, file_name,
-                        val_sequence=2, log_category=log_category)
-
-            if not publication.title:
-                add_msg(validations, val_section, title_val_error, error, file_name,
-                        val_sequence=3, log_category=log_category)
-            elif publication.title:
-                if len(publication.title) >= title_val_len:
-                    add_msg(validations, val_section, "Found the title of the publication '" + publication.title + "'",
-                            success, file_name, val_sequence=4, log_category=log_category)
-                else:
-                    add_msg(validations, val_section, title_val_error, warning,
-                            file_name, value=publication.title, descr=title_val_description,
-                            val_sequence=5, log_category=log_category)
-
-            if not publication.doi:
-                add_msg(validations, val_section, doi_val_description, warning, file_name,
-                        val_sequence=6, log_category=log_category)
-                doi = False
-            elif publication.doi:
-                if check_doi(publication.doi, doi_val):
-                    add_msg(validations, val_section, "Found the doi '" + publication.doi + "' for the publication",
-                            success, file_name, val_sequence=7, log_category=log_category)
-                    doi = True
-                else:
-                    add_msg(validations, val_section, doi_val_error + ": " + publication.doi, warning, file_name, doi,
-                            descr=publication.doi, val_sequence=8, log_category=log_category)
-                    doi = False
-
-            if not publication.pubmed_id:
-                add_msg(validations, val_section, pmid_val_description, warning, file_name,
-                        val_sequence=9, log_category=log_category)
-                pmid = False
-            elif publication.pubmed_id:
-                try:
-                    int(publication.pubmed_id)
-                except ValueError:
-                    if publication.pubmed_id != 'none':
-                        add_msg(validations, val_section, pmid_val_error, error, file_name,
-                                value=publication.pubmed_id, descr=pmid_val_description,
-                                val_sequence=10, log_category=log_category)
-
-                if len(publication.pubmed_id) >= int(pmid_val_len):
-                    add_msg(validations, val_section,
-                            "Found pmid '" + publication.pubmed_id + "' for the publication", success, file_name,
-                            val_sequence=11, log_category=log_category)
-                    pmid = True
-                else:
-                    add_msg(validations, val_section, pmid_val_error, error, file_name,
-                            value=publication.pubmed_id, descr=pmid_val_description,
-                            val_sequence=12, log_category=log_category)
-                    pmid = False
-
-            # if not doi or not pmid:
-            #     add_msg(validations, val_section,
-            #             "Please provide both a valid DOI and PubMedID for the publication",
-            #             warning, file_name, val_sequence=13, log_category=log_category)
-            # elif doi and pmid:
-            #     add_msg(validations, val_section,
-            #             "Found both DOI and PubMedID for the publication", success, file_name,
-            #             val_sequence=14, log_category=log_category)
-
-            if not publication.author_list:
-                add_msg(validations, val_section, author_val_error, error, file_name,
-                        val_sequence=15, log_category=log_category)
-            elif publication.author_list:
-                if len(publication.author_list) >= 1:  # author_val_len
-                    add_msg(validations, val_section, "Found the author list for the publication",
-                            success, file_name, val_sequence=16, log_category=log_category)
-                else:
-                    add_msg(validations, val_section, author_val_error, error, file_name,
-                            value=publication.author_list, descr=author_val_description,
-                            val_sequence=17, log_category=log_category)
-
-            if not publication.status:
-                add_msg(validations, val_section, "Please provide the publication status",
-                        error, file_name, val_sequence=18, log_category=log_category)
-            elif publication.status:
-                pub_status = publication.status
-                if len(pub_status.term) >= status_val_len:
-                    add_msg(validations, val_section, "Found the publication status",
-                            success, file_name, val_sequence=19, log_category=log_category)
-                else:
-                    add_msg(validations, val_section, status_val_error, error, file_name,
-                            value=pub_status.title, descr=status_val_description,
-                            val_sequence=20, log_category=log_category)
-    else:
-        add_msg(validations, val_section, title_val_error, error, val_sequence=21, log_category=log_category)
-
-    return return_validations(val_section, validations, override_list, comment_list)
-
-
-def validate_basic_isa_tab(study_id, user_token, study_location, release_date, override_list, comment_list, log_category=error):
-    validates = True
-    amber_warning = False
-    validations = []
-    val_section = "basic"
-    inv_file_name = 'i_Investigation.txt'
-    # inv_file_format = re.compile(r'i_(.*?)\.txt')
-    isa_inv = None
-    isa_study = None
-    isa_sample_df = None
-    std_path = None
-    s_file = None
-    assay_files = None
-
-    try:
-
-        if os.path.isfile(os.path.join(study_location, inv_file_name)):
-            try:
-                isa_study, isa_inv, std_path = iac.get_isa_study(study_id, user_token,
-                                                                 skip_load_tables=True,
-                                                                 study_location=study_location)
-
-                file_name = isa_study.filename
-                isa_sample_df = read_tsv(os.path.join(study_location, file_name))
-            except FileNotFoundError:
-                add_msg(validations, val_section, "The file '" + file_name + "' was not found", error,
-                        inv_file_name, val_sequence=1.1, log_category=log_category)
-            except Exception as e:
-                add_msg(validations, val_section, "Could not load the minimum ISA-Tab files (generic reading error).",
-                        error, inv_file_name, val_sequence=1.11, log_category=log_category)
-        else:
-            add_msg(validations, val_section, "Could not load the minimum ISA-Tab files. Investigation file missing?",
-                    error, inv_file_name, val_sequence=1.2, log_category=log_category)
-
-    except ValueError:
-        err = traceback.format_exc()
-        add_msg(validations, val_section,
-                "Loading ISA-Tab without sample and assay tables. "
-                "Protocol parameters does not match the protocol definition",
-                warning, file_name, val_sequence=1, log_category=log_category)
-        logger.error("Cannot load ISA-Tab with sample and assay tables due to critical error: " + err)
-
-    if isa_inv:
-        add_msg(validations, val_section, "Successfully read the investigation file", success,
-                'i_Investigation.txt', val_sequence=2, log_category=log_category)
-
-        study_num = 0
-        if isa_inv.studies:
-            study_num = len(isa_inv.studies)
-            if study_num > 1:
-                add_msg(validations, val_section,
-                        "You can only submit one study per submission, this submission has " + str(
-                            study_num) + " studies",
-                        error, 'i_Investigation.txt', val_sequence=2.1, log_category=log_category)
-
-        if isa_study and study_num == 1:
-            add_msg(validations, val_section, "Successfully read the study section of the investigation file", success,
-                    'i_Investigation.txt', val_sequence=3, log_category=log_category)
-        else:
-            add_msg(validations, val_section, "Could not correctly read the study section of the investigation file",
-                    error,
-                    'i_Investigation.txt', val_sequence=4, log_category=log_category)
-            validates = False
-
-        if isa_study.filename:
-            add_msg(validations, val_section, "Successfully found the reference to the sample sheet filename", success,
-                    'i_Investigation.txt', val_sequence=5, log_category=log_category)
-        else:
-            add_msg(validations, val_section, "Could not find the reference to the sample sheet filename", error,
-                    file_name, val_sequence=6, log_category=log_category)
-            validates = False
-
-        # isaconfig
-        if isa_inv.get_comment('Created With Configuration'):
-            create_config = isa_inv.get_comment('Created With Configuration')
-            open_config = None
-            if isa_inv.get_comment('Last Opened With Configuration'):
-                open_config = isa_inv.get_comment('Last Opened With Configuration')
-
-            if 'isaconfig' in create_config.value:
-                add_msg(validations, val_section, "Incorrect configuration files used to create the study ("
-                        + create_config.value + "). The study may not contain required fields",
-                        warning, file_name, val_sequence=7, log_category=log_category)
-                amber_warning = True
-            if 'isaconfig' in open_config.value:
-                add_msg(validations, val_section, "Incorrect configuration files used to edit the study ("
-                        + open_config.value + "). The study may not contain required fields",
-                        warning, file_name, val_sequence=8, log_category=log_category)
-                amber_warning = True
-
-        if validates:  # Have to have a basic investigation and sample file before we can continue
-            if isa_study.samples:
-                add_msg(validations, val_section, "Successfully found one or more samples", success, file_name,
-                        val_sequence=9, log_category=log_category)
-            elif len(isa_sample_df) != 0 and not isa_sample_df.empty:
-                add_msg(validations, val_section, "Successfully found one or more samples", success, file_name,
-                        val_sequence=10, log_category=log_category)
-            else:
-                add_msg(validations, val_section, "Could not find any samples",
-                        error, file_name, val_sequence=11, log_category=log_category)
-
-            if isa_study.assays:
-                add_msg(validations, val_section, "Successfully found one or more assays", success, file_name,
-                        val_sequence=12, log_category=log_category)
-            else:
-                add_msg(validations, val_section, "Could not find any assays",
-                        error, file_name, val_sequence=13, log_category=log_category)
-
-            if isa_study.factors:
-                add_msg(validations, val_section, "Successfully found one or more factors", success, file_name,
-                        val_sequence=14, log_category=log_category)
-            else:
-                add_msg(validations, val_section, "Could not find any factors",
-                        warning, file_name, val_sequence=15, log_category=log_category)
-
-            if isa_study.design_descriptors:
-                add_msg(validations, val_section, "Successfully found one or more descriptors", success, file_name,
-                        val_sequence=16, log_category=log_category)
-            else:
-                add_msg(validations, val_section, "Could not find any study design descriptors",
-                        error, file_name, val_sequence=17, log_category=log_category)
-
-            if find_text_in_isatab_file(study_location, 'Thesaurus.owl#'):
-                # The hash in an ontology URL will cause problems for the ISA-API
-                add_msg(validations, val_section,
-                        "URL's containing # will not load properly, please change to '%23'",
-                        warning, 'i_Investigation.txt', val_sequence=17.1, log_category=log_category)
-
-            if isa_study.public_release_date:
-                public_release_date = isa_study.public_release_date
-                if public_release_date != release_date:
-                    add_msg(validations, val_section,
-                            "The public release date in the investigation file " +
-                            public_release_date + " is not the same as the database release date " +
-                            release_date, warning, file_name, val_sequence=19.2, log_category=log_category)
-            else:
-                add_msg(validations, val_section, "Could not find the public release date in the investigation file",
-                        warning, file_name, val_sequence=19.1, log_category=log_category)
-    else:
-        add_msg(validations, "ISA-Tab", "Could not find or read the investigation file",
-                error, inv_file_name, val_sequence=18, log_category=log_category)
-
-    validates, amber_warning, ret_list = return_validations(val_section, validations, override_list, comment_list)
-
-    inv_file = 'i_Investigation.txt'
-
-    if isa_study:
-        s_file = isa_study.filename
-        assays = isa_study.assays
-        assay_files = []
-        for assay in assays:
-            assay_files.append(assay.filename)
-
-    return isa_study, isa_inv, isa_sample_df, std_path, validates, amber_warning, \
-           ret_list, inv_file, s_file, assay_files
-
-
-def validate_isa_tab_metadata(isa_inv, isa_study, validation_schema, file_name, override_list, comment_list,
-                              val_section="isa-tab", log_category=error):
-    validations = []
-
-    if validation_schema:
-        title_rules, title_descr = get_basic_validation_rules(validation_schema, 'title')
-        desc_rules, desc_desrc = get_basic_validation_rules(validation_schema, 'description')
-
-    if isa_inv:
-
-        # Title
-        val_len, val_error, val_condition, val_type = extract_details(title_rules)
-        try:
-            title_len = len(isa_study.title)
-        except:
-            title_len = 0
-
-        if title_len >= val_len:
-            add_msg(validations, val_section, "The title length validates", success, file_name,
-                    val_sequence=1, log_category=log_category)
-        else:
-            add_msg(validations, val_section, val_error, error, file_name,
-                    value=isa_study.title, descr=title_descr, val_sequence=2, log_category=log_category)
-
-        # Description
-        val_len, val_error, val_condition, val_type = extract_details(desc_rules)
-        try:
-            descr_len = len(isa_study.description)
-        except:
-            descr_len = 0
-
-        if descr_len >= val_len:
-            add_msg(validations, val_section, "The length of the description validates", success, file_name,
-                    val_sequence=3, log_category=log_category)
-        else:
-            add_msg(validations, val_section, val_error, error, file_name,
-                    value=isa_study.description, descr=desc_desrc, val_sequence=4, log_category=log_category)
-
-    else:
-        add_msg(validations, val_section, "Could not find or read the investigation file", error,
-                val_sequence=5, log_category=log_category)
-
-    return return_validations(val_section, validations, override_list, comment_list)
-
-
-=======
->>>>>>> 6dbcb14f
 class OverrideValidation(Resource):
     @swagger.operation(
         summary="Approve or reject a specific validation rule (curator only)",
@@ -2397,194 +422,6 @@
         return {"success": val_feedback}
 
 
-<<<<<<< HEAD
-class ValidationComment(Resource):
-    @swagger.operation(
-        summary="Add Comment To Validation",
-        notes='''Add a comment to a specific validation message to give the user more context.    <pre><code>
-    { 
-      "comment": 
-        {
-          "publication_3": "The PubChem id is for a different paper"
-        } 
-      
-    }
-    </code></pre>''',
-        parameters=[
-            {
-                "name": "study_id",
-                "description": "Study to add a validation comment to",
-                "required": True,
-                "allowMultiple": False,
-                "paramType": "path",
-                "dataType": "string"
-            },
-            {
-                "name": "comments",
-                "description": "Which validation details to add comments for.",
-                "paramType": "body",
-                "type": "string",
-                "format": "application/json",
-                "required": "True"
-
-            },
-            {
-                "name": "user_token",
-                "description": "User API token",
-                "paramType": "header",
-                "type": "string",
-                "required": True,
-                "allowMultiple": False
-            }
-        ],
-        responseMessages=[
-            HTTP_200,
-            HTTP_400,
-            HTTP_401,
-            HTTP_403,
-            HTTP_404,
-            HTTP_500
-        ]
-    )
-    def post(self, study_id):
-
-        user_token = None
-        # User authentication
-        if "user_token" in request.headers:
-            user_token = request.headers["user_token"]
-
-        if user_token is None or study_id is None:
-            abort(401)
-
-        study_id = study_id.upper()
-
-        # param validation
-        is_curator, __, __, __, __, __, __, __ = wsc.get_permissions(study_id, user_token)
-        if not is_curator:
-            abort(403)
-
-        feedback = ""
-        comment_list = []
-        # query_comments is a db_connection.py method
-        query_list = query_comments(study_id)
-        if query_list and query_list[0] is not None:
-            for val in query_list[0].split('|'):
-                comment_list.append(val)
-
-        # Get the new validations submitted
-        data_dict = json.loads(request.data.decode('utf-8'))
-        new_comments = data_dict['comments']
-
-        for val_sequence, comment in new_comments.items():
-            val_found = False
-            for i, existing_comment in enumerate(comment_list):
-                if val_sequence + ":" in existing_comment:  # Do we already have this comment in the database
-                    comment_list[i] = f' {comment}'
-                    feedback += f"Comment for {val_sequence} has been updated."
-
-            if not val_found:
-                comment_list.append(val_sequence + ':' + comment)
-                feedback += f"Comment for {val_sequence} has been stored in the database."
-
-        db_update_string = f' {"|".join(comment_list)}'
-
-        try:
-            __ = update_comments(study_id, db_update_string)
-        except Exception as e:
-            logger.error(f"Could not store new comments in the database: {str(e)}")
-            abort(500, str(e))
-
-        return {"status": feedback}
-
-def run_validation_in_File(validations_file, study_id, study_location, user_token, obfuscation_code, section,
-                           log_category, validation_run_msg):
-    validations_assay_running = validations_file[:-5] + "_inProgress.json"
-    if os.path.isfile(validations_assay_running):
-        return {"message": validation_run_msg}, 202
-    # if validation file is already present - check if no update after that
-    elif os.path.isfile(validations_file):
-        if is_newer_timestamp(study_location + '/DERIVED_FILES', validations_file) or is_newer_timestamp(
-                study_location + '/RAW_FILES', validations_file):
-            validation_schema = \
-                validate_study(study_id, study_location, user_token, obfuscation_code,
-                               validation_section=section,
-                               log_category=log_category, basic_validation=False)
-            try:
-                with open(validations_file, 'w', encoding='utf-8') as f:
-                    json.dump(validation_schema, f, ensure_ascii=False)
-            except Exception as e:
-                logger.error('Error writing validation schema file: ' + str(e))
-        else:
-            try:
-                with open(validations_file, 'r', encoding='utf-8') as f:
-                    validation_schema = json.load(f)
-            except Exception as e:
-                logger.error(str(e))
-                return {"message": validation_run_msg}, 202
-    # no job running . create new job and generate validation
-    else:
-        try:
-            open(validations_assay_running, "w+")
-            validation_schema = \
-                validate_study(study_id, study_location, user_token, obfuscation_code,
-                               validation_section=section,
-                               log_category=log_category, basic_validation=False)
-
-            with open(validations_file, 'w', encoding='utf-8') as f:
-                json.dump(validation_schema, f, ensure_ascii=False)
-            os.remove(validations_assay_running)
-        except Exception as e:
-            logger.error('Error writing validation schema file: ' + str(e))
-            try:
-                os.remove(validations_assay_running)
-            except:
-                pass
-    return validation_schema
-
-
-def job_status(job_id):
-    cmd = "/usr/bin/ssh ebi-cli bjobs " + str(job_id).strip()
-    logger.info(cmd)
-    result = subprocess.run(cmd, stdout=subprocess.PIPE, shell=True, check=True)
-    logger.info(result)
-    result = result.stdout.decode("utf-8")
-    index = result.find("tc_cm01")
-    result = result[index + 8:].lstrip().split(' ')
-    return result[0]
-
-
-def submitJobToCluser(command, section, study_location):
-    logger.info("Starting cluster job for Validation : " + command)
-    status, message, job_out, job_err = lsf_job('bsub', job_param=command, send_email=True)
-
-    if status:
-        start = 'Job <'
-        end = '> is'
-        cron_job_id = (job_out[job_out.find("Job <") + len(start):job_out.rfind(end)])
-        cron_job_file = study_location + "/validation_" + section + "_" + cron_job_id + '.json'
-        with open(cron_job_file, 'w') as fp:
-            pass
-        os.chmod(cron_job_file, 0o777)
-        return {"success": message, "job_id": cron_job_id, "message": job_out, "errors": job_err}
-    else:
-        return {"error": message, "message": job_out, "errors": job_err}
-
-
-def is_newer_timestamp(location, fileToCompare):
-    need_validation_update = False
-    try:
-        list_of_files = glob.glob(os.path.join(location, '*'))
-        latest_file = max(list_of_files, key=os.path.getctime)
-    except:
-        return need_validation_update
-    updateTime = os.path.getctime(latest_file)
-    if os.path.getctime(fileToCompare) < updateTime:
-        need_validation_update = True  # No files modified since the validation schema files
-    return need_validation_update
-
-
-=======
->>>>>>> 6dbcb14f
 class NewValidation(Resource):
     @swagger.operation(
         summary="Validate study",
@@ -2770,4 +607,103 @@
                 # submit a new job return job id
                 logger.info(" no file present , creating new job")
                 command = script + ' ' + para
-                return submitJobToCluser(command, section, study_location)+                return submitJobToCluser(command, section, study_location)
+
+
+class ValidationComment(Resource):
+    @swagger.operation(
+        summary="Add Comment To Validation",
+        notes='''Add a comment to a specific validation message to give the user more context.    <pre><code>
+    { 
+      "comment": 
+        {
+          "publication_3": "The PubChem id is for a different paper"
+        } 
+
+    }
+    </code></pre>''',
+        parameters=[
+            {
+                "name": "study_id",
+                "description": "Study to add a validation comment to",
+                "required": True,
+                "allowMultiple": False,
+                "paramType": "path",
+                "dataType": "string"
+            },
+            {
+                "name": "comments",
+                "description": "Which validation details to add comments for.",
+                "paramType": "body",
+                "type": "string",
+                "format": "application/json",
+                "required": "True"
+
+            },
+            {
+                "name": "user_token",
+                "description": "User API token",
+                "paramType": "header",
+                "type": "string",
+                "required": True,
+                "allowMultiple": False
+            }
+        ],
+        responseMessages=[
+            HTTP_200,
+            HTTP_400,
+            HTTP_401,
+            HTTP_403,
+            HTTP_404,
+            HTTP_500
+        ]
+    )
+    def post(self, study_id):
+
+        user_token = None
+        # User authentication
+        if "user_token" in request.headers:
+            user_token = request.headers["user_token"]
+
+        if user_token is None or study_id is None:
+            abort(401)
+
+        study_id = study_id.upper()
+
+        # param validation
+        is_curator, __, __, __, __, __, __, __ = commons.get_permissions(study_id, user_token)
+        if not is_curator:
+            abort(403)
+
+        feedback = ""
+        comment_list = []
+        # query_comments is a db_connection.py method
+        query_list = query_comments(study_id)
+        if query_list and query_list[0] is not None:
+            for val in query_list[0].split('|'):
+                comment_list.append(val)
+
+        # Get the new validations submitted
+        data_dict = json.loads(request.data.decode('utf-8'))
+        new_comments = data_dict['comments']
+
+        for val_sequence, comment in new_comments.items():
+            val_found = False
+            for i, existing_comment in enumerate(comment_list):
+                if val_sequence + ":" in existing_comment:  # Do we already have this comment in the database
+                    comment_list[i] = f' {comment}'
+                    feedback += f"Comment for {val_sequence} has been updated."
+
+            if not val_found:
+                comment_list.append(val_sequence + ':' + comment)
+                feedback += f"Comment for {val_sequence} has been stored in the database."
+
+        db_update_string = f' {"|".join(comment_list)}'
+
+        try:
+            __ = update_comments(study_id, db_update_string)
+        except Exception as e:
+            logger.error(f"Could not store new comments in the database: {str(e)}")
+            abort(500, str(e))
+
+        return {"status": feedback}