#  EMBL-EBI MetaboLights - https://www.ebi.ac.uk/metabolights
#  Metabolomics team
#
#  European Bioinformatics Institute (EMBL-EBI), European Molecular Biology Laboratory, Wellcome Genome Campus, Hinxton, Cambridge CB10 1SD, United Kingdom
#
#  Last modified: 2019-Mar-15
#  Modified by:   kenneth
#
#  Copyright 2019 EMBL - European Bioinformatics Institute
#
#  Licensed under the Apache License, Version 2.0 (the "License");
#  you may not use this file except in compliance with the License.
#  You may obtain a copy of the License at
#
#       http://www.apache.org/licenses/LICENSE-2.0
#
#  Unless required by applicable law or agreed to in writing, software distributed under the License is distributed on an "AS IS" BASIS, WITHOUT WARRANTIES OR CONDITIONS OF ANY KIND, either express or implied. See the License for the specific language governing permissions and limitations under the License.

import json
import os
from flask import request
from flask_restful import Resource, abort
from isatools.model import Investigation
from marshmallow import ValidationError
from flask_restful_swagger import swagger
from app.config import get_settings
from app.study_folder_utils import get_all_metadata_files
from app.utils import metabolights_exception_handler
from app.ws.db.models import StudyRevisionModel
from app.ws.db.types import CurationRequest
from app.ws.db_connection import get_study_task
from app.ws.isaApiClient import IsaApiClient
from app.ws.mm_models import IsaInvestigationSchema
from app.ws.mtblsWSclient import WsClient
import logging

from app.ws.study.study_revision_service import StudyRevisionService
from app.ws.study.study_service import StudyService, identify_study_id
from app.ws.utils import log_request


logger = logging.getLogger("wslog")
iac = IsaApiClient()
wsc = WsClient()


class IsaInvestigation(Resource):
    @swagger.operation(
        summary="Get ISA Investigation",
        notes="Get the whole ISA Investigation in a single JSON. "
        "Study obfuscation code is read first and will provide read-only access to the study. "
        "User API token will give read/write access",
        parameters=[
            {
                "name": "study_id",
                "description": "Study Identifier",
                "required": True,
                "allowMultiple": False,
                "paramType": "path",
                "dataType": "string",
            },
            {
                "name": "investigation_only",
                "description": "Only load the main investigation file?",
                "required": False,
                "allowEmptyValue": True,
                "allowMultiple": False,
                "paramType": "query",
                "type": "Boolean",
                "defaultValue": True,
                "default": True,
            },
            {
                "name": "obfuscation-code",
                "description": "Study obfuscation code",
                "paramType": "header",
                "type": "string",
                "required": False,
                "allowMultiple": False,
            },
            {
                "name": "user-token",
                "description": "User API token",
                "paramType": "header",
                "type": "string",
                "required": False,
                "allowMultiple": False,
            },
        ],
        responseMessages=[
            {"code": 200, "message": "OK."},
            {
                "code": 400,
                "message": "Bad Request. Server could not understand the request due to malformed syntax.",
            },
            {
                "code": 401,
                "message": "Unauthorized. Access to the resource requires user authentication.",
            },
            {
                "code": 403,
                "message": "Study does not exist or your do not have access to this study.",
            },
            {
                "code": 404,
                "message": "Not found. The requested identifier is not valid or does not exist.",
            },
        ],
    )
    @metabolights_exception_handler
    def get(self, study_id):
        log_request(request)
        # param validation
        if study_id is None:
            abort(404)
        study_id = study_id.upper()

        logger.info("    ----    LOADING ISA STUDY %s    ----", study_id)

        # User authentication
        user_token = None
        obfuscation_code = None
        if "user_token" in request.headers:
            user_token = request.headers["user_token"]

        if "obfuscation_code" in request.headers:
            obfuscation_code = request.headers["obfuscation_code"]

        # query validation
        #
        #
        investigation_only = True
        if request.args:
            investigation_only = request.args.get("investigation_only")

        skip_load_tables = True
        if investigation_only == "false":
            skip_load_tables = False

        study_id, obfuscation_code = identify_study_id(study_id, obfuscation_code)
        logger.info("Getting Investigation %s", study_id)
        # check for access rights
        (
            is_curator,
            read_access,
            write_access,
            obfuscation_code,
            study_location,
            release_date,
            submission_date,
            study_status,
        ) = wsc.get_permissions(study_id, user_token, obfuscation_code)
        if not read_access:
            abort(403, message=f"Study {study_id} is invalid or private.")
        study = StudyService.get_instance().get_study_by_acc(study_id)
        metadata_files = get_all_metadata_files(study_location)
        investigation_file = [
            x
            for x in metadata_files
            if os.path.basename(x).lower() == "i_investigation.txt"
        ]
        if not investigation_file:
            abort(
                404,
                message=f"There is no i_Investigation.txt file on {study_id} folder.",
            )

        isa_study, isa_inv, std_path = iac.get_isa_study(
            study_id,
            user_token,
            skip_load_tables=skip_load_tables,
            study_location=study_location,
        )

        logger.info("Got %s", isa_inv.identifier)
        revision_status = None
        revision_comment = None
        revision_task_message = None
        if study.revision_number > 0:
            revision: StudyRevisionModel = StudyRevisionService.get_study_revision(
                study.acc, revision_number=study.revision_number
            )
            if revision:
                revision_status = revision.status.value
                revision_comment = revision.revision_comment or ""
                revision_task_message = revision.task_message or ""
        http_url = None
        ftp_url = None
        globus_url = None
        aspera_path = None
        if study_status == "Public":
            configuration = get_settings().ftp_server.public.configuration
            http_url = os.path.join(
                configuration.public_studies_http_base_url, study_id
            )
            ftp_url = os.path.join(configuration.public_studies_ftp_base_url, study_id)
<<<<<<< HEAD
            globus_url = os.path.join(configuration.public_studies_globus_base_url, study_id)
            aspera_path = os.path.join(configuration.public_studies_aspera_base_path, study_id)
            
        response = dict(mtblsStudy={},
                        isaInvestigation={},
                        validation={})
        success, status_update_task = get_study_task(study.reserved_accession, study.reserved_submission_id, "UPDATE_STUDY_STATUS")

        response['mtblsStudy']['studyStatus'] = study_status
        response['mtblsStudy']['curationRequest'] = ""
        if hasattr(study, 'curation_request'):
            response['mtblsStudy']['curationRequest'] = CurationRequest(study.curation_request).name
        response['mtblsStudy']['modifiedTime'] = study.updatedate.isoformat()
        response['mtblsStudy']['statusUpdateTime'] = study.status_date.isoformat() if study.status_date else ""
        response['mtblsStudy']['read_access'] = read_access
        response['mtblsStudy']['write_access'] = write_access
        response['mtblsStudy']['is_curator'] = is_curator
        response['mtblsStudy']['revisionNumber'] = study.revision_number
        response['mtblsStudy']['revisionDatetime'] = study.revision_datetime.isoformat() if study.revision_datetime else ""
        response['mtblsStudy']['revisionStatus'] = revision_status
        response['mtblsStudy']['statusUpdateTaskId'] = status_update_task[1] if success else None
        response['mtblsStudy']['statusUpdateTaskResult'] = status_update_task[2] if success else None
        response['mtblsStudy']['revisionComment'] = revision_comment
        response['mtblsStudy']['revisionTaskMessage'] = revision_task_message
        response['mtblsStudy']['studyHttpUrl'] = http_url
        response['mtblsStudy']['studyFtpUrl'] = ftp_url
        response['mtblsStudy']['studyGlobusUrl'] = globus_url
        response['mtblsStudy']['studyAsperaPath'] = aspera_path
        
=======
            globus_url = os.path.join(
                configuration.public_studies_globus_base_url, study_id
            )
            aspera_path = os.path.join(
                configuration.public_studies_aspera_base_path, study_id
            )

        response = dict(mtblsStudy={}, isaInvestigation={}, validation={})
        response["mtblsStudy"]["studyStatus"] = study_status
        response["mtblsStudy"]["curationRequest"] = ""
        if hasattr(study, "curation_request"):
            response["mtblsStudy"]["curationRequest"] = CurationRequest(
                study.curation_request
            ).name
        response["mtblsStudy"]["modifiedTime"] = study.updatedate.isoformat()
        response["mtblsStudy"]["statusUpdateTime"] = (
            study.status_date.isoformat() if study.status_date else ""
        )
        response["mtblsStudy"]["read_access"] = read_access
        response["mtblsStudy"]["write_access"] = write_access
        response["mtblsStudy"]["is_curator"] = is_curator
        response["mtblsStudy"]["revisionNumber"] = study.revision_number
        response["mtblsStudy"]["revisionDatetime"] = (
            study.revision_datetime.isoformat() if study.revision_datetime else ""
        )
        response["mtblsStudy"]["revisionStatus"] = revision_status
        response["mtblsStudy"]["revisionComment"] = revision_comment
        response["mtblsStudy"]["revisionTaskMessage"] = revision_task_message

        response["mtblsStudy"]["studyHttpUrl"] = http_url
        response["mtblsStudy"]["studyFtpUrl"] = ftp_url
        response["mtblsStudy"]["studyGlobusUrl"] = globus_url
        response["mtblsStudy"]["studyAsperaPath"] = aspera_path

        response["mtblsStudy"]["firstPrivateDate"] = (
            study.first_private_date.isoformat() if study.first_private_date else ""
        )
        response["mtblsStudy"]["firstPublicDate"] = (
            study.first_public_date.isoformat() if study.first_public_date else ""
        )

>>>>>>> cafeff29
        # ToDo: Make sure this date is formatted YYYY-MM-DD and update the isa_inv, isa_study before returning
        # response['mtblsStudy']['release_date'] = release_date
        # isa_inv.public_release_date = release_date
        # isa_study.public_release_date = release_date
<<<<<<< HEAD
        if study_status in ("In Review", "Private"):
            response['mtblsStudy']['reviewer_link'] = 'reviewer' + obfuscation_code
        response['isaInvestigation'] = IsaInvestigationSchema().dump(isa_inv).data
        response['validation']['errors'] = []
        response['validation']['warnings'] = []
=======
        if study_status == "In Review":
            response["mtblsStudy"]["reviewer_link"] = "reviewer" + obfuscation_code
        response["isaInvestigation"] = IsaInvestigationSchema().dump(isa_inv).data
        response["validation"]["errors"] = []
        response["validation"]["warnings"] = []
>>>>>>> cafeff29

        return response

    @swagger.operation(
        summary="Update Study",
        notes="""Update Study. </p><pre><code>
This is a rather complex object to describe here. 
Please use the GET method above to retrieve the structure of your study prior to submitting this PUT operation.
        </pre></code>""",
        parameters=[
            {
                "name": "study",
                "description": "Study in ISA-JSON format",
                "paramType": "body",
                "type": "string",
                "format": "application/json",
                "required": True,
                "allowMultiple": False,
            },
            {
                "name": "user-token",
                "description": "User API token",
                "paramType": "header",
                "type": "string",
                "required": True,
                "allowMultiple": False,
            },
            {
                "name": "save-audit-copy",
                "description": "Keep track of changes saving a copy of the unmodified files.",
                "paramType": "header",
                "type": "Boolean",
                "defaultValue": True,
                "format": "application/json",
                "required": False,
                "allowMultiple": False,
            },
        ],
        responseMessages=[
            {"code": 201, "message": "Created."},
            {
                "code": 400,
                "message": "Bad Request. Server could not understand the request due to malformed syntax.",
            },
            {
                "code": 401,
                "message": "Unauthorized. Access to the resource requires user authentication.",
            },
            {
                "code": 403,
                "message": "Forbidden. Access to the study is not allowed for this user.",
            },
        ],
    )
    def put(self, study_id):
        log_request(request)
        # param validation
        if study_id is None:
            abort(404)
        study_id = study_id.upper()

        # User authentication
        user_token = None
        if "user_token" in request.headers:
            user_token = request.headers["user_token"]
        else:
            # user token is required
            abort(
                401,
                message="Study does not exist or your do not have access to this study. Please provide a valid user_token",
            )

        # check for keeping copies
        save_audit_copy = False
        save_msg_str = "NOT be"
        if (
            "save_audit_copy" in request.headers
            and request.headers["save_audit_copy"].lower() == "true"
        ):
            save_audit_copy = True
            save_msg_str = "be"

        # body content validation
        updated_inv = None
        try:
            data_dict = json.loads(request.data.decode("utf-8"))
            data = data_dict["investigation"]
            # if partial=True missing fields will be ignored
            result = IsaInvestigationSchema().load(data, partial=True)
            updated_inv = result.data
        except (ValidationError, Exception) as err:
            for arg in err.args:
                print(arg)
            abort(400)

        # update Study details
        logger.info("Updating Study Publication details for %s", study_id)
        # check for access rights
        (
            is_curator,
            read_access,
            write_access,
            obfuscation_code,
            study_location,
            release_date,
            submission_date,
            study_status,
        ) = wsc.get_permissions(study_id, user_token)
        if not write_access:
            abort(403)

        isa_study, isa_inv, std_path = iac.get_isa_study(
            study_id, user_token, skip_load_tables=False, study_location=study_location
        )

        isa_inv = updated_inv

        logging.info("A copy of the previous files will %s saved", save_msg_str)
        iac.write_isa_study(
            isa_inv,
            user_token,
            std_path,
            save_investigation_copy=save_audit_copy,
            save_samples_copy=save_audit_copy,
            save_assays_copy=save_audit_copy,
        )
        logger.info("Updated %s", updated_inv.title)

        sch = IsaInvestigationSchema()
        sch.context["investigation"] = Investigation()
        return sch.dump(updated_inv)<|MERGE_RESOLUTION|>--- conflicted
+++ resolved
@@ -194,37 +194,6 @@
                 configuration.public_studies_http_base_url, study_id
             )
             ftp_url = os.path.join(configuration.public_studies_ftp_base_url, study_id)
-<<<<<<< HEAD
-            globus_url = os.path.join(configuration.public_studies_globus_base_url, study_id)
-            aspera_path = os.path.join(configuration.public_studies_aspera_base_path, study_id)
-            
-        response = dict(mtblsStudy={},
-                        isaInvestigation={},
-                        validation={})
-        success, status_update_task = get_study_task(study.reserved_accession, study.reserved_submission_id, "UPDATE_STUDY_STATUS")
-
-        response['mtblsStudy']['studyStatus'] = study_status
-        response['mtblsStudy']['curationRequest'] = ""
-        if hasattr(study, 'curation_request'):
-            response['mtblsStudy']['curationRequest'] = CurationRequest(study.curation_request).name
-        response['mtblsStudy']['modifiedTime'] = study.updatedate.isoformat()
-        response['mtblsStudy']['statusUpdateTime'] = study.status_date.isoformat() if study.status_date else ""
-        response['mtblsStudy']['read_access'] = read_access
-        response['mtblsStudy']['write_access'] = write_access
-        response['mtblsStudy']['is_curator'] = is_curator
-        response['mtblsStudy']['revisionNumber'] = study.revision_number
-        response['mtblsStudy']['revisionDatetime'] = study.revision_datetime.isoformat() if study.revision_datetime else ""
-        response['mtblsStudy']['revisionStatus'] = revision_status
-        response['mtblsStudy']['statusUpdateTaskId'] = status_update_task[1] if success else None
-        response['mtblsStudy']['statusUpdateTaskResult'] = status_update_task[2] if success else None
-        response['mtblsStudy']['revisionComment'] = revision_comment
-        response['mtblsStudy']['revisionTaskMessage'] = revision_task_message
-        response['mtblsStudy']['studyHttpUrl'] = http_url
-        response['mtblsStudy']['studyFtpUrl'] = ftp_url
-        response['mtblsStudy']['studyGlobusUrl'] = globus_url
-        response['mtblsStudy']['studyAsperaPath'] = aspera_path
-        
-=======
             globus_url = os.path.join(
                 configuration.public_studies_globus_base_url, study_id
             )
@@ -233,6 +202,8 @@
             )
 
         response = dict(mtblsStudy={}, isaInvestigation={}, validation={})
+        success, status_update_task = get_study_task(study.reserved_accession, study.reserved_submission_id, "UPDATE_STUDY_STATUS")
+
         response["mtblsStudy"]["studyStatus"] = study_status
         response["mtblsStudy"]["curationRequest"] = ""
         if hasattr(study, "curation_request"):
@@ -251,9 +222,10 @@
             study.revision_datetime.isoformat() if study.revision_datetime else ""
         )
         response["mtblsStudy"]["revisionStatus"] = revision_status
+        response['mtblsStudy']['statusUpdateTaskId'] = status_update_task[1] if success else None
+        response['mtblsStudy']['statusUpdateTaskResult'] = status_update_task[2] if success else None
         response["mtblsStudy"]["revisionComment"] = revision_comment
         response["mtblsStudy"]["revisionTaskMessage"] = revision_task_message
-
         response["mtblsStudy"]["studyHttpUrl"] = http_url
         response["mtblsStudy"]["studyFtpUrl"] = ftp_url
         response["mtblsStudy"]["studyGlobusUrl"] = globus_url
@@ -266,24 +238,15 @@
             study.first_public_date.isoformat() if study.first_public_date else ""
         )
 
->>>>>>> cafeff29
         # ToDo: Make sure this date is formatted YYYY-MM-DD and update the isa_inv, isa_study before returning
         # response['mtblsStudy']['release_date'] = release_date
         # isa_inv.public_release_date = release_date
         # isa_study.public_release_date = release_date
-<<<<<<< HEAD
         if study_status in ("In Review", "Private"):
             response['mtblsStudy']['reviewer_link'] = 'reviewer' + obfuscation_code
         response['isaInvestigation'] = IsaInvestigationSchema().dump(isa_inv).data
         response['validation']['errors'] = []
         response['validation']['warnings'] = []
-=======
-        if study_status == "In Review":
-            response["mtblsStudy"]["reviewer_link"] = "reviewer" + obfuscation_code
-        response["isaInvestigation"] = IsaInvestigationSchema().dump(isa_inv).data
-        response["validation"]["errors"] = []
-        response["validation"]["warnings"] = []
->>>>>>> cafeff29
 
         return response
 
