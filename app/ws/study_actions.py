#  EMBL-EBI MetaboLights - https://www.ebi.ac.uk/metabolights
#  Metabolomics team
#
#  European Bioinformatics Institute (EMBL-EBI), European Molecular Biology Laboratory, Wellcome Genome Campus, Hinxton, Cambridge CB10 1SD, United Kingdom
#
#  Last modified: 2020-Jan-09
#  Modified by:   kenneth
#
#  Copyright 2020 EMBL - European Bioinformatics Institute
#
#  Licensed under the Apache License, Version 2.0 (the "License");
#  you may not use this file except in compliance with the License.
#  You may obtain a copy of the License at
#
#       http://www.apache.org/licenses/LICENSE-2.0
#
#  Unless required by applicable law or agreed to in writing, software distributed under the License is distributed on an "AS IS" BASIS, WITHOUT WARRANTIES OR CONDITIONS OF ANY KIND, either express or implied. See the License for the specific language governing permissions and limitations under the License.

import datetime
import glob
import json
import logging
import os
import pathlib
import re
import shutil
import time
from typing import Dict, List, Tuple

from flask import current_app as app
from flask import request
from flask_restful import Resource, abort
from flask_restful_swagger import swagger
from isatools import model
from pydantic import BaseModel

from app.config import get_settings
from app.config.utils import get_private_ftp_relative_root_path
from app.services.storage_service.acl import Acl
from app.services.storage_service.storage_service import StorageService
from app.tasks.common_tasks.basic_tasks.send_email import (
    get_principal_investigator_emails,
    get_study_contacts,
    send_email_for_new_accession_number,
)
from app.tasks.datamover_tasks.basic_tasks.study_folder_maintenance import (
    rename_folder_on_private_storage,
)
from app.utils import (
    MetabolightsException,
    current_time,
    metabolights_exception_handler,
)
from app.ws.db import schemes, types
from app.ws.db.types import CurationRequest, StudyRevisionStatus, UserRole
from app.ws.db_connection import (
    reserve_mtbls_accession,
    update_curation_request,
    update_modification_time,
    update_study_id_from_mtbls_accession,
    update_study_status,
    update_study_status_change_date,
)
from app.ws.elasticsearch.elastic_service import ElasticsearchService
from app.ws.folder_maintenance import StudyFolderMaintenanceTask
from app.ws.ftp.ftp_utils import (
    get_ftp_folder_access_status,
    toogle_ftp_folder_permission,
)
from app.ws.isaApiClient import IsaApiClient
from app.ws.mtblsWSclient import WsClient
from app.ws.study.study_revision_service import StudyRevisionService
from app.ws.study.study_service import StudyService
from app.ws.study.user_service import UserService

logger = logging.getLogger("wslog")

# MetaboLights (Java-Based) WebService client
wsc = WsClient()
iac = IsaApiClient()


class StudyModificationTime(Resource):
    @swagger.operation(
        summary="Change study update date and status date",
        nickname="Change study update date and status date",
        parameters=[
            {
                "name": "study_id",
                "description": "MTBLS Identifier",
                "required": True,
                "allowMultiple": False,
                "paramType": "path",
                "dataType": "string",
            },
            {
                "name": "user-token",
                "description": "User API token",
                "paramType": "header",
                "type": "string",
                "required": True,
                "allowMultiple": False,
            },
        ],
        responseMessages=[
            {"code": 200, "message": "OK."},
            {
                "code": 401,
                "message": "Unauthorized. Access to the resource requires user authentication.",
            },
            {
                "code": 403,
                "message": "Forbidden. Access to the study is not allowed for this user.",
            },
            {
                "code": 404,
                "message": "Not found. The requested identifier is not valid or does not exist.",
            },
        ],
    )
    @metabolights_exception_handler
    def put(self, study_id):
        # param validation
        if study_id is None:
            abort(404, message="Please provide valid parameter for study identifier")

        # User authentication
        user_token = None
        if "user_token" in request.headers:
            user_token = request.headers["user_token"]
        UserService.get_instance().validate_user_has_curator_role(user_token)
        try:
            current_time_value = current_time()
            update_modification_time(study_id, current_time_value)
            update_study_status_change_date(study_id, current_time_value)
            return {
                "Success": f"Modification time of study {study_id} is now {current_time_value.isoformat()}"
            }
        except Exception:
            return {"Error": f"Modification time of study {study_id} is not updated."}


class ValidationResultFile(BaseModel):
    validation_time: str = ""
    task_id: str = ""


class StudyCurationType(Resource):
    @swagger.operation(
        summary="Change study curation type (Manual Curation, No Curation) or (MetaboLights, Minimum)",
        nickname="Change study status",
        parameters=[
            {
                "name": "study_id",
                "description": "MTBLS Identifier",
                "required": True,
                "allowMultiple": False,
                "paramType": "path",
                "dataType": "string",
            },
            {
                "name": "curation-type",
                "description": "The status to change a study to",
                "paramType": "header",
                "type": "string",
                "format": "application/json",
                "required": True,
                "allowMultiple": False,
            },
            {
                "name": "user-token",
                "description": "User API token",
                "paramType": "header",
                "type": "string",
                "required": True,
                "allowMultiple": False,
            },
        ],
        responseMessages=[
            {
                "code": 200,
                "message": "OK. The Metabolite Annotation File (MAF) is returned",
            },
            {
                "code": 401,
                "message": "Unauthorized. Access to the resource requires user authentication.",
            },
            {
                "code": 403,
                "message": "Forbidden. Access to the study is not allowed for this user.",
            },
            {
                "code": 404,
                "message": "Not found. The requested identifier is not valid or does not exist.",
            },
        ],
    )
    @metabolights_exception_handler
    def put(self, study_id: str):
        # param validation
        if study_id is None:
            raise MetabolightsException(
                message="Please provide valid parameter for study identifier"
            )

        # User authentication
        user_token = None
        if "user_token" in request.headers:
            user_token = request.headers["user_token"]

        UserService.get_instance().validate_user_has_curator_role(user_token)

        # User authentication
        curation_type_str = None
        if "curation_type" in request.headers:
            curation_type_str = request.headers["curation_type"]

        if curation_type_str and curation_type_str.upper() not in [
            x.upper()
            for x in ["Manual Curation", "No Curation", "MetaboLights", "Minimum"]
        ]:
            raise MetabolightsException(
                message="Please provide curation request: 'Manual Curation', 'No Curation' or 'Semi-automated Curation'"
            )
        curation_type = CurationRequest.NO_CURATION
        if curation_type_str and curation_type_str.upper() in [
            x.upper() for x in ["Manual Curation", "MetaboLights"]
        ]:
            curation_type = CurationRequest.MANUAL_CURATION

        update_curation_request(study_id, curation_type)

        return {"curation_type": curation_type.name}


class StudyStatus(Resource):
    @swagger.operation(
        summary="Change study status",
        nickname="Change study status",
        notes="""Change study status from 'Provisional' to 'Private' or 'Private' to 'Provisional'.<br>
        Please note a *minimum* of 28 days is required for curation, this will be added to the release date</p>
                <pre><code>Curators can change status to any of: 'Provisional', 'Private', 'In Review', 'Public' or 'Dormant'. curation_request is optional and can get the values: 'Manual Curation', 'No Curation', 'Semi-automated Curation'
                <p>Example: { "status": "Private" }   {"status": "Private", "curation_request": "No Curation"}
                </code></pre>""",
        parameters=[
            {
                "name": "study_id",
                "description": "MTBLS Identifier",
                "required": True,
                "allowMultiple": False,
                "paramType": "path",
                "dataType": "string",
            },
            {
                "name": "study_status",
                "description": "The status to change a study to",
                "paramType": "body",
                "type": "string",
                "format": "application/json",
                "required": True,
                "allowMultiple": False,
            },
            {
                "name": "user-token",
                "description": "User API token",
                "paramType": "header",
                "type": "string",
                "required": True,
                "allowMultiple": False,
            },
        ],
        responseMessages=[
            {
                "code": 200,
                "message": "OK. The Metabolite Annotation File (MAF) is returned",
            },
            {
                "code": 401,
                "message": "Unauthorized. Access to the resource requires user authentication.",
            },
            {
                "code": 403,
                "message": "Forbidden. Access to the study is not allowed for this user.",
            },
            {
                "code": 404,
                "message": "Not found. The requested identifier is not valid or does not exist.",
            },
        ],
    )
    @metabolights_exception_handler
    def put(self, study_id: str):
        # param validation
        if study_id is None:
            raise MetabolightsException(
                message="Please provide valid parameter for study identifier"
            )

        study_status: str = ""
        curation_request_str: str = None
        try:
            data_dict = json.loads(request.data.decode("utf-8"))
            study_status = data_dict["status"]
            if "curation_request" in data_dict:
                curation_request_str = data_dict["curation_request"]
        except Exception:
            pass
        # User authentication
        user_token = None
        if "user_token" in request.headers:
            user_token = request.headers["user_token"]

        if not study_status or study_status.upper() not in [
            x.upper()
            for x in ["Provisional", "Private", "In Review", "Public", "Dormant"]
        ]:
            raise MetabolightsException(
                message="Please provide study status: 'provisional', 'Private', 'In Review', 'Public' or 'Dormant'"
            )

        if curation_request_str and curation_request_str.upper() not in [
            x.upper()
            for x in ["Manual Curation", "No Curation", "Semi-automated Curation"]
        ]:
            raise MetabolightsException(
                message="Please provide curation request: 'Manual Curation', 'No Curation' or 'Semi-automated Curation'"
            )
        UserService.get_instance().validate_user_has_write_access(user_token, study_id)
        study: schemes.Study = StudyService.get_instance().get_study_by_acc(study_id)
<<<<<<< HEAD
        if study.status == types.StudyStatus.PUBLIC.value and study_status.upper() != "PUBLIC":
            raise MetabolightsException(
                message="Public studies can not be updated. Please contact MetaboLights team for any changes."
            )
            
=======
        if (
            study.status == types.StudyStatus.PUBLIC.value
            and study_status.upper() != "PUBLIC"
        ):
            raise MetabolightsException(
                message="Public studies can not be updated. Please contact MetaboLights team for any changes."
            )

>>>>>>> a0053c98
        if study.revision_number > 0:
            revision = StudyRevisionService.get_study_revision(
                study_id, study.revision_number
            )
            if not revision:
                raise Exception(
                    f"Study revision {study.revision_number} is not defined. Fix the revision."
                )
            if revision.status != StudyRevisionStatus.COMPLETED:
                raise Exception(
                    f"Latest study revision {study.revision_number} task is still in progress."
                )

        return self.update_status_m2(
            study=study,
            user_token=user_token,
            study_id=study_id,
            study_status=study_status,
            curation_request_str=curation_request_str,
        )

    def update_status_m2(
        self,
        study: schemes.Study,
        user_token: str,
        study_id: str,
        study_status: str,
        curation_request_str: str,
    ):
        if study_status.upper() == "PUBLIC":
            raise MetabolightsException(
                message="Please use the 'revisions' endpoint to release a study"
            )
        curation_request = (
            CurationRequest.from_name(curation_request_str)
            if curation_request_str
            else None
        )
        db_user = UserService.get_instance().get_db_user_by_user_token(user_token)
        is_curator = db_user.role == UserRole.ROLE_SUPER_USER.value
        obfuscation_code = study.obfuscationcode
        db_study_status = types.StudyStatus.from_int(study.status).name
        release_date = study.releasedate.strftime("%Y-%m-%d")
        first_public_date_baseline: datetime.datetime = study.first_public_date
        first_private_date_baseline: datetime.datetime = study.first_private_date
        # check for access rights
        # _, _, _, _, _, _, _, _ = wsc.get_permissions(study_id, user_token)
        study_location = os.path.join(
            get_settings().study.mounted_paths.study_metadata_files_root_path, study_id
        )
        status_updated = (
            False
            if study_status.replace(" ", "").upper() == db_study_status.upper()
            else True
        )
        now = current_time()
        #     raise MetabolightsException(message=f"Status is already {str(study_status)} so there is nothing to change")
        ftp_private_storage = StorageService.get_ftp_private_storage()
        ftp_private_study_folder = study_id.lower() + "-" + obfuscation_code
        if status_updated:
            # Update the last status change date field
            status_date_logged = update_study_status_change_date(study_id, now)
            if not status_date_logged:
                logger.error("Could not update the status_date column for " + study_id)
        inv_file_path = os.path.join(
            study_location, get_settings().study.investigation_file_name
        )
        if not os.path.exists(inv_file_path):
            raise MetabolightsException(message="There is no investigation file.")

        isa_study_item, isa_inv, std_path = iac.get_isa_study(
            study_id, user_token, skip_load_tables=True, study_location=study_location
        )
        isa_study: model.Study = isa_study_item
        if status_updated:
            StudyRevisionService.update_license(study, isa_study)
        if study_status.lower() in {"public", "in review", "private"}:
            updated_submission_date = (
                first_private_date_baseline.strftime("%Y-%m-%d")
                if first_private_date_baseline
                else isa_inv.submission_date
            )
            isa_inv.submission_date = updated_submission_date
            isa_study.submission_date = updated_submission_date

        new_date = now.strftime("%Y-%m-%d")
        if study_status.lower() == "public":
            isa_inv.public_release_date = new_date
            isa_study.public_release_date = new_date
            submission = (
                study.first_private_date.strftime("%Y-%m-%d")
                if study.first_private_date
                else study.submissiondate.strftime("%Y-%m-%d")
            )
            isa_inv.submission_date = submission
            isa_study.submission_date = submission
            release_date = new_date
        if (
            is_curator
        ):  # User is a curator, so just update status without any further checks
            if status_updated:
                if study_status.lower() == "public":
                    isa_inv.public_release_date = new_date
                    isa_study.public_release_date = new_date
                    release_date = new_date
                self.update_status(
                    study_id,
                    study_status,
                    first_public_date=first_public_date_baseline,
                    first_private_date=first_private_date_baseline,
                )
            update_curation_request(study_id, curation_request)
        else:
            if not status_updated:
                raise MetabolightsException(
                    http_code=403,
                    message="Current status and requested status are same.",
                )
            if db_study_status.lower() in {"public"}:
                raise MetabolightsException(
                    http_code=403,
                    message="Public studies can not be updated.",
                )
            logger.debug(
                f"Current status: {db_study_status.lower()}, Requested status: {study_status.lower()}"
            )
            status_levels = {
                "dormant": 0,
                "provisional": 0,
                "private": 1,
                "in review": 1,
                "public": 2,
            }
            if (
                status_levels[study_status.lower()]
                > status_levels[db_study_status.lower()]
            ):
                validated, message = self.has_validated(study_id)
                if not validated:
                    if "not ready" in message:
                        raise MetabolightsException(
                            http_code=403,
                            message="Please run validation and fix any problems before attempting to change study status.",
                        )
                    elif "Metadata files are updated" in message:
                        raise MetabolightsException(
                            http_code=403,
                            message="Metadata files are updated after validation. Please re-run validation and fix any issues before attempting to change study status.",
                        )
                    else:
                        raise MetabolightsException(
                            http_code=403,
                            message="There are validation errors in the latest validation report. Please fix any issues before attempting to change study status.",
                        )

            self.update_status(
                study_id,
                study_status,
                first_public_date=first_public_date_baseline,
                first_private_date=first_private_date_baseline,
            )
        current_study_status = types.StudyStatus.from_int(study.status)
        requested_study_status = types.StudyStatus.from_name(study_status.upper())

        updated_study_id = self.update_db_study_id(
            study_id,
            current_study_status,
            requested_study_status,
            study.reserved_accession,
        )

        if study_id != updated_study_id:
            iac.write_isa_study(
                isa_inv,
                user_token,
                study_location,
                save_investigation_copy=True,
                save_assays_copy=True,
                save_samples_copy=True,
            )

            self.refactor_study_folder(
                study, study_location, user_token, study_id, updated_study_id
            )
            ElasticsearchService.get_instance()._delete_study_index(
                study_id, ignore_errors=True
            )

            ftp_private_study_folder = updated_study_id.lower() + "-" + obfuscation_code
            if updated_study_id.startswith(
                get_settings().study.accession_number_prefix
            ):
                study_title = isa_study.title
                additional_cc_emails = get_principal_investigator_emails(isa_study)
                study_contacts = get_study_contacts(isa_study)
                inputs = {
                    "user_token": user_token,
                    "provisional_id": study_id,
                    "study_id": updated_study_id,
                    "obfuscation_code": obfuscation_code,
                    "study_title": study_title,
                    "release_date": release_date,
                    "additional_cc_emails": additional_cc_emails,
                    "study_contacts": study_contacts,
                }
                send_email_for_new_accession_number.apply_async(kwargs=inputs)
        ElasticsearchService.get_instance()._reindex_study(updated_study_id, user_token)
        study = StudyService.get_instance().get_study_by_acc(updated_study_id)
        current_curation_request = CurationRequest(study.curation_request)
        current_status = types.StudyStatus(study.status)
        ftp_private_relative_root_path = get_private_ftp_relative_root_path()
        ftp_private_folder_path = os.path.join(
            ftp_private_relative_root_path, ftp_private_study_folder
        )

        response = {
            "release-date": release_date,
            "curation_request": current_curation_request.to_camel_case_str(),
            "assigned_study_id": updated_study_id,
            "assigned_status": current_status.to_camel_case_str(),
            "assigned_status_code": current_status.value,
            "curation_request_code": current_curation_request,
            "ftp_folder_path": ftp_private_folder_path,
            "obfuscation_code": obfuscation_code,
            "study_table_id": study.id,
        }
        # Explictly changing the FTP folder permission for Private and Provisional state
        if db_study_status.lower() != study_status.lower():
            if study_status.lower() in (
                "private",
                "public",
                "in review",
                "dormant",
            ):
                if ftp_private_storage.remote.does_folder_exist(
                    ftp_private_study_folder
                ):
                    ftp_private_storage.remote.update_folder_permission(
                        ftp_private_study_folder, Acl.AUTHORIZED_READ
                    )

            if study_status.lower() == "provisional":
                if ftp_private_storage.remote.does_folder_exist(
                    ftp_private_study_folder
                ):
                    ftp_private_storage.remote.update_folder_permission(
                        ftp_private_study_folder, Acl.AUTHORIZED_READ_WRITE
                    )

            # if study_status.lower() == "public" and not first_public_date_baseline:
            #     release_date = study.releasedate
            #     inputs = {
            #         "user_token": user_token,
            #         "study_id": updated_study_id,
            #         "release_date": new_date,
            #     }
            #     send_email_on_public.apply_async(kwargs=inputs)

            response.update(
                {
                    "Success": "Status updated from '"
                    + db_study_status
                    + "' to '"
                    + study_status
                    + "'"
                }
            )
            return response
        else:
            response.update(
                {
                    "Success": "Status updated from '"
                    + db_study_status
                    + "' to '"
                    + study_status
                    + "'"
                }
            )
            return response

    def get_validation_summary_result_files_from_history(
        self, study_id: str
    ) -> Dict[str, Tuple[str, ValidationResultFile]]:
        internal_files_root_path = pathlib.Path(
            get_settings().study.mounted_paths.study_internal_files_root_path
        )
        files = {}
        validation_history_path: pathlib.Path = internal_files_root_path / pathlib.Path(
            f"{study_id}/validation-history"
        )
        validation_history_path.mkdir(exist_ok=True)
        result = [
            x for x in validation_history_path.glob("validation-history__*__*.json")
        ]
        for item in result:
            match = re.match(r"(.*)validation-history__(.+)__(.+).json$", str(item))
            if match:
                groups = match.groups()
                definition = ValidationResultFile(
                    validation_time=groups[1], task_id=groups[2]
                )
                files[groups[2]] = (item, definition)
        return files

    def get_all_metadata_files(self, study_metadata_files_path: str):
        metadata_files = []
        if not os.path.exists(study_metadata_files_path):
            return metadata_files
        patterns = ["a_*.txt", "s_*.txt", "i_*.txt", "m_*.tsv"]
        for pattern in patterns:
            metadata_files.extend(
                glob.glob(
                    os.path.join(study_metadata_files_path, pattern), recursive=False
                )
            )
        return metadata_files

    def get_validation_overrides(self, study_id: str) -> Dict[str, str]:
        internal_files_root_path = pathlib.Path(
            get_settings().study.mounted_paths.study_internal_files_root_path
        )
        validation_overrides_folder_path: pathlib.Path = (
            internal_files_root_path / pathlib.Path(f"{study_id}/validation-overrides")
        )
        target_path = validation_overrides_folder_path / pathlib.Path(
            "validation-overrides.json"
        )
        if target_path.exists():
            try:
                with open(target_path, "r") as f:
                    validations_obj = json.load(f)
                if validations_obj:
                    overrides = validations_obj["validation_overrides"]
                    override_summary = {}
                    for override in overrides:
                        if override["enabled"]:
                            override_summary[override["rule_id"]] = override["new_type"]
                    return override_summary
            except Exception as exc:
                logger.error(str(exc))
        return {}

    def has_validated(self, study_id: str) -> Tuple[bool, str]:
        if not study_id:
            return None, "study_id is not valid."
        metadata_root_path = (
            get_settings().study.mounted_paths.study_metadata_files_root_path
        )
        study_path = os.path.join(metadata_root_path, study_id)
        metadata_files = self.get_all_metadata_files(study_path)
        last_modified = -1
        for file in metadata_files:
            modified_time = os.path.getmtime(file)
            if modified_time > last_modified:
                last_modified = modified_time

        result: Dict[str, Tuple[str, ValidationResultFile]] = (
            self.get_validation_summary_result_files_from_history(study_id)
        )

        result_file = ""
        validation_time = ""
        if result:
            try:
                sorted_result = [result[x] for x in result]
                sorted_result.sort(
                    key=lambda x: x[1].validation_time if x and x[1] else "",
                    reverse=True,
                )
                latest_validation = sorted_result[0]

                result_file = latest_validation[0]

                content = json.loads(
                    pathlib.Path(result_file).read_text(encoding="utf-8")
                )
                start_time = datetime.datetime.fromisoformat(
                    content["start_time"]
                ).timestamp()
                # 1 sec threshold
                if start_time < last_modified:
                    return (
                        False,
                        "Metadata files are updated after the last validation. Re-run validation.",
                    )

                if not content["study_id"]:
                    return (
                        False,
                        "Validation file content is not valid. Study id is different.",
                    )
                if content["status"] == "ERROR":
                    return (
                        False,
                        "There are validation errors. Update metadata and data files and re-run validation",
                    )
                return True, "There is no validation errors"
            except Exception as exc:
                message = f"Validation file read error. {validation_time}: {str(exc)}"
                logger.error(message)
                return False, message
        else:
            return False, "Validation report is not ready. Run validation."

    def refactor_study_folder(
        self,
        study: schemes.Study,
        study_location: str,
        user_token,
        study_id: str,
        updated_study_id: str,
    ):
        if study_id == updated_study_id:
            return
        task_name = "ASSIGN_ACCESSION_NUMBER"
        maintenance_task = StudyFolderMaintenanceTask(
            updated_study_id,
            types.StudyStatus(study.status),
            study.releasedate,
            study.submissiondate,
            task_name=task_name,
            obfuscationcode=study.obfuscationcode,
            delete_unreferenced_metadata_files=False,
            settings=get_settings().study,
            apply_future_actions=True,
        )
        date_format = "%Y-%m-%d_%H-%M-%S"
        folder_name = time.strftime(date_format) + "_" + task_name
        maintenance_task.create_audit_folder(folder_name=folder_name, stage=None)

        isa_study_item, isa_inv, _ = iac.get_isa_study(
            study_id, user_token, skip_load_tables=True, study_location=study_location
        )
        # update investigation file
        isa_inv.identifier = updated_study_id
        if isa_inv:
            isa_study: model.Study = isa_study_item
            isa_study.identifier = updated_study_id
            isa_inv.identifier = updated_study_id
            study_filename: str = isa_study.filename
            isa_study.filename = study_filename.replace(study_id, updated_study_id, 1)
            for assay_item in isa_study.assays:
                assay: model.Assay = assay_item
                assay.filename = assay.filename.replace(study_id, updated_study_id, 1)
            iac.write_isa_study(
                isa_inv,
                user_token,
                study_location,
                save_investigation_copy=False,
                save_assays_copy=False,
                save_samples_copy=False,
            )
        else:
            logger.error(
                f"i_Investigation.txt file on {study_location} does not exist."
            )

        # update assay file (maf file references) and rename all metadata files
        metadata_files_result = glob.iglob(os.path.join(study_location, "?_*.t??"))
        metadata_files = [x for x in metadata_files_result]
        for metadata_file in metadata_files:
            base_name = os.path.basename(metadata_file)
            if base_name.startswith("a_"):
                assay_df = maintenance_task.read_tsv_file(metadata_file)
                for column in assay_df.columns:
                    if "Metabolite Assignment File" in column:
                        assay_df[column] = assay_df[column].apply(
                            lambda x: x.replace(study_id, updated_study_id, 1)
                            if x
                            else ""
                        )
                        maintenance_task.write_tsv_file(assay_df, metadata_file)
            new_name = os.path.basename(metadata_file).replace(
                study_id, updated_study_id, 1
            )
            target_metadata_path = os.path.join(
                os.path.dirname(metadata_file), new_name
            )
            if metadata_file != target_metadata_path:
                shutil.move(metadata_file, target_metadata_path)

        # create symbolic links on rw storage
        mounted_paths = get_settings().study.mounted_paths
        managed_paths = [
            mounted_paths.study_metadata_files_root_path,
            mounted_paths.study_audit_files_root_path,
            mounted_paths.study_internal_files_root_path,
        ]

        for root_path in managed_paths:
            new_path = os.path.join(root_path, updated_study_id)
            current_path = os.path.join(root_path, study_id)
            shutil.move(current_path, new_path)

        maintenance_task.maintain_rw_storage_folders()
        # if not os.path.exists(new_path):
        #     maintenance_task.maintain_study_symlinks(current_path, new_path)

        # create symbolic links on services storage
        # inputs = {"updated_study_id": updated_study_id, "study_id": study_id}
        # create_links_on_data_storage.apply_async(kwargs=inputs)

        # create symbolic links on private ftp storage
        inputs = {
            "updated_study_id": updated_study_id,
            "study_id": study_id,
            "obfuscation_code": study.obfuscationcode,
        }
        rename_folder_on_private_storage.apply_async(kwargs=inputs)

    def update_db_study_id(
        self,
        current_study_id: str,
        current_study_status: types.StudyStatus,
        requested_study_status: types.StudyStatus,
        reserved_accession: str,
    ):
        mtbls_accession_states = (
            types.StudyStatus.PRIVATE,
            types.StudyStatus.INREVIEW,
            types.StudyStatus.PUBLIC,
        )
        provisional_id_states = (
            types.StudyStatus.PROVISIONAL,
            types.StudyStatus.DORMANT,
        )
        mtbls_prefix = get_settings().study.accession_number_prefix
        target_study_id = current_study_id
        if (
            requested_study_status in mtbls_accession_states
            and current_study_status in provisional_id_states
            and not current_study_id.startswith(mtbls_prefix)
        ):
            if not reserved_accession:
                reserve_mtbls_accession(current_study_id)
            target_study_id = update_study_id_from_mtbls_accession(current_study_id)
            if not target_study_id:
                raise MetabolightsException(
                    http_code=403,
                    message=f"Error while assigning MetaboLights accession number for {current_study_id}",
                )
        if not target_study_id:
            raise MetabolightsException(message="Could not update the study id")
        return target_study_id

    @staticmethod
    def update_status(
        study_id,
        study_status,
        first_public_date=None,
        first_private_date=None,
    ):
        study_status = study_status.lower()
        # Update database
        update_study_status(
            study_id,
            study_status,
            first_public_date=first_public_date,
            first_private_date=first_private_date,
        )

    # @staticmethod
    # def get_study_validation_status(study_id, study_location, user_token, obfuscation_code):
    #     validates = validate_study(study_id, study_location, user_token, obfuscation_code, log_category='error')
    #     validations = validates['validation']
    #     status = validations['status']

    #     if status != 'error':
    #         return True

    #     return False


class ToggleAccess(Resource):
    @swagger.operation(
        summary="Change FTP study folder permission",
        nickname="Change FTP study permission",
        parameters=[
            {
                "name": "study_id",
                "description": "MTBLS Identifier",
                "required": True,
                "allowMultiple": False,
                "paramType": "path",
                "dataType": "string",
            },
            {
                "name": "user-token",
                "description": "User API token",
                "paramType": "header",
                "type": "string",
                "required": True,
                "allowMultiple": False,
            },
        ],
        responseMessages=[
            {"code": 200, "message": "OK. FTP folder permission toggled "},
            {
                "code": 401,
                "message": "Unauthorized. Access to the resource requires user authentication.",
            },
            {
                "code": 403,
                "message": "Forbidden. Access to the study is not allowed for this user.",
            },
            {
                "code": 404,
                "message": "Not found. The requested identifier is not valid or does not exist.",
            },
        ],
    )
    @metabolights_exception_handler
    def put(self, study_id):
        # param validation
        if study_id is None:
            abort(404, message="Please provide valid parameter for study identifier")

        # User authentication
        user_token = None
        if "user_token" in request.headers:
            user_token = request.headers["user_token"]

        UserService.get_instance().validate_user_has_write_access(user_token, study_id)
        return toogle_ftp_folder_permission(app, study_id)


class ToggleAccessGet(Resource):
    @swagger.operation(
        summary="[Deprecated] Get Study FTP folder permission",
        nickname="Get FTP study permission",
        parameters=[
            {
                "name": "study_id",
                "description": "MTBLS Identifier",
                "required": True,
                "allowMultiple": False,
                "paramType": "path",
                "dataType": "string",
            },
            {
                "name": "user-token",
                "description": "User API token",
                "paramType": "header",
                "type": "string",
                "required": True,
                "allowMultiple": False,
            },
        ],
        responseMessages=[
            {"code": 200, "message": "OK. FTP folder permission returned"},
            {
                "code": 401,
                "message": "Unauthorized. Access to the resource requires user authentication.",
            },
            {
                "code": 403,
                "message": "Forbidden. Access to the study is not allowed for this user.",
            },
            {
                "code": 404,
                "message": "Not found. The requested identifier is not valid or does not exist.",
            },
        ],
    )
    @metabolights_exception_handler
    def get(self, study_id):
        # param validation
        if study_id is None:
            abort(404, message="Please provide valid parameter for study identifier")

        # User authentication
        user_token = None
        if "user_token" in request.headers:
            user_token = request.headers["user_token"]

        UserService.get_instance().validate_user_has_write_access(user_token, study_id)
        return get_ftp_folder_access_status(app, study_id)<|MERGE_RESOLUTION|>--- conflicted
+++ resolved
@@ -327,22 +327,11 @@
             )
         UserService.get_instance().validate_user_has_write_access(user_token, study_id)
         study: schemes.Study = StudyService.get_instance().get_study_by_acc(study_id)
-<<<<<<< HEAD
         if study.status == types.StudyStatus.PUBLIC.value and study_status.upper() != "PUBLIC":
             raise MetabolightsException(
                 message="Public studies can not be updated. Please contact MetaboLights team for any changes."
             )
             
-=======
-        if (
-            study.status == types.StudyStatus.PUBLIC.value
-            and study_status.upper() != "PUBLIC"
-        ):
-            raise MetabolightsException(
-                message="Public studies can not be updated. Please contact MetaboLights team for any changes."
-            )
-
->>>>>>> a0053c98
         if study.revision_number > 0:
             revision = StudyRevisionService.get_study_revision(
                 study_id, study.revision_number
