#  EMBL-EBI MetaboLights - https://www.ebi.ac.uk/metabolights
#  Metabolomics team
#
#  European Bioinformatics Institute (EMBL-EBI), European Molecular Biology Laboratory, Wellcome Genome Campus, Hinxton, Cambridge CB10 1SD, United Kingdom
#
#  Last modified: 2020-Jan-09
#  Modified by:   kenneth
#
#  Copyright 2020 EMBL - European Bioinformatics Institute
#
#  Licensed under the Apache License, Version 2.0 (the "License");
#  you may not use this file except in compliance with the License.
#  You may obtain a copy of the License at
#
#       http://www.apache.org/licenses/LICENSE-2.0
#
#  Unless required by applicable law or agreed to in writing, software distributed under the License is distributed on an "AS IS" BASIS, WITHOUT WARRANTIES OR CONDITIONS OF ANY KIND, either express or implied. See the License for the specific language governing permissions and limitations under the License.

import datetime
import glob
import json
import logging
import os
import pathlib
import re
import shutil
import time
from typing import Dict, Tuple

from flask import request
from flask_restful import Resource
from flask_restful_swagger import swagger
from isatools import model
from pydantic import BaseModel

from app.config import get_settings
from app.config.utils import get_private_ftp_relative_root_path
from app.services.storage_service.acl import Acl
from app.services.storage_service.storage_service import StorageService
from app.tasks.common_tasks.basic_tasks.send_email import (
    get_principal_investigator_emails,
    get_study_contacts,
    send_email_for_new_accession_number,
)
from app.tasks.datamover_tasks.basic_tasks.study_folder_maintenance import (
    rename_folder_on_private_storage,
)
from app.utils import (
    MetabolightsException,
    current_time,
    metabolights_exception_handler,
)
from app.ws.auth.permissions import (
    validate_submission_update,
    validate_submission_view,
    validate_user_has_curator_role,
)
from app.ws.db import types
from app.ws.db.permission_scopes import StudyPermissionContext
from app.ws.db.types import CurationRequest, StudyRevisionStatus, UserRole
from app.ws.db_connection import (
    reserve_mtbls_accession,
    update_curation_request,
    update_modification_time,
    update_study_id_from_mtbls_accession,
    update_study_status,
    update_study_status_change_date,
)
from app.ws.elasticsearch.elastic_service import ElasticsearchService
from app.ws.folder_maintenance import StudyFolderMaintenanceTask
from app.ws.ftp.ftp_utils import (
    get_ftp_folder_access_status,
    toogle_ftp_folder_permission,
)
from app.ws.isaApiClient import IsaApiClient
from app.ws.mtblsWSclient import WsClient
from app.ws.study.comment_utils import update_license, update_mhd_comments
from app.ws.study.study_revision_service import StudyRevisionService
from app.ws.study.study_service import StudyService
from app.ws.study.utils import get_study_metadata_path

logger = logging.getLogger("wslog")

# MetaboLights (Java-Based) WebService client
wsc = WsClient()
iac = IsaApiClient()


class StudyModificationTime(Resource):
    @swagger.operation(
        summary="Change study update date and status date",
        nickname="Change study update date and status date",
        parameters=[
            {
                "name": "study_id",
                "description": "MTBLS Identifier",
                "required": True,
                "allowMultiple": False,
                "paramType": "path",
                "dataType": "string",
            },
            {
                "name": "user-token",
                "description": "User API token",
                "paramType": "header",
                "type": "string",
                "required": True,
                "allowMultiple": False,
            },
        ],
        responseMessages=[
            {"code": 200, "message": "OK."},
            {
                "code": 401,
                "message": "Unauthorized. Access to the resource requires user authentication.",
            },
            {
                "code": 403,
                "message": "Forbidden. Access to the study is not allowed for this user.",
            },
            {
                "code": 404,
                "message": "Not found. The requested identifier is not valid or does not exist.",
            },
        ],
    )
    @metabolights_exception_handler
    def put(self, study_id):
        result = validate_user_has_curator_role(request)
        study_id = result.context.study_id
        try:
            current_time_value = current_time()
            update_modification_time(study_id, current_time_value)
            update_study_status_change_date(study_id, current_time_value)
            return {
                "Success": f"Modification time of study {study_id} is now {current_time_value.isoformat()}"
            }
        except Exception:
            return {"Error": f"Modification time of study {study_id} is not updated."}


class ValidationResultFile(BaseModel):
    validation_time: str = ""
    task_id: str = ""


class StudyCurationType(Resource):
    @swagger.operation(
        summary="Change study curation type (Manual Curation, No Curation) or (MetaboLights, Minimum)",
        nickname="Change study status",
        parameters=[
            {
                "name": "study_id",
                "description": "MTBLS Identifier",
                "required": True,
                "allowMultiple": False,
                "paramType": "path",
                "dataType": "string",
            },
            {
                "name": "curation-type",
                "description": "The status to change a study to",
                "paramType": "header",
                "type": "string",
                "format": "application/json",
                "required": True,
                "allowMultiple": False,
            },
            {
                "name": "user-token",
                "description": "User API token",
                "paramType": "header",
                "type": "string",
                "required": True,
                "allowMultiple": False,
            },
        ],
        responseMessages=[
            {
                "code": 200,
                "message": "OK. The Metabolite Annotation File (MAF) is returned",
            },
            {
                "code": 401,
                "message": "Unauthorized. Access to the resource requires user authentication.",
            },
            {
                "code": 403,
                "message": "Forbidden. Access to the study is not allowed for this user.",
            },
            {
                "code": 404,
                "message": "Not found. The requested identifier is not valid or does not exist.",
            },
        ],
    )
    @metabolights_exception_handler
    def put(self, study_id: str):
        result = validate_user_has_curator_role(request)
        study_id = result.context.study_id

        # User authentication
        curation_type_str = None
        if "curation_type" in request.headers:
            curation_type_str = request.headers["curation_type"]

        if curation_type_str and curation_type_str.upper() not in [
            x.upper()
            for x in ["Manual Curation", "No Curation", "MetaboLights", "Minimum"]
        ]:
            raise MetabolightsException(
                message="Please provide curation request: 'Manual Curation', 'No Curation' or 'Semi-automated Curation'"
            )
        curation_type = CurationRequest.NO_CURATION
        if curation_type_str and curation_type_str.upper() in [
            x.upper() for x in ["Manual Curation", "MetaboLights"]
        ]:
            curation_type = CurationRequest.MANUAL_CURATION

        update_curation_request(study_id, curation_type)

        return {"curation_type": curation_type.name}


class StudyStatus(Resource):
    @swagger.operation(
        summary="Change study status",
        nickname="Change study status",
        notes="""Change study status from 'Provisional' to 'Private' or 'Private' to 'Provisional'.<br>
                <pre><code>Curators can change status to any of: 'Provisional', 'Private', 'In Review', 'Public' or 'Dormant'.
                <p>Example: { "status": "Private" }   {"status": "Private"}
                </code></pre>""",
        parameters=[
            {
                "name": "study_id",
                "description": "MTBLS Identifier",
                "required": True,
                "allowMultiple": False,
                "paramType": "path",
                "dataType": "string",
            },
            {
                "name": "study_status",
                "description": "The status to change a study to",
                "paramType": "body",
                "type": "string",
                "format": "application/json",
                "required": True,
                "allowMultiple": False,
            },
            {
                "name": "user-token",
                "description": "User API token",
                "paramType": "header",
                "type": "string",
                "required": True,
                "allowMultiple": False,
            },
        ],
        responseMessages=[
            {
                "code": 200,
                "message": "OK. The Metabolite Annotation File (MAF) is returned",
            },
            {
                "code": 401,
                "message": "Unauthorized. Access to the resource requires user authentication.",
            },
            {
                "code": 403,
                "message": "Forbidden. Access to the study is not allowed for this user.",
            },
            {
                "code": 404,
                "message": "Not found. The requested identifier is not valid or does not exist.",
            },
        ],
    )
    @metabolights_exception_handler
    def put(self, study_id: str):
        result = validate_submission_update(request)
        study_id = result.context.study_id

        new_study_status: str = ""
        data_dict = {}
        try:
            data_dict = json.loads(request.data.decode("utf-8"))
            new_study_status = types.StudyStatus.from_name(
                data_dict["status"], fail_for_invalid_value=True
            )
        except Exception:
            raise MetabolightsException(message="Please provide a valid study status ")
        if (
            result.context.study_status == types.StudyStatus.PUBLIC
            and new_study_status != types.StudyStatus.PUBLIC
        ):
            raise MetabolightsException(
                message="Public studies can not be updated. Please contact MetaboLights team for any changes."
            )

        if result.context.revision_number > 0:
            revision = StudyRevisionService.get_study_revision(
                study_id, result.context.revision_number
            )
            if not revision:
                raise Exception(
                    f"Study revision {result.context.revision_number} is not defined. Fix the revision."
                )
            if revision.status != StudyRevisionStatus.COMPLETED:
                raise Exception(
                    f"Latest study revision {result.context.revision_number} task is still in progress."
                )

        return self.update_status_m2(
            permission_context=result.context, new_study_status=new_study_status
        )

    def update_status_m2(
        self, context: StudyPermissionContext, new_study_status: types.StudyStatus
    ):
        if new_study_status == types.StudyStatus.PUBLIC:
            raise MetabolightsException(
                message="Please use the 'revisions' endpoint to release a study"
            )
        # curation_request = new_curation_request or None
        is_curator = context.user_role in {
            UserRole.ROLE_SUPER_USER,
            UserRole.SYSTEM_ADMIN,
        }
        obfuscation_code = context.obfuscation_code
        # db_study_status = types.StudyStatus.from_int(study.status).name
        # release_date = context .releasedate.strftime("%Y-%m-%d")
        first_public_date_baseline: None | datetime.datetime = context.first_public_date
        first_private_date_baseline: None | datetime.datetime = (
            context.first_private_date
        )
        # check for access rights
        # _, _, _, _, _, _, _, _ = wsc.get_permissions(study_id, user_token)
        study_id = context.study_id
        study_location = get_study_metadata_path(study_id)
        status_updated = context.study_status != new_study_status

        now = current_time()
        #     raise MetabolightsException(message=f"Status is already {str(study_status)} so there is nothing to change")
        ftp_private_storage = StorageService.get_ftp_private_storage()
        ftp_private_study_folder = study_id.lower() + "-" + obfuscation_code
        if status_updated:
            # Update the last status change date field
            status_date_logged = update_study_status_change_date(study_id, now)
            if not status_date_logged:
                logger.error("Could not update the status_date column for %s", study_id)
        inv_file_path = os.path.join(
            study_location, get_settings().study.investigation_file_name
        )
        if not os.path.exists(inv_file_path):
            raise MetabolightsException(message="There is no investigation file.")

        isa_study_item, isa_inv, std_path = iac.get_isa_study(
            study_id, None, skip_load_tables=True, study_location=study_location
        )
        isa_study: model.Study = isa_study_item
        if status_updated:
<<<<<<< HEAD
            update_license(isa_study, dataset_license=context.dataset_license)
            update_mhd_comments(
                isa_study,
                study_category=context.study_category,
                sample_template=context.sample_template,
                mhd_accession=context.mhd_accession,
                mhd_model_version=context.mhd_model_version,
                template_version=context.template_version,
                study_template=context.study_template,
=======
            update_license(isa_study, dataset_license=study.dataset_license)
            update_mhd_comments(
                isa_study,
                study_category=study.study_category,
                sample_template=study.sample_type,
                mhd_accession=study.mhd_accession,
                mhd_model_version=study.mhd_model_version,
                template_version=study.template_version,
                created_at=study.created_at,
>>>>>>> b46be18c
            )
        if new_study_status in {types.StudyStatus.PUBLIC, types.StudyStatus.PRIVATE}:
            updated_submission_date = (
                first_private_date_baseline.strftime("%Y-%m-%d")
                if first_private_date_baseline
                else isa_inv.submission_date
            )
            isa_inv.submission_date = updated_submission_date
            isa_study.submission_date = updated_submission_date

        new_date = now.strftime("%Y-%m-%d")
        if new_study_status == types.StudyStatus.PUBLIC:
            isa_inv.public_release_date = new_date
            isa_study.public_release_date = new_date
            submission = (
                context.first_private_date.strftime("%Y-%m-%d")
                if context.first_private_date
                else context.submissiondate.strftime("%Y-%m-%d")
            )
            isa_inv.submission_date = submission
            isa_study.submission_date = submission
            release_date = new_date
        if (
            is_curator
        ):  # User is a curator, so just update status without any further checks
            if status_updated:
                if new_study_status == types.StudyStatus.PUBLIC:
                    isa_inv.public_release_date = new_date
                    isa_study.public_release_date = new_date
                    release_date = new_date
                self.update_status(
                    study_id,
                    new_study_status.to_camel_case_str(),
                    first_public_date=first_public_date_baseline,
                    first_private_date=first_private_date_baseline,
                )
            # update_curation_request(study_id, curation_request)
        else:
            if not status_updated:
                raise MetabolightsException(
                    http_code=403,
                    message="Current status and requested status are same.",
                )
            if context.study_status == types.StudyStatus.PUBLIC:
                raise MetabolightsException(
                    http_code=403,
                    message="Public studies can not be updated.",
                )
            logger.debug(
                "Current status: %s, Requested status: %s",
                context.study_status.to_camel_case_str(),
                new_study_status.to_camel_case_str(),
            )
            status_levels = {
                types.StudyStatus.DORMANT: 0,
                types.StudyStatus.PROVISIONAL: 0,
                types.StudyStatus.PRIVATE: 1,
                types.StudyStatus.INREVIEW: 1,
                types.StudyStatus.PUBLIC: 2,
            }
            if status_levels[new_study_status] > status_levels[context.study_status]:
                validated, message = self.has_validated(study_id)
                if not validated:
                    if "not ready" in message:
                        raise MetabolightsException(
                            http_code=403,
                            message="Please run validation and fix any problems before attempting to change study status.",
                        )
                    elif "Metadata files are updated" in message:
                        raise MetabolightsException(
                            http_code=403,
                            message="Metadata files are updated after validation. Please re-run validation and fix any issues before attempting to change study status.",
                        )
                    else:
                        raise MetabolightsException(
                            http_code=403,
                            message="There are validation errors in the latest validation report. Please fix any issues before attempting to change study status.",
                        )

            self.update_status(
                study_id,
                new_study_status.to_camel_case_str(),
                first_public_date=first_public_date_baseline,
                first_private_date=first_private_date_baseline,
            )
        # current_study_status = types.StudyStatus.from_int(study.status)
        # requested_study_status = types.StudyStatus.from_name(study_status.upper())

        updated_study_id = self.update_db_study_id(
            study_id,
            context.study_status,
            new_study_status,
            context.reserved_accession,
        )
        user_token = context.user_api_token
        if study_id != updated_study_id:
            iac.write_isa_study(
                isa_inv,
                None,
                study_location,
                save_investigation_copy=True,
                save_assays_copy=True,
                save_samples_copy=True,
            )

            self.refactor_study_folder(
                context, study_location, None, study_id, updated_study_id
            )
            ElasticsearchService.get_instance()._delete_study_index(
                study_id, ignore_errors=True
            )

            ftp_private_study_folder = updated_study_id.lower() + "-" + obfuscation_code
            if updated_study_id.startswith(
                get_settings().study.accession_number_prefix
            ):
                study_title = isa_study.title
                additional_cc_emails = get_principal_investigator_emails(isa_study)
                study_contacts = get_study_contacts(isa_study)
                inputs = {
                    "user_token": user_token,
                    "provisional_id": study_id,
                    "study_id": updated_study_id,
                    "obfuscation_code": obfuscation_code,
                    "study_title": study_title,
                    "release_date": release_date,
                    "additional_cc_emails": additional_cc_emails,
                    "study_contacts": study_contacts,
                }
                send_email_for_new_accession_number.apply_async(kwargs=inputs)
        ElasticsearchService.get_instance()._reindex_study(updated_study_id, user_token)
        study = StudyService.get_instance().get_study_by_acc(updated_study_id)
        current_curation_request = CurationRequest(study.curation_request)
        current_status = types.StudyStatus(study.status)
        ftp_private_relative_root_path = get_private_ftp_relative_root_path()
        ftp_private_folder_path = os.path.join(
            ftp_private_relative_root_path, ftp_private_study_folder
        )

        response = {
            "release-date": release_date,
            "curation_request": current_curation_request.to_camel_case_str(),
            "assigned_study_id": updated_study_id,
            "assigned_status": current_status.to_camel_case_str(),
            "assigned_status_code": current_status.value,
            "curation_request_code": current_curation_request,
            "ftp_folder_path": ftp_private_folder_path,
            "obfuscation_code": obfuscation_code,
            "study_table_id": study.id,
        }
        # Explictly changing the FTP folder permission for Private and Provisional state
        if context.study_status != new_study_status:
            if new_study_status in (
                types.StudyStatus.PRIVATE,
                types.StudyStatus.PUBLIC,
                types.StudyStatus.INREVIEW,
                types.StudyStatus.DORMANT,
            ):
                if ftp_private_storage.remote.does_folder_exist(
                    ftp_private_study_folder
                ):
                    ftp_private_storage.remote.update_folder_permission(
                        ftp_private_study_folder, Acl.AUTHORIZED_READ
                    )

            if new_study_status == types.StudyStatus.PROVISIONAL:
                if ftp_private_storage.remote.does_folder_exist(
                    ftp_private_study_folder
                ):
                    ftp_private_storage.remote.update_folder_permission(
                        ftp_private_study_folder, Acl.AUTHORIZED_READ_WRITE
                    )

            response.update(
                {
                    "Success": "Status updated from '"
                    + context.study_status.to_camel_case_str()
                    + "' to '"
                    + new_study_status.to_camel_case_str()
                    + "'"
                }
            )
            return response
        else:
            response.update(
                {
                    "Success": "Status updated from '"
                    + context.study_status.to_camel_case_str()
                    + "' to '"
                    + new_study_status.to_camel_case_str()
                    + "'"
                }
            )
            return response

    def get_validation_summary_result_files_from_history(
        self, study_id: str
    ) -> Dict[str, Tuple[str, ValidationResultFile]]:
        internal_files_root_path = pathlib.Path(
            get_settings().study.mounted_paths.study_internal_files_root_path
        )
        files = {}
        validation_history_path: pathlib.Path = internal_files_root_path / pathlib.Path(
            f"{study_id}/validation-history"
        )
        validation_history_path.mkdir(exist_ok=True)
        result = [
            x for x in validation_history_path.glob("validation-history__*__*.json")
        ]
        for item in result:
            match = re.match(r"(.*)validation-history__(.+)__(.+).json$", str(item))
            if match:
                groups = match.groups()
                definition = ValidationResultFile(
                    validation_time=groups[1], task_id=groups[2]
                )
                files[groups[2]] = (item, definition)
        return files

    def get_all_metadata_files(self, study_metadata_files_path: str):
        metadata_files = []
        if not os.path.exists(study_metadata_files_path):
            return metadata_files
        patterns = ["a_*.txt", "s_*.txt", "i_*.txt", "m_*.tsv"]
        for pattern in patterns:
            metadata_files.extend(
                glob.glob(
                    os.path.join(study_metadata_files_path, pattern), recursive=False
                )
            )
        return metadata_files

    def get_validation_overrides(self, study_id: str) -> Dict[str, str]:
        internal_files_root_path = pathlib.Path(
            get_settings().study.mounted_paths.study_internal_files_root_path
        )
        validation_overrides_folder_path: pathlib.Path = (
            internal_files_root_path / pathlib.Path(f"{study_id}/validation-overrides")
        )
        target_path = validation_overrides_folder_path / pathlib.Path(
            "validation-overrides.json"
        )
        if target_path.exists():
            try:
                with open(target_path, "r") as f:
                    validations_obj = json.load(f)
                if validations_obj:
                    overrides = validations_obj["validation_overrides"]
                    override_summary = {}
                    for override in overrides:
                        if override["enabled"]:
                            override_summary[override["rule_id"]] = override["new_type"]
                    return override_summary
            except Exception as exc:
                logger.error(str(exc))
        return {}

    def has_validated(self, study_id: str) -> Tuple[bool, str]:
        if not study_id:
            return None, "study_id is not valid."
        metadata_root_path = (
            get_settings().study.mounted_paths.study_metadata_files_root_path
        )
        study_path = os.path.join(metadata_root_path, study_id)
        metadata_files = self.get_all_metadata_files(study_path)
        last_modified = -1
        for file in metadata_files:
            modified_time = os.path.getmtime(file)
            if modified_time > last_modified:
                last_modified = modified_time

        result: Dict[str, Tuple[str, ValidationResultFile]] = (
            self.get_validation_summary_result_files_from_history(study_id)
        )

        result_file = ""
        validation_time = ""
        if result:
            try:
                sorted_result = [result[x] for x in result]
                sorted_result.sort(
                    key=lambda x: x[1].validation_time if x and x[1] else "",
                    reverse=True,
                )
                latest_validation = sorted_result[0]

                result_file = latest_validation[0]

                content = json.loads(
                    pathlib.Path(result_file).read_text(encoding="utf-8")
                )
                start_time = datetime.datetime.fromisoformat(
                    content["startTime"]
                ).timestamp()
                # 1 sec threshold
                if start_time < last_modified:
                    return (
                        False,
                        "Metadata files are updated after the last validation. Re-run validation.",
                    )

                if not content["resourceId"]:
                    return (
                        False,
                        "Validation file content is not valid. Study id is different.",
                    )
                if content["status"] == "ERROR":
                    return (
                        False,
                        "There are validation errors. Update metadata and data files and re-run validation",
                    )
                return True, "There is no validation errors"
            except Exception as exc:
                message = f"Validation file read error. {validation_time}: {str(exc)}"
                logger.error(message)
                return False, message
        else:
            return False, "Validation report is not ready. Run validation."

    def refactor_study_folder(
        self,
        context: StudyPermissionContext,
        study_location: str,
        user_token,
        study_id: str,
        updated_study_id: str,
    ):
        if study_id == updated_study_id:
            return
        task_name = "ASSIGN_ACCESSION_NUMBER"
        maintenance_task = StudyFolderMaintenanceTask(
            updated_study_id,
            context.study_status,
            context.first_public_date,
            context.first_private_date,
            task_name=task_name,
            obfuscationcode=context.obfuscation_code,
            delete_unreferenced_metadata_files=False,
            settings=get_settings().study,
            apply_future_actions=True,
<<<<<<< HEAD
            mhd_accession=context.mhd_accession,
            mhd_model_version=context.mhd_model_version,
            study_category=context.study_category,
            sample_template=context.sample_template,
            dataset_license=context.dataset_license,
=======
            mhd_accession=study.mhd_accession,
            mhd_model_version=study.mhd_model_version,
            study_category=study.study_category,
            sample_template=study.sample_type,
            dataset_license=study.dataset_license,
            template_version=study.template_version,
            study_template=study.study_template,
>>>>>>> b46be18c
        )
        date_format = "%Y-%m-%d_%H-%M-%S"
        folder_name = time.strftime(date_format) + "_" + task_name
        maintenance_task.create_audit_folder(folder_name=folder_name, stage=None)

        isa_study_item, isa_inv, _ = iac.get_isa_study(
            study_id, None, skip_load_tables=True, study_location=study_location
        )
        # update investigation file
        isa_inv.identifier = updated_study_id
        if isa_inv:
            isa_study: model.Study = isa_study_item
            isa_study.identifier = updated_study_id
            isa_inv.identifier = updated_study_id
            study_filename: str = isa_study.filename
            isa_study.filename = study_filename.replace(study_id, updated_study_id, 1)
            for assay_item in isa_study.assays:
                assay: model.Assay = assay_item
                assay.filename = assay.filename.replace(study_id, updated_study_id, 1)
            iac.write_isa_study(
                isa_inv,
                None,
                study_location,
                save_investigation_copy=False,
                save_assays_copy=False,
                save_samples_copy=False,
            )
        else:
            logger.error(
                "i_Investigation.txt file on %s does not exist.", study_location
            )

        # update assay file (maf file references) and rename all metadata files
        metadata_files_result = glob.iglob(os.path.join(study_location, "?_*.t??"))
        metadata_files = [x for x in metadata_files_result]
        for metadata_file in metadata_files:
            base_name = os.path.basename(metadata_file)
            if base_name.startswith("a_"):
                assay_df = maintenance_task.read_tsv_file(metadata_file)
                for column in assay_df.columns:
                    if "Metabolite Assignment File" in column:
                        assay_df[column] = assay_df[column].apply(
                            lambda x: x.replace(study_id, updated_study_id, 1)
                            if x
                            else ""
                        )
                        maintenance_task.write_tsv_file(assay_df, metadata_file)
            new_name = os.path.basename(metadata_file).replace(
                study_id, updated_study_id, 1
            )
            target_metadata_path = os.path.join(
                os.path.dirname(metadata_file), new_name
            )
            if metadata_file != target_metadata_path:
                shutil.move(metadata_file, target_metadata_path)

        # create symbolic links on rw storage
        mounted_paths = get_settings().study.mounted_paths
        managed_paths = [
            mounted_paths.study_metadata_files_root_path,
            mounted_paths.study_audit_files_root_path,
            mounted_paths.study_internal_files_root_path,
        ]

        for root_path in managed_paths:
            new_path = os.path.join(root_path, updated_study_id)
            current_path = os.path.join(root_path, study_id)
            shutil.move(current_path, new_path)

        maintenance_task.maintain_rw_storage_folders()
        # if not os.path.exists(new_path):
        #     maintenance_task.maintain_study_symlinks(current_path, new_path)

        # create symbolic links on services storage
        # inputs = {"updated_study_id": updated_study_id, "study_id": study_id}
        # create_links_on_data_storage.apply_async(kwargs=inputs)

        # create symbolic links on private ftp storage
        inputs = {
            "updated_study_id": updated_study_id,
            "study_id": study_id,
            "obfuscation_code": context.obfuscation_code,
        }
        rename_folder_on_private_storage.apply_async(kwargs=inputs)

    def update_db_study_id(
        self,
        current_study_id: str,
        current_study_status: types.StudyStatus,
        requested_study_status: types.StudyStatus,
        reserved_accession: str,
    ):
        mtbls_accession_states = (
            types.StudyStatus.PRIVATE,
            types.StudyStatus.INREVIEW,
            types.StudyStatus.PUBLIC,
        )
        provisional_id_states = (
            types.StudyStatus.PROVISIONAL,
            types.StudyStatus.DORMANT,
        )
        mtbls_prefix = get_settings().study.accession_number_prefix
        target_study_id = current_study_id
        if (
            requested_study_status in mtbls_accession_states
            and current_study_status in provisional_id_states
            and not current_study_id.startswith(mtbls_prefix)
        ):
            if not reserved_accession:
                reserve_mtbls_accession(current_study_id)
            target_study_id = update_study_id_from_mtbls_accession(current_study_id)
            if not target_study_id:
                raise MetabolightsException(
                    http_code=403,
                    message=f"Error while assigning MetaboLights accession number for {current_study_id}",
                )
        if not target_study_id:
            raise MetabolightsException(message="Could not update the study id")
        return target_study_id

    @staticmethod
    def update_status(
        study_id,
        study_status,
        first_public_date=None,
        first_private_date=None,
    ):
        study_status = study_status.lower()
        # Update database
        update_study_status(
            study_id,
            study_status,
            first_public_date=first_public_date,
            first_private_date=first_private_date,
        )


class ToggleAccess(Resource):
    @swagger.operation(
        summary="Change FTP study folder permission",
        nickname="Change FTP study permission",
        parameters=[
            {
                "name": "study_id",
                "description": "MTBLS Identifier",
                "required": True,
                "allowMultiple": False,
                "paramType": "path",
                "dataType": "string",
            },
            {
                "name": "user-token",
                "description": "User API token",
                "paramType": "header",
                "type": "string",
                "required": True,
                "allowMultiple": False,
            },
        ],
        responseMessages=[
            {"code": 200, "message": "OK. FTP folder permission toggled "},
            {
                "code": 401,
                "message": "Unauthorized. Access to the resource requires user authentication.",
            },
            {
                "code": 403,
                "message": "Forbidden. Access to the study is not allowed for this user.",
            },
            {
                "code": 404,
                "message": "Not found. The requested identifier is not valid or does not exist.",
            },
        ],
    )
    @metabolights_exception_handler
    def put(self, study_id):
        result = validate_user_has_curator_role(request)
        study_id = result.context.study_id
        return toogle_ftp_folder_permission(study_id)


class ToggleAccessGet(Resource):
    @swagger.operation(
        summary="Get Study FTP folder permission",
        nickname="Get FTP study permission",
        parameters=[
            {
                "name": "study_id",
                "description": "MTBLS Identifier",
                "required": True,
                "allowMultiple": False,
                "paramType": "path",
                "dataType": "string",
            },
            {
                "name": "user-token",
                "description": "User API token",
                "paramType": "header",
                "type": "string",
                "required": True,
                "allowMultiple": False,
            },
        ],
        responseMessages=[
            {"code": 200, "message": "OK. FTP folder permission returned"},
            {
                "code": 401,
                "message": "Unauthorized. Access to the resource requires user authentication.",
            },
            {
                "code": 403,
                "message": "Forbidden. Access to the study is not allowed for this user.",
            },
            {
                "code": 404,
                "message": "Not found. The requested identifier is not valid or does not exist.",
            },
        ],
    )
    @metabolights_exception_handler
    def get(self, study_id):
        result = validate_submission_view(request)
        study_id = result.context.study_id
        return get_ftp_folder_access_status(study_id)<|MERGE_RESOLUTION|>--- conflicted
+++ resolved
@@ -360,7 +360,6 @@
         )
         isa_study: model.Study = isa_study_item
         if status_updated:
-<<<<<<< HEAD
             update_license(isa_study, dataset_license=context.dataset_license)
             update_mhd_comments(
                 isa_study,
@@ -370,17 +369,7 @@
                 mhd_model_version=context.mhd_model_version,
                 template_version=context.template_version,
                 study_template=context.study_template,
-=======
-            update_license(isa_study, dataset_license=study.dataset_license)
-            update_mhd_comments(
-                isa_study,
-                study_category=study.study_category,
-                sample_template=study.sample_type,
-                mhd_accession=study.mhd_accession,
-                mhd_model_version=study.mhd_model_version,
-                template_version=study.template_version,
-                created_at=study.created_at,
->>>>>>> b46be18c
+                created_at=context.created_at,
             )
         if new_study_status in {types.StudyStatus.PUBLIC, types.StudyStatus.PRIVATE}:
             updated_submission_date = (
@@ -721,21 +710,13 @@
             delete_unreferenced_metadata_files=False,
             settings=get_settings().study,
             apply_future_actions=True,
-<<<<<<< HEAD
             mhd_accession=context.mhd_accession,
             mhd_model_version=context.mhd_model_version,
             study_category=context.study_category,
             sample_template=context.sample_template,
             dataset_license=context.dataset_license,
-=======
-            mhd_accession=study.mhd_accession,
-            mhd_model_version=study.mhd_model_version,
-            study_category=study.study_category,
-            sample_template=study.sample_type,
-            dataset_license=study.dataset_license,
-            template_version=study.template_version,
-            study_template=study.study_template,
->>>>>>> b46be18c
+            template_version=context.template_version,
+            study_template=context.study_template,
         )
         date_format = "%Y-%m-%d_%H-%M-%S"
         folder_name = time.strftime(date_format) + "_" + task_name
