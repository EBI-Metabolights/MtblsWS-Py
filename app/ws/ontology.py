# ontology
# Created by JKChang
# 05/07/2018, 15:05
# Tag:
# Description:
import json
import logging
import ssl

from flask import current_app as app
from flask import request, jsonify
from flask_restful import Resource, reqparse
from flask_restful_swagger import swagger
from owlready2 import *

from app.ws.isaApiClient import IsaApiClient
from app.ws.mtblsWSclient import WsClient
from app.ws.ontology_info import *

logger = logging.getLogger('wslog')
iac = IsaApiClient()
wsc = WsClient()


# Allow for a more detailed logging when on DEBUG mode
def log_request(request_obj):
    if app.config.get('DEBUG'):
        if app.config.get('DEBUG_LOG_HEADERS'):
            logger.debug('REQUEST HEADERS -> %s', request_obj.headers)
        if app.config.get('DEBUG_LOG_BODY'):
            logger.debug('REQUEST BODY    -> %s', request_obj.data)
        if app.config.get('DEBUG_LOG_JSON'):
            try:
                logger.debug('REQUEST JSON    -> %s', request_obj.json)
            except:
                logger.debug('REQUEST JSON    -> EMPTY')


class Ontology(Resource):

    @swagger.operation(
        summary="Get ontology information",
        notes="Get ontology information.",
        parameters=[
            {
                "name": "term",
                "description": "Ontology term",
                "required": False,
                "allowEmptyValue": True,
                "allowMultiple": False,
                "paramType": "query",
                "dataType": "string"
            },

            {
                "name": "branch",
                "description": "starting branch of ontology",
                "required": False,
                "allowEmptyValue": True,
                "allowMultiple": False,
                "paramType": "query",
                "dataType": "string",
                "enum": ["factors", "roles", "taxonomy", "characteristics", "publication","design descriptor","unit"]
            },

            {
                "name": "mapping",
                "description": "starting branch of ontology",
                "required": False,
                "allowEmptyValue": True,
                "allowMultiple": False,
                "paramType": "query",
                "dataType": "string",
                "enum": ["typo", "exact"]
            }
        ],
        responseMessages=[
            {
                "code": 200,
                "message": "OK."
            },
            {
                "code": 400,
                "message": "Bad Request. Server could not understand the request due to malformed syntax."
            },
            {
                "code": 401,
                "message": "Unauthorized. Access to the resource requires user authentication."
            },
            {
                "code": 403,
                "message": "Forbidden. Access to the study is not allowed for this user."
            },
            {
                "code": 404,
                "message": "Not found. The requested identifier is not valid or does not exist."
            }
        ]
    )
    def get(self):
        log_request(request)
        parser = reqparse.RequestParser()

        parser.add_argument('term', help="Ontology term")
        term = None
        if request.args:
            args = parser.parse_args(req=request)
            term = args['term']

        parser.add_argument('branch', help='Starting branch of ontology')
        branch = None
        if request.args:
            args = parser.parse_args(req=request)
            branch = args['branch']

        parser.add_argument('mapping', help='Mapping approcaches')
        mapping = None
        if request.args:
            args = parser.parse_args(req=request)
            mapping = args['mapping']

        # Onto loading
        logger.info('Getting Ontology term %s', term)

        onto = get_ontology('./tests/Metabolights.owl').load()
        info = information(onto)

        # Loading branch
        res_cls = []
        if branch:
            start_cls = onto.search_one(label=branch)
            clses = info.get_subs(start_cls)

            # Roles / Characteristics/ Publication/design descriptor/unit/factors
            if branch in ["roles", "characteristics", "publication","design descriptor","unit","factors"]:  # go sub
                if term:
                      for cls in clses:
                        if str(cls.label[0]) == term:
                            subs = info.get_subs(cls)
                            res_cls = [cls] + subs
                            break

                      if len(res_cls) == 0:
                          try:
                            zoomaTerms = getZoomaTerm(term)
                            res_cls = zoomaTerms.keys()
                          except Exception as e:
                              logging.error('zooma error' + e)
                else: #if not keyword return the whole branch
                    res_cls = clses
            # taxonomy
            if branch == 'taxonomy' and term != None:
                if not mapping:
                    try:
                        res_cls.append(onto.search_one(label=term))
                    except:
                        print("can't find the term")
                        pass
                elif mapping == 'typo':
                    try:
                        c = onto.search_one(label=term)
                        map = IRIS['http://www.geneontology.org/formats/oboInOwl#hasRelatedSynonym']
                        res_cls = list(map[c])
                    except:
                        print("can't find the term")
                        pass

                elif mapping == 'exact':
                    try:
                        c = onto.search_one(label=term)
                        map = IRIS['http://www.geneontology.org/formats/oboInOwl#hasExactSynonym']
                        res_cls = list(map[c])
                    except:
                        print("can't find the term")
                        pass
                else:
                    res_cls = clses



        response = []

        for cls in res_cls:
            temp = '''    {
                    "comments": [],
                    "annotationValue": "investigator",
                    "termSource": {
                        "comments": [],
                        "name": " ",
                        "file": "http://data.bioontology.org/ontologies/EFO",
                        "version": "132",
                        "description": "Experimental Factor Ontology"
                    },
                    "termAccession": "http://www.ebi.ac.uk/efo/EFO_0001739"
                }'''

            d = json.loads(temp)
            try:
                d['annotationValue'] = str(cls.label[0])
                d['name'] = str(cls.namespace.name)
            except:
                d['annotationValue'] = cls
                d['name'] = mapping

            response.append(d)

        # response = [{'SubClass': x} for x in res]
        return jsonify({"OntologyTerm": response})


def getZoomaTerm(keyword):
    res = {}
<<<<<<< HEAD
    url = 'https://www.ebi.ac.uk/spot/zooma/v2/api/services/annotate?propertyValue=' + keyword.replace(' ', "+")
    ssl._create_default_https_context = ssl._create_unverified_context
    fp = urllib.request.urlopen(url)
    content = fp.read()
    json_str = json.loads(content)
    print(json_str);
    for term in json_str:
        termName = term["annotatedProperty"]['propertyValue']
        termConfidence = term['confidence']
        termURL = term['semanticTags']
        res[termName] = termConfidence
=======
    try:
        url = 'https://www.ebi.ac.uk/spot/zooma/v2/api/services/annotate?propertyValue=' + keyword.replace(' ', "+")
        ssl._create_default_https_context = ssl._create_unverified_context
        fp = urllib.request.urlopen(url)
        content = fp.read().decode('utf8')
        logger.info(content)
        json_str = json.loads(content)
        for term in json_str:
            termName = term["annotatedProperty"]['propertyValue']
            termConfidence = term['confidence']
            termURL = term['semanticTags']
            res[termName] = termConfidence
    except Exception as e:
        logger.error(e);
>>>>>>> eecadeeb
    return res<|MERGE_RESOLUTION|>--- conflicted
+++ resolved
@@ -6,7 +6,6 @@
 import json
 import logging
 import ssl
-
 from flask import current_app as app
 from flask import request, jsonify
 from flask_restful import Resource, reqparse
@@ -60,7 +59,7 @@
                 "allowMultiple": False,
                 "paramType": "query",
                 "dataType": "string",
-                "enum": ["factors", "roles", "taxonomy", "characteristics", "publication","design descriptor","unit"]
+                "enum": ["factors", "roles", "taxonomy", "characteristics", "publication", "design descriptor", "unit"]
             },
 
             {
@@ -132,21 +131,21 @@
             clses = info.get_subs(start_cls)
 
             # Roles / Characteristics/ Publication/design descriptor/unit/factors
-            if branch in ["roles", "characteristics", "publication","design descriptor","unit","factors"]:  # go sub
+            if branch in ["roles", "characteristics", "publication", "design descriptor", "unit", "factors"]:  # go sub
                 if term:
-                      for cls in clses:
+                    for cls in clses:
                         if str(cls.label[0]) == term:
                             subs = info.get_subs(cls)
                             res_cls = [cls] + subs
                             break
 
-                      if len(res_cls) == 0:
-                          try:
+                    if len(res_cls) == 0:
+                        try:
                             zoomaTerms = getZoomaTerm(term)
                             res_cls = zoomaTerms.keys()
-                          except Exception as e:
-                              logging.error('zooma error' + e)
-                else: #if not keyword return the whole branch
+                        except Exception as e:
+                            logging.error('zooma error' + e)
+                else:  # if not keyword return the whole branch
                     res_cls = clses
             # taxonomy
             if branch == 'taxonomy' and term != None:
@@ -176,8 +175,6 @@
                 else:
                     res_cls = clses
 
-
-
         response = []
 
         for cls in res_cls:
@@ -210,19 +207,6 @@
 
 def getZoomaTerm(keyword):
     res = {}
-<<<<<<< HEAD
-    url = 'https://www.ebi.ac.uk/spot/zooma/v2/api/services/annotate?propertyValue=' + keyword.replace(' ', "+")
-    ssl._create_default_https_context = ssl._create_unverified_context
-    fp = urllib.request.urlopen(url)
-    content = fp.read()
-    json_str = json.loads(content)
-    print(json_str);
-    for term in json_str:
-        termName = term["annotatedProperty"]['propertyValue']
-        termConfidence = term['confidence']
-        termURL = term['semanticTags']
-        res[termName] = termConfidence
-=======
     try:
         url = 'https://www.ebi.ac.uk/spot/zooma/v2/api/services/annotate?propertyValue=' + keyword.replace(' ', "+")
         ssl._create_default_https_context = ssl._create_unverified_context
@@ -237,5 +221,4 @@
             res[termName] = termConfidence
     except Exception as e:
         logger.error(e);
->>>>>>> eecadeeb
     return res