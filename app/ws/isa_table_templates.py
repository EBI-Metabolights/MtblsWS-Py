--- conflicted
+++ resolved
@@ -3,12 +3,8 @@
 import re
 from pathlib import Path
 from typing import Any, Literal, OrderedDict
-<<<<<<< HEAD
-
-=======
 from cachetools import TTLCache, cached
 from isatools import model
->>>>>>> b46be18c
 import httpx
 import pandas as pd
 from isatools import model
@@ -35,11 +31,13 @@
         "http://purl.obolibrary.org/obo/OBI_0000366",
     ),
     "targeted metabolite profiling": (
-        "targeted metabolite profilingMSIO",
+        "targeted metabolite profiling",
+        "MSIO",
         "http://purl.obolibrary.org/obo/MSIO_0000100",
     ),
     "untargeted metabolite profiling": (
-        "untargeted metabolite profilingMSIO",
+        "untargeted metabolite profiling",
+        "MSIO",
         "http://purl.obolibrary.org/obo/MSIO_0000101",
     ),
 }
@@ -50,15 +48,16 @@
         "http://purl.obolibrary.org/obo/OBI_0000366",
     ),
     "targeted metabolite profiling": (
-        "targeted metabolite profilingMSIO",
+        "targeted metabolite profiling",
+        "MSIO",
         "http://purl.obolibrary.org/obo/MSIO_0000100",
     ),
     "untargeted metabolite profiling": (
-        "untargeted metabolite profilingMSIO",
+        "untargeted metabolite profiling",
+        "MSIO",
         "http://purl.obolibrary.org/obo/MSIO_0000101",
     ),
 }
-
 DEFAULT_MEASUREMENT_TYPE = "metabolite profiling"
 
 TECHNOLOGY_TYPE_ONTOLOGY_TERMS = {
@@ -379,13 +378,9 @@
 def update_ontology_sources(isa_inv, ontology_source_references, ontology_source):
     obi_ontology_reference = ontology_source_references.get(ontology_source)
     if not obi_ontology_reference:
-<<<<<<< HEAD
         obi_ontology_reference = model.OntologySource(
             name=ontology_source, version="", description="", file=ontology_source
         )
-=======
-        return None
->>>>>>> b46be18c
     item: model.OntologySource = isa_inv.get_ontology_source_reference(ontology_source)
     if item is None:  # Add the ontology to the investigation
         ontologies = isa_inv.get_ontology_source_references()
