from flask_restful import reqparse


class RequestParsers:


    @staticmethod
    def username_parser():
        parser = reqparse.RequestParser()
        parser.add_argument('username', help='The username of the user we\'re retrieving information of.')
        return parser

<<<<<<< HEAD

    @staticmethod
    def study_files_tree_parser():
        parser = reqparse.RequestParser()
        parser.add_argument('type', help='Which type of visualisation - tree or list')
=======
    @staticmethod
    def europepmc_report_parser():
        parser = reqparse.RequestParser()
        parser.add_argument('google_drive', help='Save the report to google drive instead of the vm?')

    @staticmethod
    def study_type_report_parser():
        parser = reqparse.RequestParser()
        parser.add_argument('studytype', help='The type of assay of the study IE NMR')
>>>>>>> 81d9916d
        return parser<|MERGE_RESOLUTION|>--- conflicted
+++ resolved
@@ -10,13 +10,11 @@
         parser.add_argument('username', help='The username of the user we\'re retrieving information of.')
         return parser
 
-<<<<<<< HEAD
-
     @staticmethod
     def study_files_tree_parser():
         parser = reqparse.RequestParser()
         parser.add_argument('type', help='Which type of visualisation - tree or list')
-=======
+        
     @staticmethod
     def europepmc_report_parser():
         parser = reqparse.RequestParser()
@@ -26,5 +24,4 @@
     def study_type_report_parser():
         parser = reqparse.RequestParser()
         parser.add_argument('studytype', help='The type of assay of the study IE NMR')
->>>>>>> 81d9916d
         return parser