--- conflicted
+++ resolved
@@ -10,16 +10,13 @@
         parser.add_argument('username', help='The username of the user we\'re retrieving information of.')
         return parser
 
-<<<<<<< HEAD
     @staticmethod
     def europepmc_report_parser():
         parser = reqparse.RequestParser()
         parser.add_argument('google_drive', help='Save the report to google drive instead of the vm?')
-=======
 
     @staticmethod
     def study_type_report_parser():
         parser = reqparse.RequestParser()
         parser.add_argument('studytype', help='The type of assay of the study IE NMR')
->>>>>>> 35b0e4ed
         return parser