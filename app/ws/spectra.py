#  EMBL-EBI MetaboLights - https://www.ebi.ac.uk/metabolights
#  Metabolomics team
#
#  European Bioinformatics Institute (EMBL-EBI), European Molecular Biology Laboratory, Wellcome Genome Campus, Hinxton, Cambridge CB10 1SD, United Kingdom
#
#  Last modified: 2019-Jun-03
#  Modified by:   kenneth
#
#
#  Licensed under the Apache License, Version 2.0 (the "License");
#  you may not use this file except in compliance with the License.
#  You may obtain a copy of the License at
#
#       http://www.apache.org/licenses/LICENSE-2.0
#
#  Unless required by applicable law or agreed to in writing, software distributed under the License is distributed on an "AS IS" BASIS, WITHOUT WARRANTIES OR CONDITIONS OF ANY KIND, either express or implied. See the License for the specific language governing permissions and limitations under the License.
import datetime
import gc
import json
import logging
import os
import shutil

import pandas
from flask import request
from flask_restful import Resource, abort
from flask_restful_swagger import swagger
from app.utils import current_time
from app.config import get_settings

from app.ws.misc_utilities.response_messages import (
    HTTP_200,
    HTTP_404,
    HTTP_403,
    HTTP_401,
)
from app.ws.mtblsWSclient import WsClient

logger = logging.getLogger("wslog")

# MetaboLights (Java-Based) WebService client
wsc = WsClient()

<<<<<<< HEAD
=======

>>>>>>> 95708d9d
class ZipSpectraFiles(Resource):
    @swagger.operation(
        summary="Generate spectra directory",
        nickname="Grab all spectra files",
        notes="Gets every spectra file / folder, and copies it to a new directory to be later zipped.",
        parameters=[
            {
                "name": "user-token",
                "description": "User API token",
                "paramType": "header",
                "type": "string",
                "required": True,
                "allowMultiple": False,
            }
        ],
        responseMessages=[HTTP_200, HTTP_401, HTTP_403, HTTP_404],
    )
    def post(self):
        # User authentication
        user_token = None
        if "user_token" in request.headers:
            user_token = request.headers["user_token"]

        # check for access rights
        is_curator, __, __, __, study_location, __, __, __ = wsc.get_permissions(
            "MTBLS1", user_token
        )
        if not is_curator:
            abort(403)

        reporting_path = os.path.join(
            get_settings().study.mounted_paths.reports_root_path,
            get_settings().report.report_base_folder_name,
            get_settings().report.report_global_folder_name,
        )
        sz = SpectraZipper(
            study_type="NMR",
            reporting_path=reporting_path,
            private_studies_dir=get_settings().study.mounted_paths.study_metadata_files_root_path,
            spectra_dir=f"NMR_spectra_files_{str(current_time())}",
            study_location=study_location,
        )
        sz.run()

        logger.info(f"End result of spextra zipper: {len(sz.not_found)}")
        return {
            "status": "completed",
            "missing files": len(sz.not_found),
            "files unable to be copied": len(sz.not_copied),
        }


class SpectraZipper:
    def __init__(
        self,
        study_type,
        reporting_path,
        private_studies_dir,
        spectra_dir,
        study_location,
    ):
        """
        Init method

        :param study_type: Analytical method used in the study IE NMR
        :param reporting_path: The location of the reporting directory
        :param private_studies_dir: The root private studies directory
        :param spectra_dir: The name of the spectra directory to be created
        :param study_location: Base study location
        """
        self.study_type = study_type
        self.reporting_path = reporting_path
        self.private_studies_dir = private_studies_dir
        self.spectra_dir = spectra_dir
        self.study_location = study_location
        self.not_found = []
        self.not_copied = []

    def run(self):
        """
        Entry point method for the zipper class. Creates a new directory for the spectra, Opens the NMR report file
        into memory, extracts the columns we want, and then sets to work populating the spectra directory by searching for
        each of those filenames.
        """

        self._create_spectra_dir()

        file_dataframe = pandas.read_csv(
            os.path.join(self.reporting_path, f"{self.study_type}.tsv"),
            sep="\t",
            header=0,
            encoding="unicode_escape",
        )
        derived_file_frame = file_dataframe[["Study", "Derived.Spectral.Data.File"]]
        derived_file_frame = derived_file_frame.rename(
            columns={
                "Study": "Study",
                "Derived.Spectral.Data.File": "DerivedSpectralDataFile",
            }
        )

        # This is a large file, so we don't want it lurking in memory
        del file_dataframe
        gc.collect()

        filename_generator = self._get_filenames(derived_file_frame)
        self._populate_spectra_dir(filename_generator)
        self._zip()

    def _zip(self):
        # undecided whether the webservice should do this or I should just do it on the created directory
        # since this a one time or a couple-of-times operation, I am optioning for the manual way - it will save a huge
        # outlay on memory
        pass

    @staticmethod
    def _get_filenames(frame):
        """
        Get the study accession number and derived file name from each row of the table. This method returns a generator
        object.

        :param frame: pandas DataFrame object.
        :yield: a tuple of study accession and derived filename.
        """
        for row in frame.itertuples():
            yield row.Study, row.DerivedSpectralDataFile

    def _create_spectra_dir(self):
        """
        Create a new spectra directory using the name given to the object at init. If this fails it will abort or raise
        an error.
        :return: N/A
        """
        try:
            os.mkdir(os.path.join(self.private_studies_dir, self.spectra_dir))
        except FileExistsError as e:
            logger.error(
                f"Tried to create a new directory to collate {self.study_type} spectra files but "
                f"it already exists: {str(e)}"
            )
            abort(500)

        if os.path.exists(os.path.join(self.private_studies_dir, self.spectra_dir)):
            pass
        else:
            raise FileNotFoundError(
                f"Couldnt create spectra directory at {self.private_studies_dir}{self.spectra_dir}"
            )

    def _populate_spectra_dir(self, generator, shallow=False):
        """
        Populate the newly created spectra directory. For each derived filename yielded by the generator, we check the
        top level directory, then the derived files dir. If shallow is False, we then check every subdirectory
        (however deep) in the study folder. If after all that the file is not found it is marked as so by appending that
         filename to the not found list.

        :param generator: Generator object which yields tuples that hold study accession numbers and derived filenames.
        :param shallow: Flag to indicate whether to check every subdir if the file is not found in the basic places.
        :return: N/A.
        """
        for items in generator:
            study = items[0]
            desired_derived = items[1]
            logger.info(f"hit generator loop with {study} & {desired_derived}")

            copy = repr(self.study_location).strip("'")
            this_study_location = copy.replace("MTBLS1", study)
            top_level = os.listdir(this_study_location)
            derived_path = f"{this_study_location}/DERIVED_FILES/"

            if desired_derived in top_level:
                self._copy(this_study_location, desired_derived)

            elif os.path.exists(derived_path):
                if self._basic_search(
                    derived_path, desired_derived, this_study_location, shallow
                ):
                    break
            else:
                if shallow:
                    self.not_found.append(desired_derived)
                else:
                    self._deep_search(this_study_location, desired_derived)

    def _basic_search(
        self, derived_path, desired_derived, this_study_location, shallow
    ) -> bool:
        """
        Checks the derived files directory for the desired derived file. if the file is found it is copied to the
        spectra directory. If the file is not found, and we are only searching shallow, we add that file to the not
        found list. Returns a value of true or false, which will trigger a deep search if said return value is false and
         shallow is False.

        :param derived_path: The location of the derived files directory.
        :param desired_derived: The name of the derived file we are after.
        :param this_study_location: The location of the current study folder.
        :param shallow: Flag to indicate whether to check every subdir if the file is not found in the basic places.
        :return: bool indicating success or failure.
        """
        logger.info(derived_path)

        if os.path.exists(derived_path):
            derived = os.listdir(derived_path)
            if desired_derived in derived:
                self._copy(derived_path, desired_derived)
                return True

            else:
                if "POS" in derived or "NEG" in derived:
                    pos_path = f"{this_study_location}/DERIVED_FILES/POS/"
                    neg_path = f"{this_study_location}/DERIVED_FILES/NEG/"

                    if os.path.exists(pos_path):
                        pos = os.listdir(pos_path)
                        if desired_derived in pos:
                            self._copy(pos_path, desired_derived)
                            return True
                        else:
                            if shallow:
                                self.not_found.append(desired_derived)

                    if os.path.exists(neg_path):
                        neg = os.listdir(neg_path)
                        if desired_derived in neg:
                            self._copy(neg_path, desired_derived)
                            return True
                        else:
                            if shallow:
                                self.not_found.append(desired_derived)
        if shallow:
            self.not_found.append(desired_derived)
        return False

    def _deep_search(self, this_study_location, desired_derived) -> bool:
        """
        Searches every subdirectory in the study folder for the given file. If this is successful, it breaks out of
        iterating over every subdir and returns true. If not, the filename is added to the not found list.

        :param this_study_location: Location of the current study folder.
        :param desired_derived: The name of the derived file we are after.
        :return: bool indicating success or failure.
        """
        found = False
        for subdir, dirs, files in os.walk(this_study_location):
            if desired_derived in files:
                self._copy(subdir, desired_derived)
                found = True
                break
        if found is False:
            self.not_found.append(desired_derived)
        return found

    def _copy(self, path, derived_file):
        """
        Copies the file from a study folder to the spectra directory. If the copy operation fails it will add that file
        to the list of files that were unsuccessful in attempts to copy.

        :param path: The path to the directory where the derived file is found.
        :param derived_file: The derived filename.
        :return: N/A
        """
        copy_op_result = shutil.copy2(
            os.path.join(path, derived_file),
            os.path.join(self.private_studies_dir, self.spectra_dir),
        )
        if not copy_op_result:
            logger.error(
                f"Could not copy file {derived_file} to {self.private_studies_dir}{self.spectra_dir}"
            )
            self.not_copied.append(derived_file)<|MERGE_RESOLUTION|>--- conflicted
+++ resolved
@@ -41,10 +41,7 @@
 # MetaboLights (Java-Based) WebService client
 wsc = WsClient()
 
-<<<<<<< HEAD
-=======
-
->>>>>>> 95708d9d
+
 class ZipSpectraFiles(Resource):
     @swagger.operation(
         summary="Generate spectra directory",
