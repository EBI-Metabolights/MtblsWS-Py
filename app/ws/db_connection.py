#  EMBL-EBI MetaboLights - https://www.ebi.ac.uk/metabolights
#  Metabolomics team
#
#  European Bioinformatics Institute (EMBL-EBI), European Molecular Biology Laboratory, Wellcome Genome Campus, Hinxton, Cambridge CB10 1SD, United Kingdom
#
#  Last modified: 2020-Jan-13
#  Modified by:   kenneth
#
#  Copyright 2020 EMBL - European Bioinformatics Institute
#
#  Licensed under the Apache License, Version 2.0 (the "License");
#  you may not use this file except in compliance with the License.
#  You may obtain a copy of the License at
#
#       http://www.apache.org/licenses/LICENSE-2.0
#
#  Unless required by applicable law or agreed to in writing, software distributed under the License is distributed on an "AS IS" BASIS, WITHOUT WARRANTIES OR CONDITIONS OF ANY KIND, either express or implied. See the License for the specific language governing permissions and limitations under the License.
import datetime
import logging
import os
import re
import traceback
import uuid
from typing import Optional

import psycopg2
import psycopg2.extras
from flask import current_app as app, abort
from psycopg2 import pool
from app.utils import MetabolightsDBException
from app.ws.settings.utils import get_study_settings

from app.ws.utils import get_single_file_information, check_user_token, val_email, fixUserDictKeys

logger = logging.getLogger('wslog')

stop_words = "insert", "select", "drop", "delete", "from", "into", "studies", "users", "stableid", "study_user", \
             "curation_log_temp", "ref_", "ebi_reporting", "exists"

query_curation_log = "select * from curation_log_temp order by acc_short asc;"

query_all_studies = """
    select * from (
        select 
          s.acc, 
          string_agg(u.firstname || ' ' || u.lastname, ', ' order by u.lastname) as username, 
          to_char(s.releasedate, 'YYYYMMDD') as release_date,
          to_char(s.updatedate, 'YYYYMMDD') as update_date, 
          case when s.status = 0 then 'Submitted' 
               when s.status = 1 then 'In Curation'
               when s.status = 2 then 'In Review'
               when s.status = 3 then 'Public'
               else 'Dormant' end as status,
          curator,
          to_char(s.status_date, 'YYYY-MM-DD HH24:MI') as status_date,
          to_char(s.status_date + INTERVAL '28 day', 'YYYY-MM-DD') as due_date
        from 
          studies s,
          study_user su,
          users u
        where
           s.id = su.studyid and
           su.userid = u.id
    group by 1,3,4,5,6,7,8) status
    where exists (select 1 from users where apitoken = %(apitoken)s and role = 1);
    """

query_study_info = """
        select * from (
             select s.acc                                                                as studyid,
                    string_agg(u.firstname || ' ' || u.lastname, ', ' order by u.lastname) as username,
                    case
                        when s.status = 0 then 'Submitted'
                        when s.status = 1 then 'In Curation'
                        when s.status = 2 then 'In Review'
                        when s.status = 3 then 'Public'
                        else 'Dormant' end                                               as status,
                    case
                        when s.placeholder = '1' then 'Yes'
                        else ''
                        end                                                              as placeholder
    
    
             from studies s,
                  study_user su,
                  users u
             where s.id = su.studyid
               and su.userid = u.id
        group by 1, 3, 4) status
        where exists(select 1 from users where apitoken = %(apitoken)s and role = 1);
"""

query_studies_user = """
    SELECT distinct s.acc, 
    to_char(s.releasedate,'YYYY-MM-DD'), 
    to_char(s.submissiondate,'YYYY-MM-DD'), 
      case when s.status = 0 then 'Submitted' 
           when s.status = 1 then 'In Curation'
           when s.status = 2 then 'In Review' 
           when s.status = 3 then 'Public' 
           else 'Dormant' end 
    from studies s, users u, study_user su 
    where s.id = su.studyid and su.userid = u.id and u.apitoken = %(apitoken)s;
    """

query_submitted_study_ids_for_user = """
    SELECT distinct s.acc 
    from studies s, users u, study_user su 
    where s.id = su.studyid and su.userid = u.id and u.apitoken = %(user_token)s and s.status=0;
    """

get_next_mtbls_id = """
select (seq + 1) as next_acc from stableid where prefix = %(stable_id_prefix)s;
"""

insert_empty_study = """   
    insert into studies (id, acc, obfuscationcode, releasedate, status, studysize, submissiondate, 
    updatedate, validations, validation_status) 
    values ( 
        (select nextval('hibernate_sequence')),
        %(acc)s, 
        %(obfuscationcode)s,
        %(releasedate)s,
        0, 0, current_timestamp, 
        current_timestamp, '{"entries":[],"status":"RED","passedMinimumRequirement":false,"overriden":false}', 'error');
"""

update_metaboligts_id_sequence = """
    update stableid set seq = (select (seq + 1) as next_acc from stableid where prefix = %(stable_id_prefix)s) 
    where prefix = %(stable_id_prefix)s;
"""
link_study_with_user = """
insert into study_user(userid, studyid) select u.id, s.id from users u, studies s where lower(u.email) = %(email)s and acc=%(acc)s;
"""

query_user_access_rights = """
    SELECT DISTINCT role, read, write, obfuscationcode, releasedate, submissiondate, 
        CASE    WHEN status = 0 THEN 'Submitted'
                WHEN status = 1 THEN 'In Curation' 
                WHEN status = 2 THEN 'In Review' 
                WHEN status = 3 THEN 'Public' 
                ELSE 'Dormant' end 
        AS status, 
        acc from
        ( 
            SELECT 'curator' as role, 'True' as read, 'True' as write, s.obfuscationcode, 
                    s.releasedate, s.submissiondate, s.status, s.acc from studies s
            WHERE   exists (select 1 from users where apitoken = %(apitoken)s and role = 1)
                    AND acc = %(study_id)s -- CURATOR
            UNION 
            SELECT * from (
                SELECT 'user' as role, 'True' as read, 'True' as write, s.obfuscationcode, s.releasedate, s.submissiondate, s.status, s.acc 
                from studies s, study_user su, users u
                where s.acc = %(study_id)s and s.status = 0 and s.id = su.studyid and su.userid = u.id and 
                u.apitoken = %(apitoken)s -- USER own data, submitted
                UNION
                SELECT 'user' as role, 'True' as read, 'False' as write, s.obfuscationcode, s.releasedate, s.submissiondate, s.status, s.acc 
                from studies s, study_user su, users u
                where s.acc = %(study_id)s and s.status in (1, 2, 4) and s.id = su.studyid and su.userid = u.id and 
                u.apitoken = %(apitoken)s -- USER own data, in curation, review or dormant
                UNION 
                SELECT 'user' as role, 'True' as read, 'False' as write, s.obfuscationcode, s.releasedate, s.submissiondate, s.status, s.acc 
                from studies s where acc = %(study_id)s and status = 3) user_data 
            WHERE NOT EXISTS (SELECT 1 from users where apitoken = %(apitoken)s and role = 1)
        ) study_user_data;
"""

study_by_obfuscation_code_query = """
    select distinct 'user', 'True', 'False', obfuscationcode, releasedate, submissiondate,
    case when status = 0 then 'Submitted'
         when status = 1 then 'In Curation'
         when status = 2 then 'In Review'
         when status = 3 then 'Public'
         else 'Dormant' end as status,
    acc from studies
    where obfuscationcode = %(study_obfuscation_code)s and acc= %(study_id)s;
"""

def create_user(first_name, last_name, email, affiliation, affiliation_url, address, orcid, api_token,
                password_encoded, metaspace_api_key):
    val_email(email)
    email = email.lower()
    insert_user_query = """
        INSERT INTO users (
            address, affiliation, affiliationurl,
            apitoken, email, firstname, 
            joindate,
            lastname, password, 
            role, status,
            username, orcid, metaspace_api_key
            ) 
        VALUES 
        (
            %(address_value)s, %(affiliation_value)s, %(affiliationurl_value)s,
            %(apitoken_value)s, %(email_value)s, %(firstname_value)s,
            current_timestamp, 
            %(lastname_value)s, %(password_value)s, 
            2, 0,
            %(email_value)s, %(orcid_value)s, %(metaspace_api_key_value)s
        );
    """

    input_values = {"address_value": address, "affiliation_value": affiliation,
            "affiliationurl_value": affiliation_url, "apitoken_value": api_token,
            "email_value": email, "firstname_value": first_name, "lastname_value": last_name,
            "password_value": password_encoded, "orcid_value": orcid, "metaspace_api_key_value": metaspace_api_key}

    query = insert_user_query

    try:
        postgresql_pool, conn, cursor = get_connection()
        cursor.execute(query, input_values)
        conn.commit()
        release_connection(postgresql_pool, conn)
        return True, "User account '" + email + "' created successfully"

    except Exception as e:
        return False, str(e)


def update_user(first_name, last_name, email, affiliation, affiliation_url, address, orcid, api_token,
                password_encoded, existing_user_name, is_curator, metaspace_api_key):
    val_email(existing_user_name)
    val_email(email)

    update_user_query = \
        "update users set address = 'address_value', affiliation = 'affiliation_value', " \
        "affiliationurl = 'affiliationurl_value', email = 'email_value', " \
        "firstname = 'firstname_value', lastname = 'lastname_value', username = 'email_value', " \
        "orcid = 'orcid_value', metaspace_api_key = 'metaspace_api_key_value' " \
        "where username = 'existing_user_name_value'"

    if not is_curator:
        update_user_query = update_user_query + " and apitoken = 'apitoken_value'"

    update_user_query = update_user_query + ";"

    subs = {"address_value": address, "affiliation_value": affiliation,
            "affiliationurl_value": affiliation_url, "apitoken_value": api_token,
            "email_value": email, "firstname_value": first_name, "lastname_value": last_name,
            "password_value": password_encoded, "orcid_value": orcid, "username_value": email,
            "existing_user_name_value": existing_user_name, "metaspace_api_key_value": metaspace_api_key}

    for key, value in subs.items():
        val_query_params(str(value))
        update_user_query = update_user_query.replace(str(key), str(value))

    query = update_user_query

    try:
        postgresql_pool, conn, cursor = get_connection()
        cursor.execute(query)
        number_of_users = cursor.rowcount
        conn.commit()
        release_connection(postgresql_pool, conn)

        if number_of_users == 1:
            return True, "User account '" + existing_user_name + "' updated successfully"
        else:
            return False, "User account '" + existing_user_name + "' could not be updated"

    except Exception as e:
        return False, str(e)


def get_user(username):
    """
    Get a single user from the database, searching by attribute username.
    First validate the username and then concatenate it into the query.
    :return: a user object as a dict.
    """
    val_query_params(username)
    get_user_query = """
        select firstname, lastname, lower(email), affiliation, affiliationurl, address, orcid, metaspace_api_key 
        from users
        where username = %(username)s;
    """
    postgresql_pool = None
    conn = None
    data = None
    try:
        postgresql_pool, conn, cursor = get_connection()
        cursor.execute(get_user_query, {'username': username})
        data = [dict((cursor.description[i][0], value) for i, value in enumerate(row)) for row in cursor.fetchall()]
    except Exception as e:
        logger.error('An error occurred while retrieving user {0}: {1}'.format(username, e))
        abort(500)
    finally:
        release_connection(postgresql_pool, conn)

    if data:
        return {'user': fixUserDictKeys(data[0])}
    else:
        # no user found by that username, abort with 404
        abort(404, 'User with username {0} not found.'.format(username))


def get_all_private_studies_for_user(user_token):
    val_query_params(user_token)

    study_list = execute_select_query(query=query_studies_user, user_token=user_token)
<<<<<<< HEAD
    study_location = get_study_settings().study_metadata_files_root_path
    file_name = 'i_Investigation.txt'
=======
    settings = get_study_settings()
    study_location = settings.study_metadata_files_root_path
    file_name = settings.investigation_file_name
>>>>>>> 070f595b
    isa_title = 'Study Title'
    isa_descr = 'Study Description'

    complete_list = []
    for i, row in enumerate(study_list):
        title = 'N/A'
        description = 'N/A'

        study_id = row[0]
        release_date = row[1]
        submission_date = row[2]
        status = row[3]

        if status.strip() == "Submitted":
            complete_study_location = os.path.join(study_location, study_id)
            complete_file_name = os.path.join(complete_study_location, file_name)

            logger.info('Trying to load the investigation file (%s) for Study %s', file_name, study_id)
            # Get the Assay table or create a new one if it does not already exist
            try:
                with open(complete_file_name, encoding='utf-8') as f:
                    for line in f:
                        line = re.sub('\s+', ' ', line)
                        if line.startswith(isa_title):
                            title = line.replace(isa_title, '').replace(' "', '').replace('" ', '')
                        if line.startswith(isa_descr):
                            description = line.replace(isa_descr, '').replace(' "', '').replace('" ', '')
            except FileNotFoundError:
                logger.error("The file %s was not found", complete_file_name)

            complete_list.append({'accession': study_id,
                                  'updated': get_single_file_information(complete_file_name),
                                  'releaseDate': release_date,
                                  'createdDate': submission_date,
                                  'status': status.strip(),
                                  'title': title.strip(),
                                  'description': description.strip()})

    return complete_list


def get_all_studies_for_user(user_token):
    val_query_params(user_token)

    study_list = execute_select_query(query=query_studies_user, user_token=user_token)
    if not study_list:
        return []
    study_location = get_study_settings().study_metadata_files_root_path
    file_name = 'i_Investigation.txt'
    isa_title = 'Study Title'
    isa_descr = 'Study Description'

    complete_list = []
    for i, row in enumerate(study_list):
        title = 'N/A'
        description = 'N/A'

        study_id = row[0]
        release_date = row[1]
        submission_date = row[2]
        status = row[3]

        complete_study_location = os.path.join(study_location, study_id)
        complete_file_name = os.path.join(complete_study_location, file_name)

        logger.info('Trying to load the investigation file (%s) for Study %s', file_name, study_id)
        # Get the Assay table or create a new one if it does not already exist
        try:
            with open(complete_file_name, encoding='utf-8') as f:
                for line in f:
                    line = re.sub('\s+', ' ', line)
                    if line.startswith(isa_title):
                        title = line.replace(isa_title, '').replace(' "', '').replace('" ', '')
                    if line.startswith(isa_descr):
                        description = line.replace(isa_descr, '').replace(' "', '').replace('" ', '')
        except FileNotFoundError:
            logger.error("The file %s was not found", complete_file_name)
        except:
            logger.error("An exception occurred while parsing ISA")
            logger.info("Retrying with another encoding ")
            with open(complete_file_name, encoding='latin-1') as f:
                for line in f:
                    line = re.sub('\s+', ' ', line)
                    if line.startswith(isa_title):
                        title = line.replace(isa_title, '').replace(' "', '').replace('" ', '')
                    if line.startswith(isa_descr):
                        description = line.replace(isa_descr, '').replace(' "', '').replace('" ', '')


        complete_list.append({'accession': study_id,
                              'updated': get_single_file_information(complete_file_name),
                              'releaseDate': release_date,
                              'createdDate': submission_date,
                              'status': status.strip(),
                              'title': title.strip(),
                              'description': description.strip()})

    return complete_list


def get_all_studies(user_token):
    data = execute_select_query(query=query_all_studies, user_token=user_token)
    return data


def get_study_info(user_token):
    data = execute_select_query(query=query_study_info, user_token=user_token)
    return data


def get_public_studies_with_methods():
    query = "select acc, studytype from studies where status = 3;"
    postgresql_pool, conn, cursor = get_connection()
    cursor.execute(query)
    data = cursor.fetchall()
    release_connection(postgresql_pool, conn)
    return data


def get_public_studies():
    query = "select acc from studies where status = 3;"
    postgresql_pool, conn, cursor = get_connection()
    cursor.execute(query)
    data = cursor.fetchall()
    release_connection(postgresql_pool, conn)
    return data


def get_private_studies():
    query = "select acc from studies where status = 0;"
    postgresql_pool, conn, cursor = get_connection()
    cursor.execute(query)
    data = cursor.fetchall()
    release_connection(postgresql_pool, conn)
    return data

def get_all_non_public_studies():
    query = "select acc from studies where status = 0 OR status = 1 OR status = 2;"
    postgresql_pool, conn, cursor = get_connection()
    cursor.execute(query)
    data = cursor.fetchall()
    release_connection(postgresql_pool, conn)
    return data

def get_study_by_type(sType, publicStudy=True):
    q2 = ' '
    if publicStudy:
        q2 = ' status in (2, 3) and '
    input_data = {}
    if type(sType) == str:
        q3 = "studytype = %(study_type)s"
        input_data['study_type'] =  sType
    # fuzzy search
    elif type(sType) == list:
        db_query = []
        counter = 0
        for type_item in sType:
            counter = counter + 1
            input = "study_type_" + str(counter)
            query = "studytype like %("+ input +")s"
            input_data[input] = "%" + type_item + "%"
            db_query.append(query)
        q3 = ' and '.join(db_query)

    else:
        return None

    query = "SELECT acc, studytype FROM studies WHERE {q2} = {q3};".format(q2=q2, q3=q3)
    postgresql_pool, conn, cursor = get_connection()
    cursor.execute(query, input_data)
    data = cursor.fetchall()
    studyID = [r[0] for r in data]
    studytype = [r[1] for r in data]
    return studyID, studytype


def update_release_date(study_id, release_date):
    val_acc(study_id)
    query_update_release_date = "update studies set releasedate = %(releasedate)s where acc = %(study_id)s;"
    try:
        postgresql_pool, conn, cursor = get_connection()
        cursor.execute(query_update_release_date, {'releasedate': release_date, 'study_id': study_id})
        conn.commit()
        release_connection(postgresql_pool, conn)
        return True, "Date updated for study " + study_id

    except Exception as e:
        return False, str(e)


def add_placeholder_flag(study_id):
    val_acc(study_id)
    query_update = "update studies set placeholder = 1, status = 0 where acc = %(study_id)s;"
    try:
        postgresql_pool, conn, cursor = get_connection()
        cursor.execute(query_update, {'study_id': study_id})
        conn.commit()
        release_connection(postgresql_pool, conn)
        return True, "Placeholder flag updated for study %s" % (study_id, )

    except Exception as e:
        return False, str(e)

def get_obfuscation_code(study_id):
    val_acc(study_id)
    query = "select obfuscationcode from studies where acc = %(study_id)s;"
    postgresql_pool, conn, cursor = get_connection()
    cursor.execute(query, {'study_id': study_id})
    data = cursor.fetchall()
    release_connection(postgresql_pool, conn)
    return data


def get_study(study_id):
    val_acc(study_id)
    query = '''
    select 
       case
           when s.placeholder = '1' then 'Placeholder'
           when s.status = 0 then 'Submitted'
           when s.status = 1 then 'In Curation'
           when s.status = 2 then 'In Review'
           when s.status = 3 then 'Public'
           else 'Dormant' end                  as status,
       s.studytype,
       su.uname                                as submitter,
       su.country                              as country,
       s.curator,
       s.species,
       s.sample_rows,
       s.assay_rows,
       s.maf_rows,
       s.placeholder,
       s.validation_status,
       s.number_of_files,
       s.studysize ::text   as studySize,
       to_char(s.releasedate, 'YYYY-MM-DD')    as releasedate,
       to_char(s.submissiondate, 'YYYY-MM-DD') as submissiondate,
       to_char(s.updatedate, 'YYYY-MM-DD')     as updatedate

    from studies s
             left join (
        select su.studyid,
               string_agg(u.firstname || ' ' || u.lastname, ', ') as uname,
               string_agg(u.address, ', ')                        as country
        from users u
                 join study_user su on u.id = su.userid
        group by su.studyid
    ) as su on s.id = su.studyid
    where s.acc = %(study_id)s;
'''



    postgresql_pool, conn, cursor = get_connection2()
    cursor.execute(query, {'study_id': study_id})
    data = cursor.fetchall()
    result = []
    for row in data:
        result.append(dict(row))

    release_connection(postgresql_pool, conn)
    return result[0]


def biostudies_acc_to_mtbls(biostudies_id):
    if not biostudies_id:
        return None

    val_query_params(biostudies_id)
    # Default query to get the mtbls accession
    query = "SELECT acc from studies where biostudies_acc = %(biostudies_id)s;"

    try:
        postgresql_pool, conn, cursor = get_connection()
        cursor.execute(query, {'biostudies_id': biostudies_id})
        data = cursor.fetchall()
        # conn.close()
        release_connection(postgresql_pool, conn)
        return data[0] if data else None
    except Exception as e:
        logger.error(f"Error while searching def biostudies_acc_to_mtbls(biostudies_id): {str(e)}")
        return None


def biostudies_accession(study_id, biostudies_id, method):
    if not study_id:
        return None

    val_acc(study_id)

    # Default query to get the biosd accession
    s_query = "SELECT biostudies_acc from studies where acc = %(study_id)s;"

    if method == 'add':
        query = "update studies set biostudies_acc = %(biostudies_id)s where acc = %(study_id)s;"
    elif method == 'query':
        query = s_query
    elif method == 'delete':
        query = "update studies set biostudies_acc = '' where acc = %(study_id)s;"

    try:
        postgresql_pool, conn, cursor = get_connection()
        cursor.execute(query, {'study_id': study_id, 'biostudies_acc': biostudies_id})

        if method == 'add' or method == 'delete':
            conn.commit()
            cursor.execute(s_query, {'study_id': study_id})

        data = cursor.fetchall()
        # conn.close()
        release_connection(postgresql_pool, conn)
        return True, data[0]

    except Exception as e:
        return False, "BioStudies accession was not added to the study"


def mtblc_on_chebi_accession(chebi_id):
    if not chebi_id:
        return None

    if not chebi_id.startswith('CHEBI'):
        logger.error("Incorrect ChEBI accession number string pattern")
        abort(406, "%s incorrect ChEBI accession number string pattern" % chebi_id)

    # Default query to get the biosd accession
    query = "select acc from ref_metabolite where temp_id = %(chebi_id)s;"
    try:
        postgresql_pool, conn, cursor = get_connection()
        cursor.execute(query, {'chebi_id': chebi_id})
        data = cursor.fetchall()
        release_connection(postgresql_pool, conn)
        return True, data[0]

    except IndexError:
        return False, "No metabolite was found for this ChEBI id"


def check_access_rights(user_token, study_id, study_obfuscation_code=None):
    val_acc(study_id)
    val_query_params(user_token)
    val_query_params(study_obfuscation_code)

    study_list = None
    try:
        study_list = execute_query(query=query_user_access_rights, user_token=user_token, study_id=study_id,
                                   study_obfuscation_code=study_obfuscation_code)
    except Exception as e:
        logger.error("Could not query the database " + str(e))

    if study_list is None or not check_user_token(user_token):
        return False, False, False, 'ERROR', 'ERROR', 'ERROR', 'ERROR', 'ERROR', 'ERROR'
    settings = get_study_settings()
    study_location = settings.study_metadata_files_root_path
    investigation_file_name = settings.investigation_file_name
    complete_study_location = os.path.join(study_location, study_id)
    complete_file_name = os.path.join(complete_study_location, investigation_file_name)
    isa_date_format = "%Y-%m-%d"
    is_curator = False
    read_access = False
    write_access = False
    obfuscation_code = ""
    release_date = None
    submission_date = None
    updated_date = None
    study_status = ""

    for i, row in enumerate(study_list):
        role = row[0]
        read_access = row[1]
        if read_access == 'True':
            read_access = True
        else:
            read_access = False

        write_access = row[2]
        if write_access == 'True':
            write_access = True
        else:
            write_access = False

        obfuscation_code = row[3]
        release_date = row[4]
        # release_date = release_date.strftime("%c")
        release_date = release_date.strftime(isa_date_format)

        submission_date = row[5]
        submission_date = submission_date.strftime(isa_date_format)
        study_status = row[6]
        acc = row[7]

        updated_date = get_single_file_information(complete_file_name)

        if role == 'curator':
            is_curator = True
            break  # The api-code gives you 100% access rights, so no need to check any further

    return is_curator, read_access, write_access, obfuscation_code, complete_study_location, release_date, \
           submission_date, updated_date, study_status


def get_email(user_token) -> Optional[str]:
    val_query_params(user_token)
    user_email = None
    try:
        user_email = get_user_email(user_token)
    except Exception as e:
        logger.error("Could not query the database " + str(e))
    return user_email


def study_submitters(study_id, user_email, method):
    if not study_id or len(user_email) < 5:
        return None

    val_acc(study_id)
    val_email(user_email)
    user_email = user_email.lower()
    query = None
    if method == 'add':
        query = """
            insert into study_user(userid, studyid)
            select u.id, s.id from users u, studies s where lower(u.email) = %(email)s and acc=%(study_id)s;    
        """
    elif method == 'delete':
        query = """
            delete from study_user su where exists(
            select u.id, s.id from users u, studies s
            where su.userid = u.id and su.studyid = s.id and lower(u.email) = %(email)s and acc=%(study_id)s); 
        """


    try:
        postgresql_pool, conn, cursor = get_connection()
        cursor.execute(query, {'email': user_email, 'study_id': study_id})
        conn.commit()
        release_connection(postgresql_pool, conn)
        return True
    except Exception as e:
        return False


def get_all_study_acc():
    # Select all study accessions which are not in Dormant status or currently only a placeholder
    query = "select acc from studies where placeholder != '1' and status != 4;"
    try:
        postgresql_pool, conn, cursor = get_connection()
        cursor.execute(query)
        data = cursor.fetchall()
        release_connection(postgresql_pool, conn)
        return data
    except Exception as e:
        return False


def get_user_email(user_token):

    input = "select lower(email) from users where apitoken = %(apitoken)s;"
    try:
        postgresql_pool, conn, cursor = get_connection()
        cursor.execute(input, {'apitoken': user_token})
        data = cursor.fetchone()[0]
        release_connection(postgresql_pool, conn)
        return data
    except Exception as e:
        return False


def get_submitted_study_ids_for_user(user_token):
    val_query_params(user_token)

    study_id_list = execute_select_with_params(query_submitted_study_ids_for_user, {"user_token": user_token})
    complete_list = []
    for i, row in enumerate(study_id_list):
        study_id = row[0]
        complete_list.append(study_id)
    return complete_list


def create_empty_study(user_token, study_id=None, obfuscationcode=None):
    email = get_email(user_token)
    val_email(email)
    email = email.lower()
    conn = None
    postgresql_pool = None
    try:
        postgresql_pool, conn, cursor = get_connection()
        acc = study_id
        stable_id_input = {"stable_id_prefix": "MTBLS"}
        if not study_id:
            cursor.execute(get_next_mtbls_id, stable_id_input)
            result = cursor.fetchone()
            if not result:
                logger.error("There is not data prefix with MTBLS in stableid table")
                raise ValueError()
            data = result[0]
            acc = f"MTBLS{data}"
        if not obfuscationcode:
            obfuscationcode = str(uuid.uuid4())
        releasedate = (datetime.datetime.today() + datetime.timedelta(days=365))
        content = {"acc": acc,
                   "obfuscationcode": obfuscationcode,
                   "releasedate": releasedate,
                   "email": email}
        cursor.execute(insert_empty_study, content)
        cursor.execute(update_metaboligts_id_sequence, stable_id_input)
        cursor.execute(link_study_with_user, content)
        conn.commit()
        return acc
    except Exception as ex:
        if conn:
            conn.rollback()
        raise MetabolightsDBException(http_code=501, message="Error while creating DB", exception=ex)
    finally:
        if postgresql_pool and conn:
            release_connection(postgresql_pool, conn)


def execute_select_with_params(query, params):
    conn = None
    postgresql_pool = None
    try:
        postgresql_pool, conn, cursor = get_connection()
        cursor.execute(query, params)

        data = cursor.fetchall()
        return data
    except Exception as e:
        if conn:
            conn.rollback()
        return None
    finally:
        if postgresql_pool and conn:
            release_connection(postgresql_pool, conn)


def execute_query_with_parameter(query, parameters):
    conn = None
    postgresql_pool = None
    try:
        postgresql_pool, conn, cursor = get_connection()
        cursor.execute(query, parameters)
        conn.commit()
    except Exception as e:
        if conn:
            conn.rollback()
        return None
    finally:
        if postgresql_pool and conn:
            release_connection(postgresql_pool, conn)


def get_release_date_of_study(study_id):
    query = f"select acc, to_char(releasedate, 'DD/MM/YYYY') as release_date from studies where acc={study_id};"
    try:
        postgresql_pool, conn, cursor = get_connection()
        cursor.execute(query)
        data = cursor.fetchone()[0]
        release_connection(postgresql_pool, conn)
        return data
    except Exception as e:
        return None


def query_study_submitters(study_id):
    val_acc(study_id)

    if not study_id:
        return None

    query = """
        select u.email from users u, studies s, study_user su where
        su.userid = u.id and su.studyid = s.id and acc = %(study_id)s; 
    """
    try:
        postgresql_pool, conn, cursor = get_connection()
        cursor.execute(query, {'study_id': study_id})
        data = cursor.fetchall()
        release_connection(postgresql_pool, conn)
        return data
    except Exception as e:
        return False


def get_username_by_token(token):
    query = "select concat(firstname,' ',lastname) from users where apitoken = %(apitoken)s;"
    try:
        postgresql_pool, conn, cursor = get_connection()
        cursor.execute(query, {'apitoken': token})
        data = cursor.fetchone()[0]
        release_connection(postgresql_pool, conn)
        return data
    except Exception as e:
        return False


def override_validations(study_id, method, override=""):
    val_acc(study_id)

    if not study_id:
        return None

    if method == 'query':
        query = "select override from studies where acc = '#study_id#';"
    elif method == 'update':
        query = "update studies set override = '#override#' where acc = '#study_id#';"

    try:
        postgresql_pool, conn, cursor = get_connection()

        if method == 'query':
            query = query.replace("#study_id#", study_id.upper())
            query = query.replace('\\', '')
            cursor.execute(query)
            data = cursor.fetchall()
            release_connection(postgresql_pool, conn)
            return data[0]
        elif method == 'update' and override:
            query = query.replace("#study_id#", study_id.upper())
            query = query.replace("#override#", override)
            query = query.replace('\\', '')
            cursor.execute(query)
            conn.commit()
            # conn.close()
            release_connection(postgresql_pool, conn)
    except Exception as e:
        return False

def query_comments(study_id):
    """
    Get any comments associated with a study.

    :param study_id: The accession number of the study we want to retrieve comments for.
    :return: The comments as a string (can be null if none are found)
    """
    val_acc(study_id)

    if not study_id:
        return None

    query = "select comment from studies where acc = '#study_id#';"

    postgresql_pool, conn, cursor = get_connection()
    query = query.replace("#study_id#", study_id.upper())
    query = query.replace('\\', '')
    cursor.execute(query)
    data = cursor.fetchall()
    release_connection(postgresql_pool, conn)
    return data[0]

def update_comments(study_id, comments=None):
    """
    Update the comments string for the given study row in the studies table.

    :param study_id: The accession number of the study we want to update comments for
    :param comments: The new comments string.
    """
    val_acc(study_id)
    if comments is None:
        comments = ""
    if not study_id:
        return None
    query = "update studies set comment = '#comments#' where acc = '#study_id#';"

    postgresql_pool, conn, cursor = get_connection()
    query = query.replace("#study_id#", study_id.upper())
    query = query.replace("#comments#", comments)
    query = query.replace('\\', '')
    cursor.execute(query)
    conn.commit()
    release_connection(postgresql_pool, conn)
    return True


def update_validation_status(study_id, validation_status):
    val_acc(study_id)

    if study_id and validation_status:
        logger.info('Updating database validation status to ' + validation_status + ' for study ' + study_id)
        query = "update studies set validation_status = '" + validation_status + "' where acc = '" + study_id + "';"
        try:
            postgresql_pool, conn, cursor = get_connection()
            cursor.execute(query)
            conn.commit()
            release_connection(postgresql_pool, conn)
            return True
        except Exception as e:
            logger.error('Database update of validation status failed with error ' + str(e))
            return False
    else:
        return False


def update_study_status_change_date(study_id):
    val_acc(study_id)

    query = "update studies set status_date = current_timestamp where acc = %(study_id)s;"
    status, msg = insert_update_data(query, {'study_id': study_id})
    if not status:
        logger.error('Database update of study status date failed with error ' + msg)
        return False
    return True


def insert_update_data(query, inputs=None):
    try:
        postgresql_pool, conn, cursor = get_connection()
        if inputs:
            cursor.execute(query, inputs)
        else:
            cursor.execute(query)
        conn.commit()
        release_connection(postgresql_pool, conn)
        return True, "Database command success " + query
    except Exception as e:
        msg = 'Database command ' + query + 'failed with error ' + str(e)
        logger.error(msg)
        return False, msg


def update_study_status(study_id, study_status, is_curator=False):
    val_acc(study_id)

    status = '0'
    study_status = study_status.lower()
    if study_status == 'submitted':
        status = '0'
    elif study_status == 'in curation':
        status = '1'
    elif study_status == 'in review':
        status = '2'
    elif study_status == 'public':
        status = '3'
    elif study_status == 'dormant':
        status = '4'

    query = "UPDATE studies SET status = %(status)s"
    if not is_curator:  # Add 28 days to the database release date when a submitter change the status
        query = query + ", updatedate = CURRENT_DATE, releasedate = CURRENT_DATE + integer '28'"
    if study_status == 'public' and is_curator:
        query = query + ", updatedate = CURRENT_DATE, releasedate = CURRENT_DATE"

    query = query + " WHERE acc = %(study_id)s;"

    try:
        postgresql_pool, conn, cursor = get_connection()
        cursor.execute(query, {'study_id': study_id, 'status': status})
        conn.commit()
        release_connection(postgresql_pool, conn)
        return True
    except Exception as e:
        logger.error('Database update of study status failed with error ' + str(e))
        return False


def execute_select_query(query, user_token):
    if not user_token:
        return None
    val_query_params(user_token)

    input_data = {'apitoken': user_token}

    try:
        postgresql_pool, conn, cursor = get_connection()
        cursor.execute(query, input_data)
        data = cursor.fetchall()
        release_connection(postgresql_pool, conn)
        return data
    except psycopg2.Error as e:
        print("Unable to connect to the database")
        print(e.pgcode)
        print(e.pgerror)
        print(traceback.format_exc())
    except Exception as e:
        print("Error: " + str(e))
        logger.error("Error: " + str(e))
    return None


def execute_query(query=None, user_token=None, study_id=None, study_obfuscation_code=None):
    if not user_token and study_obfuscation_code:
        return None

    input_data = {'apitoken': user_token,
                  'study_id': study_id,
                  'study_obfuscation_code': study_obfuscation_code
     }

    if not study_obfuscation_code:
        obfuscation_code = ""
    else:
        obfuscation_code = study_obfuscation_code

    data = []

    if study_id:
        val_acc(study_id)

    # Check that study_id, study_obfuscation_code does not contain any sql statements etc
    val_query_params(user_token)
    val_query_params(obfuscation_code)

    try:
        postgresql_pool, conn, cursor = get_connection()
        if study_id is None and study_obfuscation_code is None:
            cursor.execute(query, input_data)
        elif study_id and user_token and not study_obfuscation_code:
            cursor.execute(query_user_access_rights, input_data)
        elif study_id and study_obfuscation_code:
            cursor.execute(study_by_obfuscation_code_query, input_data)
        data = cursor.fetchall()
        release_connection(postgresql_pool, conn)

        return data

    except psycopg2.Error as e:
        print("Unable to connect to the database")
        print(e.pgcode)
        print(e.pgerror)
        print(traceback.format_exc())
    except Exception as e:
        print("Error: " + str(e))
        logger.error("Error: " + str(e))
    return data

def get_connection():
    postgresql_pool = None
    conn = None
    cursor = None
    params = app.config.get('DB_PARAMS')
    conn_pool_min = app.config.get('CONN_POOL_MIN')
    conn_pool_max = app.config.get('CONN_POOL_MAX')
    try:
        postgresql_pool = psycopg2.pool.SimpleConnectionPool(conn_pool_min, conn_pool_max, **params)
        conn = postgresql_pool.getconn()
        cursor = conn.cursor()
    # TODO: Actual exception handling, this is crap
    except Exception as e:
        logger.error("Could not query the database " + str(e))
        if postgresql_pool:
            postgresql_pool.closeall()
    return postgresql_pool, conn, cursor


def get_connection2():
    postgresql_pool = None
    conn = None
    cursor = None
    try:
        params = app.config.get('DB_PARAMS')
        conn_pool_min = app.config.get('CONN_POOL_MIN')
        conn_pool_max = app.config.get('CONN_POOL_MAX')
        postgresql_pool = psycopg2.pool.SimpleConnectionPool(conn_pool_min, conn_pool_max, **params)
        conn = postgresql_pool.getconn()
        cursor = conn.cursor(cursor_factory=psycopg2.extras.DictCursor)
    except Exception as e:
        logger.error("Could not query the database " + str(e))
        if postgresql_pool:
            postgresql_pool.closeall()
    return postgresql_pool, conn, cursor


def release_connection(postgresql_pool, ps_connection):
    try:
        postgresql_pool.putconn(ps_connection)
    except (Exception, psycopg2.DatabaseError) as error:
        print("Error while connecting to PostgreSQL", error)
        logger.error("Error while releasing PostgreSQL connection. " + str(error))


def database_maf_info_table_actions(study_id=None):
    if study_id:

        val_acc(study_id)

        status, msg = insert_update_data("delete from maf_info where acc = %(study_id)s;", {'study_id': study_id})
    else:
        try:
            sql_trunc = "truncate table maf_info;"
            sql_drop = "drop table maf_info;"
            sql_create = """
                CREATE table maf_info(  
                                        acc VARCHAR, 
                                        database_identifier VARCHAR, 
                                        metabolite_identification VARCHAR, 
                                        database_found VARCHAR,
                                        metabolite_found VARCHAR);
            """
            status, msg = insert_update_data(sql_trunc)
            status, msg = insert_update_data(sql_drop)
            status, msg = insert_update_data(sql_create)
        except Exception as e:
            logger.warning("Database table maf_info error " + str(e))


def add_maf_info_data(acc, database_identifier, metabolite_identification, database_found, metabolite_found):
    val_acc(acc)
    status = False
    msg = None
    sql = """
        insert into maf_info values(
                                %(acc)s, 
                                %(database_identifier)s, 
                                %(metabolite_identification)s,
                                %(database_found)s, 
                                %(metabolite_found)s
                                );
    """
    input_data = {'acc': acc,
                  'database_identifier': database_identifier,
                  "metabolite_identification": metabolite_identification,
                  "database_found": database_found,
                  'metabolite_found': metabolite_found}
    try:
        status, msg = insert_update_data(sql, input_data)
    except Exception as e:
        return False, str(e)
    return status, msg


def val_acc(study_id=None):
    if study_id:
        if not study_id.startswith("MTBLS") or study_id.lower() in stop_words:
            logger.error("Incorrect accession number string pattern")
            abort(406, "'%s' incorrect accession number string pattern" % study_id)


def val_query_params(text_to_val):
    if text_to_val:
        for word in str(text_to_val).split():
            if word.lower() in stop_words:
                abort(406, "'" + text_to_val + "' not allowed.")<|MERGE_RESOLUTION|>--- conflicted
+++ resolved
@@ -299,14 +299,9 @@
     val_query_params(user_token)
 
     study_list = execute_select_query(query=query_studies_user, user_token=user_token)
-<<<<<<< HEAD
-    study_location = get_study_settings().study_metadata_files_root_path
-    file_name = 'i_Investigation.txt'
-=======
     settings = get_study_settings()
     study_location = settings.study_metadata_files_root_path
     file_name = settings.investigation_file_name
->>>>>>> 070f595b
     isa_title = 'Study Title'
     isa_descr = 'Study Description'
 
