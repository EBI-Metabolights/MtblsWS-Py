#  EMBL-EBI MetaboLights - https://www.ebi.ac.uk/metabolights
#  Metabolomics team
#
#  European Bioinformatics Institute (EMBL-EBI), European Molecular Biology Laboratory, Wellcome Genome Campus, Hinxton, Cambridge CB10 1SD, United Kingdom
#
#  Last modified: 2020-Jan-13
#  Modified by:   kenneth
#
#  Copyright 2020 EMBL - European Bioinformatics Institute
#
#  Licensed under the Apache License, Version 2.0 (the "License");
#  you may not use this file except in compliance with the License.
#  You may obtain a copy of the License at
#
#       http://www.apache.org/licenses/LICENSE-2.0
#
#  Unless required by applicable law or agreed to in writing, software distributed under the License is distributed on an "AS IS" BASIS, WITHOUT WARRANTIES OR CONDITIONS OF ANY KIND, either express or implied. See the License for the specific language governing permissions and limitations under the License.
import datetime
import logging
import os
import re
import traceback
import uuid

import psycopg2
import psycopg2.extras
from flask import current_app as app, abort
from psycopg2 import pool

from app.utils import MetabolightsException
from app.ws.utils import get_single_file_information, check_user_token, val_email

logger = logging.getLogger('wslog')

stop_words = "insert", "select", "drop", "delete", "from", "into", "studies", "users", "stableid", "study_user", \
             "curation_log_temp", "ref_", "ebi_reporting", "exists"

query_all_studies = """
    select * from (
        select 
          s.acc, 
          string_agg(u.firstname || ' ' || u.lastname, ', ' order by u.lastname) as username, 
          to_char(s.releasedate, 'YYYYMMDD') as release_date,
          to_char(s.updatedate, 'YYYYMMDD') as update_date, 
          case when s.status = 0 then 'Submitted' 
               when s.status = 1 then 'In Curation'
               when s.status = 2 then 'In Review'
               when s.status = 3 then 'Public'
               else 'Dormant' end as status,
          curator,
          to_char(s.status_date, 'YYYY-MM-DD HH24:MI') as status_date,
          to_char(s.status_date + INTERVAL '28 day', 'YYYY-MM-DD') as due_date
        from 
          studies s,
          study_user su,
          users u
        where
           s.id = su.studyid and
           su.userid = u.id
    group by 1,3,4,5,6,7,8) status
    where exists (select 1 from users where apitoken = %(apitoken)s and role = 1);
    """

query_study_info = """
        select * from (
             select s.acc                                                                as studyid,
                    string_agg(u.firstname || ' ' || u.lastname, ', ' order by u.lastname) as username,
                    case
                        when s.status = 0 then 'Submitted'
                        when s.status = 1 then 'In Curation'
                        when s.status = 2 then 'In Review'
                        when s.status = 3 then 'Public'
                        else 'Dormant' end                                               as status,
                    case
                        when s.placeholder = '1' then 'Yes'
                        else ''
                        end                                                              as placeholder
    
    
             from studies s,
                  study_user su,
                  users u
             where s.id = su.studyid
               and su.userid = u.id
        group by 1, 3, 4) status
        where exists(select 1 from users where apitoken = %(apitoken)s and role = 1);
"""

query_studies_user = """
    SELECT distinct s.acc, 
    to_char(s.releasedate,'YYYY-MM-DD'), 
    to_char(s.submissiondate,'YYYY-MM-DD'), 
      case when s.status = 0 then 'Submitted' 
           when s.status = 1 then 'In Curation'
           when s.status = 2 then 'In Review' 
           when s.status = 3 then 'Public' 
           else 'Dormant' end 
    from studies s, users u, study_user su 
    where s.id = su.studyid and su.userid = u.id and u.apitoken = %(apitoken)s;
    """

query_submitted_study_ids_for_user = """
    SELECT distinct s.acc 
    from studies s, users u, study_user su 
    where s.id = su.studyid and su.userid = u.id and u.apitoken = %(user_token)s and s.status=0;
    """

get_next_mtbls_id = """
select (seq + 1) as next_acc from stableid where prefix = %(stable_id_prefix)s;
"""

insert_empty_study = """   
    insert into studies (id, acc, obfuscationcode, releasedate, status, studysize, submissiondate, 
    updatedate, validations, validation_status) 
    values ( 
        (select nextval('hibernate_sequence')),
        %(acc)s, 
        %(obfuscationcode)s,
        %(releasedate)s,
        0, 0, current_timestamp, 
        current_timestamp, '{"entries":[],"status":"RED","passedMinimumRequirement":false,"overriden":false}', 'error');
"""

update_metaboligts_id_sequence = """
    update stableid set seq = (select (seq + 1) as next_acc from stableid where prefix = %(stable_id_prefix)s) 
    where prefix = %(stable_id_prefix)s;
"""
link_study_with_user = """
insert into study_user(userid, studyid) select u.id, s.id from users u, studies s where lower(u.email) = %(email)s and acc=%(acc)s;
"""

insert_empty_study_with_id = """   
    insert into studies (id, acc, obfuscationcode, releasedate, status, studysize, submissiondate, 
    updatedate, validations, validation_status) 
    values ( 
        (select nextval('hibernate_sequence')),
        %(acc)s, 
        %(obfuscationcode)s,
        %(releasedate)s,
        0, 0, current_timestamp, 
        current_timestamp, '{"entries":[],"status":"RED","passedMinimumRequirement":false,"overriden":false}', 'error');
"""

query_user_access_rights = """
    SELECT DISTINCT role, read, write, obfuscationcode, releasedate, submissiondate, 
        CASE    WHEN status = 0 THEN 'Submitted'
                WHEN status = 1 THEN 'In Curation' 
                WHEN status = 2 THEN 'In Review' 
                WHEN status = 3 THEN 'Public' 
                ELSE 'Dormant' end 
        AS status, 
        acc from
        ( 
            SELECT 'curator' as role, 'True' as read, 'True' as write, s.obfuscationcode, 
                    s.releasedate, s.submissiondate, s.status, s.acc from studies s
            WHERE   exists (select 1 from users where apitoken = %(apitoken)s and role = 1)
                    AND acc = %(study_id)s -- CURATOR
            UNION 
            SELECT * from (
                SELECT 'user' as role, 'True' as read, 'True' as write, s.obfuscationcode, s.releasedate, s.submissiondate, s.status, s.acc 
                from studies s, study_user su, users u
                where s.acc = %(study_id)s and s.status = 0 and s.id = su.studyid and su.userid = u.id and 
                u.apitoken = %(apitoken)s -- USER own data, submitted
                UNION
                SELECT 'user' as role, 'True' as read, 'False' as write, s.obfuscationcode, s.releasedate, s.submissiondate, s.status, s.acc 
                from studies s, study_user su, users u
                where s.acc = %(study_id)s and s.status in (1, 2, 4) and s.id = su.studyid and su.userid = u.id and 
                u.apitoken = %(apitoken)s -- USER own data, in curation, review or dormant
                UNION 
                SELECT 'user' as role, 'True' as read, 'False' as write, s.obfuscationcode, s.releasedate, s.submissiondate, s.status, s.acc 
                from studies s where acc = %(study_id)s and status = 3) user_data 
            WHERE NOT EXISTS (SELECT 1 from users where apitoken = %(apitoken)s and role = 1)
        ) study_user_data;
"""

study_by_obfuscation_code_query = """
    select distinct 'user', 'True', 'False', obfuscationcode, releasedate, submissiondate,
    case when status = 0 then 'Submitted'
         when status = 1 then 'In Curation'
         when status = 2 then 'In Review'
         when status = 3 then 'Public'
         else 'Dormant' end as status,
    acc from studies
    where obfuscationcode = %(study_obfuscation_code)s and acc= %(study_id)s;
"""

def create_user(first_name, last_name, email, affiliation, affiliation_url, address, orcid, api_token,
                password_encoded, metaspace_api_key):
    val_email(email)

    insert_user_query = """
        INSERT INTO users (
            address, affiliation, affiliationurl,
            apitoken, email, firstname, 
            joindate,
            lastname, password, 
            role, status,
            username, orcid, metaspace_api_key
            ) 
        VALUES 
        (
            %(address_value)s, %(affiliation_value)s, %(affiliationurl_value)s,
            %(apitoken_value)s, %(email_value)s, %(firstname_value)s,
            current_timestamp, 
            %(lastname_value)s, %(password_value)s, 
            2, 0,
            %(email_value)s, %(orcid_value)s, %(metaspace_api_key_value)s
        );
    """

    input_values = {"address_value": address, "affiliation_value": affiliation,
            "affiliationurl_value": affiliation_url, "apitoken_value": api_token,
            "email_value": email, "firstname_value": first_name, "lastname_value": last_name,
            "password_value": password_encoded, "orcid_value": orcid, "metaspace_api_key_value": metaspace_api_key}

    query = insert_user_query

    try:
        postgresql_pool, conn, cursor = get_connection()
        cursor.execute(query, input_values)
        conn.commit()
        release_connection(postgresql_pool, conn)
        return True, "User account '" + email + "' created successfully"

    except Exception as e:
        return False, str(e)


def update_user(first_name, last_name, email, affiliation, affiliation_url, address, orcid, api_token,
                password_encoded, existing_user_name, is_curator, metaspace_api_key):
    val_email(existing_user_name)
    val_email(email)

    update_user_query = """
        update users set address = %(address_value)s, affiliation = %(affiliation_value)s,
        affiliationurl = %(affiliationurl_value)s, email = %(email_value)s,
        firstname = %(firstname_value)s, lastname = %(lastname_value)s, username = %(email_value)s,
        orcid = %(orcid_value)s, metaspace_api_key = %(metaspace_api_key_value)s
        where username = %(existing_user_name_value)s
    """


    if not is_curator:
        update_user_query = update_user_query + " and apitoken = %s(apitoken_value)s"

    update_user_query = update_user_query + ";"

    input_values = {"address_value": address,
            "affiliation_value": affiliation,
            "affiliationurl_value": affiliation_url,
            "apitoken_value": api_token,
            "email_value": email,
            "firstname_value": first_name,
            "lastname_value": last_name,
            "password_value": password_encoded,
            "orcid_value": orcid,
            "username_value": email,
            "existing_user_name_value": existing_user_name,
            "metaspace_api_key_value": metaspace_api_key}

    query = update_user_query

    try:
        postgresql_pool, conn, cursor = get_connection()
        cursor.execute(query, input_values)
        number_of_users = cursor.rowcount
        conn.commit()
        release_connection(postgresql_pool, conn)

        if number_of_users == 1:
            return True, "User account '" + existing_user_name + "' updated successfully"
        else:
            return False, "User account '" + existing_user_name + "' could not be updated"

    except Exception as e:
        return False, str(e)


def get_user(username):
    """
    Get a single user from the database, searching by attribute username.
    First validate the username and then concatenate it into the query.
    :return: a user object as a dict.
    """
    val_query_params(username)
    get_user_query = """
        select firstname, lastname, email, affiliation, affiliationurl, address, orcid, metaspace_api_key 
        from users
        where username = %(username)s;
    """
    postgresql_pool = None
    conn = None
    data = None
    try:
        postgresql_pool, conn, cursor = get_connection()
        cursor.execute(get_user_query, {'username': username})
        data = [dict((cursor.description[i][0], value) for i, value in enumerate(row)) for row in cursor.fetchall()]
    except Exception as e:
        logger.error('An error occurred while retrieving user {0}: {1}'.format(username, e))
        abort(500)
    finally:
        release_connection(postgresql_pool, conn)

    if data:
        return {'user': data[0]}
    else:
        # no user found by that username, abort with 404
        abort(404, 'User with username {0} not found.'.format(username))


def get_all_private_studies_for_user(user_token):
    val_query_params(user_token)

    study_list = execute_select_query(query=query_studies_user, user_token=user_token)
    study_location = app.config.get('STUDY_PATH')
    file_name = 'i_Investigation.txt'
    isa_title = 'Study Title'
    isa_descr = 'Study Description'

    complete_list = []
    for i, row in enumerate(study_list):
        title = 'N/A'
        description = 'N/A'

        study_id = row[0]
        release_date = row[1]
        submission_date = row[2]
        status = row[3]

        if status.strip() == "Submitted":
            complete_study_location = os.path.join(study_location, study_id)
            complete_file_name = os.path.join(complete_study_location, file_name)

            logger.info('Trying to load the investigation file (%s) for Study %s', file_name, study_id)
            # Get the Assay table or create a new one if it does not already exist
            try:
                with open(complete_file_name, encoding='utf-8') as f:
                    for line in f:
                        line = re.sub('\s+', ' ', line)
                        if line.startswith(isa_title):
                            title = line.replace(isa_title, '').replace(' "', '').replace('" ', '')
                        if line.startswith(isa_descr):
                            description = line.replace(isa_descr, '').replace(' "', '').replace('" ', '')
            except FileNotFoundError:
                logger.error("The file %s was not found", complete_file_name)

            complete_list.append({'accession': study_id,
                                  'updated': get_single_file_information(complete_file_name),
                                  'releaseDate': release_date,
                                  'createdDate': submission_date,
                                  'status': status.strip(),
                                  'title': title.strip(),
                                  'description': description.strip()})

    return complete_list


def get_all_studies_for_user(user_token):
    val_query_params(user_token)

    study_list = execute_select_query(query=query_studies_user, user_token=user_token)
    study_location = app.config.get('STUDY_PATH')
    file_name = 'i_Investigation.txt'
    isa_title = 'Study Title'
    isa_descr = 'Study Description'

    complete_list = []
    for i, row in enumerate(study_list):
        title = 'N/A'
        description = 'N/A'

        study_id = row[0]
        release_date = row[1]
        submission_date = row[2]
        status = row[3]

        complete_study_location = os.path.join(study_location, study_id)
        complete_file_name = os.path.join(complete_study_location, file_name)

        logger.info('Trying to load the investigation file (%s) for Study %s', file_name, study_id)
        # Get the Assay table or create a new one if it does not already exist
        try:
            with open(complete_file_name, encoding='utf-8') as f:
                for line in f:
                    line = re.sub('\s+', ' ', line)
                    if line.startswith(isa_title):
                        title = line.replace(isa_title, '').replace(' "', '').replace('" ', '')
                    if line.startswith(isa_descr):
                        description = line.replace(isa_descr, '').replace(' "', '').replace('" ', '')
        except FileNotFoundError:
            logger.error("The file %s was not found", complete_file_name)

        complete_list.append({'accession': study_id,
                              'updated': get_single_file_information(complete_file_name),
                              'releaseDate': release_date,
                              'createdDate': submission_date,
                              'status': status.strip(),
                              'title': title.strip(),
                              'description': description.strip()})

    return complete_list


def get_all_studies(user_token):
    data = execute_select_query(query=query_all_studies, user_token=user_token)
    return data


def get_study_info(user_token):
    data = execute_select_query(query=query_study_info, user_token=user_token)
    return data


def get_public_studies_with_methods():
    query = "select acc, studytype from studies where status = 3;"
    postgresql_pool, conn, cursor = get_connection()
    cursor.execute(query)
    data = cursor.fetchall()
    release_connection(postgresql_pool, conn)
    return data


def get_public_studies():
    query = "select acc from studies where status = 3;"
    postgresql_pool, conn, cursor = get_connection()
    cursor.execute(query)
    data = cursor.fetchall()
    release_connection(postgresql_pool, conn)
    return data


def get_private_studies():
    query = "select acc from studies where status = 0;"
    postgresql_pool, conn, cursor = get_connection()
    cursor.execute(query)
    data = cursor.fetchall()
    release_connection(postgresql_pool, conn)
    return data


def get_study_by_type(sType, publicStudy=True):
    q2 = ' '
    if publicStudy:
        q2 = ' status in (2, 3) and '
    input_data = {}
    if type(sType) == str:
        q3 = "studytype = %(study_type)s"
        input_data['study_type'] =  sType
    # fuzzy search
    elif type(sType) == list:
        db_query = []
        counter = 0
        for type_item in sType:
            counter = counter + 1
            input = "study_type_" + str(counter)
            query = "studytype like %("+ input +")s"
            input_data[input] = "%" + type_item + "%"
            db_query.append(query)
        q3 = ' and '.join(db_query)

    else:
        return None

    query = "SELECT acc, studytype FROM studies WHERE {q2} {q3};".format(q2=q2, q3=q3)
    postgresql_pool, conn, cursor = get_connection()
    cursor.execute(query, input_data)
    data = cursor.fetchall()
    studyID = [r[0] for r in data]
    studytype = [r[1] for r in data]
    return studyID, studytype


def update_release_date(study_id, release_date):
    val_acc(study_id)
    query_update_release_date = "update studies set releasedate = %(releasedate)s where acc = %(study_id)s;"
    try:
        postgresql_pool, conn, cursor = get_connection()
        cursor.execute(query_update_release_date, {'releasedate': release_date, 'study_id': study_id})
        conn.commit()
        release_connection(postgresql_pool, conn)
        return True, "Date updated for study " + study_id

    except Exception as e:
        return False, str(e)


def add_placeholder_flag(study_id):
    val_acc(study_id)
    query_update = "update studies set placeholder = 1, status = 0 where acc = %(study_id)s;"
    try:
        postgresql_pool, conn, cursor = get_connection()
        cursor.execute(query_update, {'study_id': study_id})
        conn.commit()
        release_connection(postgresql_pool, conn)
        return True, "Placeholder flag updated for study %s" % (study_id, )

    except Exception as e:
        return False, str(e)

def get_obfuscation_code(study_id):
    val_acc(study_id)
    query = "select obfuscationcode from studies where acc = %(study_id)s;"
    postgresql_pool, conn, cursor = get_connection()
    cursor.execute(query, {'study_id': study_id})
    data = cursor.fetchall()
    release_connection(postgresql_pool, conn)
    return data


def get_study(study_id):
    val_acc(study_id)
    query = '''
    select 
       case
           when s.placeholder = '1' then 'Placeholder'
           when s.status = 0 then 'Submitted'
           when s.status = 1 then 'In Curation'
           when s.status = 2 then 'In Review'
           when s.status = 3 then 'Public'
           else 'Dormant' end                  as status,
       s.studytype,
       su.uname                                as submitter,
       su.country                              as country,
       s.curator,
       s.species,
       s.sample_rows,
       s.assay_rows,
       s.maf_rows,
       s.placeholder,
       s.validation_status,
       s.number_of_files,
       s.studysize ::text   as studySize,
       to_char(s.releasedate, 'YYYY-MM-DD')    as releasedate,
       to_char(s.submissiondate, 'YYYY-MM-DD') as submissiondate,
       to_char(s.updatedate, 'YYYY-MM-DD')     as updatedate

    from studies s
             left join (
        select su.studyid,
               string_agg(u.firstname || ' ' || u.lastname, ', ') as uname,
               string_agg(u.address, ', ')                        as country
        from users u
                 join study_user su on u.id = su.userid
        group by su.studyid
    ) as su on s.id = su.studyid
    where s.acc = %(study_id)s;
'''



    postgresql_pool, conn, cursor = get_connection2()
    cursor.execute(query, {'study_id': study_id})
    data = cursor.fetchall()
    result = []
    for row in data:
        result.append(dict(row))

    release_connection(postgresql_pool, conn)
    return result[0]


def biostudies_acc_to_mtbls(biostudies_id):
    if not biostudies_id:
        return None

    val_query_params(biostudies_id)
    # Default query to get the mtbls accession
    query = "SELECT acc from studies where biostudies_acc = %(biostudies_id)s;"

    try:
        postgresql_pool, conn, cursor = get_connection()
        cursor.execute(query, {'biostudies_id': biostudies_id})
        data = cursor.fetchall()
        # conn.close()
        release_connection(postgresql_pool, conn)
        return data[0]

    except Exception as e:
        return False, "MTBLS accession was not found for BioStudies accession " + biostudies_id


def biostudies_accession(study_id, biostudies_id, method):
    if not study_id:
        return None

    val_acc(study_id)

    # Default query to get the biosd accession
    s_query = "SELECT biostudies_acc from studies where acc = %(study_id)s;"

    if method == 'add':
        query = "update studies set biostudies_acc = %(biostudies_id)s where acc = %(study_id)s;"
    elif method == 'query':
        query = s_query
    elif method == 'delete':
        query = "update studies set biostudies_acc = '' where acc = %(study_id)s;"

    try:
        postgresql_pool, conn, cursor = get_connection()
        cursor.execute(query, {'study_id': study_id, 'biostudies_acc': biostudies_id})

        if method == 'add' or method == 'delete':
            conn.commit()
            cursor.execute(s_query, {'study_id': study_id})

        data = cursor.fetchall()
        # conn.close()
        release_connection(postgresql_pool, conn)
        return True, data[0]

    except Exception as e:
        return False, "BioStudies accession was not added to the study"


def mtblc_on_chebi_accession(chebi_id):
    if not chebi_id:
        return None

    if not chebi_id.startswith('CHEBI'):
        logger.error("Incorrect ChEBI accession number string pattern")
        abort(406, "%s incorrect ChEBI accession number string pattern" % chebi_id)

    # Default query to get the biosd accession
    query = "select acc from ref_metabolite where temp_id = %(chebi_id)s;"
    try:
        postgresql_pool, conn, cursor = get_connection()
        cursor.execute(query, {'chebi_id': chebi_id})
        data = cursor.fetchall()
        release_connection(postgresql_pool, conn)
        return True, data[0]

    except IndexError:
        return False, "No metabolite was found for this ChEBI id"


def check_access_rights(user_token, study_id, study_obfuscation_code=None):
    val_acc(study_id)
    val_query_params(user_token)
    val_query_params(study_obfuscation_code)

    study_list = None
    try:
        study_list = execute_query(query=query_user_access_rights, user_token=user_token, study_id=study_id,
                                   study_obfuscation_code=study_obfuscation_code)
    except Exception as e:
        logger.error("Could not query the database " + str(e))

    if study_list is None or not check_user_token(user_token):
        return False, False, False, 'ERROR', 'ERROR', 'ERROR', 'ERROR', 'ERROR', 'ERROR'

    study_location = app.config.get('STUDY_PATH')
    complete_study_location = os.path.join(study_location, study_id)
    complete_file_name = os.path.join(complete_study_location, 'i_Investigation.txt')
    isa_date_format = "%Y-%m-%d"
    is_curator = False
    read_access = False
    write_access = False
    obfuscation_code = ""
    release_date = None
    submission_date = None
    updated_date = None
    study_status = ""

    for i, row in enumerate(study_list):
        role = row[0]
        read_access = row[1]
        if read_access == 'True':
            read_access = True
        else:
            read_access = False

        write_access = row[2]
        if write_access == 'True':
            write_access = True
        else:
            write_access = False

        obfuscation_code = row[3]
        release_date = row[4]
        # release_date = release_date.strftime("%c")
        release_date = release_date.strftime(isa_date_format)

        submission_date = row[5]
        submission_date = submission_date.strftime(isa_date_format)
        study_status = row[6]
        acc = row[7]

        updated_date = get_single_file_information(complete_file_name)

        if role == 'curator':
            is_curator = True
            break  # The api-code gives you 100% access rights, so no need to check any further

    return is_curator, read_access, write_access, obfuscation_code, complete_study_location, release_date, \
           submission_date, updated_date, study_status


def get_email(user_token):
    val_query_params(user_token)
    user_email = None
    try:
        user_email = get_user_email(user_token)
    except Exception as e:
        logger.error("Could not query the database " + str(e))
    return user_email


def study_submitters(study_id, user_email, method):
    if not study_id or len(user_email) < 5:
        return None

    val_acc(study_id)
    if user_email:
        val_email(user_email)
    query = None
    if method == 'add':
        query = """
            insert into study_user(userid, studyid)
            select u.id, s.id from users u, studies s where lower(u.email) = %(email)s and acc=%(study_id)s;    
        """
    elif method == 'delete':
        query = """
            delete from study_user su where exists(
            select u.id, s.id from users u, studies s
            where su.userid = u.id and su.studyid = s.id and lower(u.email) = %(email)s and acc=%(study_id)s; 
        """


    try:
        postgresql_pool, conn, cursor = get_connection()
        cursor.execute(query, {'email': user_email.lower(), 'study_id': study_id})
        conn.commit()
        release_connection(postgresql_pool, conn)
        return True
    except Exception as e:
        return False


def get_all_study_acc():
    # Select all study accessions which are not in Dormant status or currently only a placeholder
    query = "select acc from studies where placeholder != '1' and status != 4;"
    try:
        postgresql_pool, conn, cursor = get_connection()
        cursor.execute(query)
        data = cursor.fetchall()
        release_connection(postgresql_pool, conn)
        return data
    except Exception as e:
        return False


def get_user_email(user_token):
<<<<<<< HEAD
    input = "select email from users where apitoken = '{token}'".format(token=user_token)
=======

    input = "select email from users where apitoken = %(apitoken)s;"
>>>>>>> e9ddd407
    try:
        postgresql_pool, conn, cursor = get_connection()
        cursor.execute(input, {'apitoken': user_token})
        data = cursor.fetchone()[0]
        release_connection(postgresql_pool, conn)
        return data
    except Exception as e:
        return False


def get_submitted_study_ids_for_user(user_token):
    val_query_params(user_token)

    study_id_list = execute_select_with_params(query_submitted_study_ids_for_user, {"user_token": user_token})
    complete_list = []
    for i, row in enumerate(study_id_list):
        study_id = row[0]
        complete_list.append(study_id)
    return complete_list


def create_empty_study(user_token, study_id=None, obfuscationcode=None):
    email = get_email(user_token)
    if not email:
        return None

    conn = None
    postgresql_pool = None
    try:
        postgresql_pool, conn, cursor = get_connection()
        acc = study_id
        stable_id_input = {"stable_id_prefix": app.config.get("MTBLS_STABLE_ID_PREFIX")}
        if not study_id:
            cursor.execute(get_next_mtbls_id, stable_id_input)
            result = cursor.fetchone()
            if not result:
                logger.error("There is not data prefix with MTBLS in stableid table")
                raise ValueError()
            data = result[0]
            acc = f"{app.config.get('MTBLS_STABLE_ID_PREFIX')}{data}"
        if not obfuscationcode:
            obfuscationcode = str(uuid.uuid4())
        releasedate = (datetime.datetime.today() + datetime.timedelta(days=365))
        content = {"acc": acc,
                   "obfuscationcode": obfuscationcode,
                   "releasedate": releasedate,
                   "email": email}
        cursor.execute(insert_empty_study, content)
        cursor.execute(update_metaboligts_id_sequence, stable_id_input)
        cursor.execute(link_study_with_user, content)
        conn.commit()
        return acc
    except Exception as e:
        if conn:
            conn.rollback()
        return None
    finally:
        if postgresql_pool and conn:
            release_connection(postgresql_pool, conn)


def execute_select_with_params(query, params):
    conn = None
    postgresql_pool = None
    try:
        postgresql_pool, conn, cursor = get_connection()
        cursor.execute(query, params)

        data = cursor.fetchall()
        return data
    except Exception as e:
        if conn:
            conn.rollback()
        return None
    finally:
        if postgresql_pool and conn:
            release_connection(postgresql_pool, conn)


def execute_query_with_parameter(query, parameters):
    conn = None
    postgresql_pool = None
    try:
        postgresql_pool, conn, cursor = get_connection()
        cursor.execute(query, parameters)
        conn.commit()
    except Exception as e:
        if conn:
            conn.rollback()
        return None
    finally:
        if postgresql_pool and conn:
            release_connection(postgresql_pool, conn)


def get_release_date_of_study(study_id):
    query = f"select acc, to_char(releasedate, 'DD/MM/YYYY') as release_date from studies where acc={study_id};"
    try:
        postgresql_pool, conn, cursor = get_connection()
        cursor.execute(query)
        data = cursor.fetchone()[0]
        release_connection(postgresql_pool, conn)
        return data
    except Exception as e:
        return None


def query_study_submitters(study_id):
    val_acc(study_id)

    if not study_id:
        return None

    query = """
        select u.email from users u, studies s, study_user su where
        su.userid = u.id and su.studyid = s.id and acc = %(study_id)s; 
    """
    try:
        postgresql_pool, conn, cursor = get_connection()
        cursor.execute(query, {'study_id': study_id})
        data = cursor.fetchall()
        release_connection(postgresql_pool, conn)
        return data
    except Exception as e:
        return False


def get_username_by_token(token):
    query = "select concat(firstname,' ',lastname) from users where apitoken = %(apitoken)s;"
    try:
        postgresql_pool, conn, cursor = get_connection()
        cursor.execute(query, {'apitoken': token})
        data = cursor.fetchone()[0]
        release_connection(postgresql_pool, conn)
        return data
    except Exception as e:
        return False


def override_validations(study_id, method, override=""):
    val_acc(study_id)

    if not study_id:
        return None

    if method == 'query':
        query = "select override from studies where acc = '#study_id#';"
    elif method == 'update':
        query = "update studies set override = '#override#' where acc = '#study_id#';"

    try:
        postgresql_pool, conn, cursor = get_connection()

        if method == 'query':
            query = query.replace("#study_id#", study_id.upper())
            query = query.replace('\\', '')
            cursor.execute(query)
            data = cursor.fetchall()
            release_connection(postgresql_pool, conn)
            return data[0]
        elif method == 'update' and override:
            query = query.replace("#study_id#", study_id.upper())
            query = query.replace("#override#", override)
            query = query.replace('\\', '')
            cursor.execute(query)
            conn.commit()
            # conn.close()
            release_connection(postgresql_pool, conn)
    except Exception as e:
        return False


def update_validation_status(study_id, validation_status):
    val_acc(study_id)

    if study_id and validation_status:
        logger.info('Updating database validation status to ' + validation_status + ' for study ' + study_id)
        query = "update studies set validation_status = '" + validation_status + "' where acc = '" + study_id + "';"
        try:
            postgresql_pool, conn, cursor = get_connection()
            cursor.execute(query)
            conn.commit()
            release_connection(postgresql_pool, conn)
            return True
        except Exception as e:
            logger.error('Database update of validation status failed with error ' + str(e))
            return False
    else:
        return False


def update_study_status_change_date(study_id):
    val_acc(study_id)

    query = "update studies set status_date = current_timestamp where acc = %(study_id)s;"
    status, msg = insert_update_data(query, {'study_id': study_id})
    if not status:
        logger.error('Database update of study status date failed with error ' + msg)
        return False
    return True


def insert_update_data(query, inputs=None):
    try:
        postgresql_pool, conn, cursor = get_connection()
        if inputs:
            cursor.execute(query, inputs)
        else:
            cursor.execute(query)
        conn.commit()
        release_connection(postgresql_pool, conn)
        return True, "Database command success " + query
    except Exception as e:
        msg = 'Database command ' + query + 'failed with error ' + str(e)
        logger.error(msg)
        return False, msg


def update_study_status(study_id, study_status, is_curator=False):
    val_acc(study_id)

    status = '0'
    study_status = study_status.lower()
    if study_status == 'submitted':
        status = '0'
    elif study_status == 'in curation':
        status = '1'
    elif study_status == 'in review':
        status = '2'
    elif study_status == 'public':
        status = '3'
    elif study_status == 'dormant':
        status = '4'

    query = "UPDATE studies SET status = %(status)s"
    if not is_curator:  # Add 28 days to the database release date when a submitter change the status
        query = query + ", updatedate = CURRENT_DATE, releasedate = CURRENT_DATE + integer '28'"
    if study_status == 'public' and is_curator:
        query = query + ", updatedate = CURRENT_DATE, releasedate = CURRENT_DATE"

    query = query + " WHERE acc = %(study_id)s;"

    try:
        postgresql_pool, conn, cursor = get_connection()
        cursor.execute(query, {'study_id': study_id, 'status': status})
        conn.commit()
        release_connection(postgresql_pool, conn)
        return True
    except Exception as e:
        logger.error('Database update of study status failed with error ' + str(e))
        return False


def execute_select_query(query, user_token):
    if not user_token:
        return None
    val_query_params(user_token)

    input_data = {'apitoken': user_token}

    try:
        postgresql_pool, conn, cursor = get_connection()
        cursor.execute(query, input_data)
        data = cursor.fetchall()
        release_connection(postgresql_pool, conn)
        return data
    except psycopg2.Error as e:
        print("Unable to connect to the database")
        print(e.pgcode)
        print(e.pgerror)
        print(traceback.format_exc())
    except Exception as e:
        print("Error: " + str(e))
        logger.error("Error: " + str(e))
    return None


def execute_query(query=None, user_token=None, study_id=None, study_obfuscation_code=None):
    if not user_token and study_obfuscation_code:
        return None

    input_data = {'apitoken': user_token,
                  'study_id': study_id,
                  'study_obfuscation_code': study_obfuscation_code
     }

    if not study_obfuscation_code:
        obfuscation_code = ""
    else:
        obfuscation_code = study_obfuscation_code

    data = []

    if study_id:
        val_acc(study_id)

    # Check that study_id, study_obfuscation_code does not contain any sql statements etc
    val_query_params(user_token)
    val_query_params(obfuscation_code)

    try:
        postgresql_pool, conn, cursor = get_connection()
        if study_id is None and study_obfuscation_code is None:
            cursor.execute(query, input_data)
        elif study_id and user_token and not study_obfuscation_code:
            cursor.execute(query_user_access_rights, input_data)
        elif study_id and study_obfuscation_code:
            cursor.execute(study_by_obfuscation_code_query, input_data)
        data = cursor.fetchall()
        release_connection(postgresql_pool, conn)

        return data

    except psycopg2.Error as e:
        print("Unable to connect to the database")
        print(e.pgcode)
        print(e.pgerror)
        print(traceback.format_exc())
    except Exception as e:
        print("Error: " + str(e))
        logger.error("Error: " + str(e))
    return data

def get_connection():
    postgresql_pool = None
    conn = None
    cursor = None
    try:
        params = app.config.get('DB_PARAMS')
        conn_pool_min = app.config.get('CONN_POOL_MIN')
        conn_pool_max = app.config.get('CONN_POOL_MAX')
        postgresql_pool = psycopg2.pool.SimpleConnectionPool(conn_pool_min, conn_pool_max, **params)
        conn = postgresql_pool.getconn()
        cursor = conn.cursor()
    except Exception as e:
        logger.error("Could not query the database " + str(e))
        if postgresql_pool:
            postgresql_pool.closeall()
    return postgresql_pool, conn, cursor


def get_connection2():
    postgresql_pool = None
    conn = None
    cursor = None
    try:
        params = app.config.get('DB_PARAMS')
        conn_pool_min = app.config.get('CONN_POOL_MIN')
        conn_pool_max = app.config.get('CONN_POOL_MAX')
        postgresql_pool = psycopg2.pool.SimpleConnectionPool(conn_pool_min, conn_pool_max, **params)
        conn = postgresql_pool.getconn()
        cursor = conn.cursor(cursor_factory=psycopg2.extras.DictCursor)
    except Exception as e:
        logger.error("Could not query the database " + str(e))
        if postgresql_pool:
            postgresql_pool.closeall()
    return postgresql_pool, conn, cursor


def release_connection(postgresql_pool, ps_connection):
    try:
        postgresql_pool.putconn(ps_connection)
    except (Exception, psycopg2.DatabaseError) as error:
        print("Error while connecting to PostgreSQL", error)
        logger.error("Error while releasing PostgreSQL connection. " + str(error))


def database_maf_info_table_actions(study_id=None):
    if study_id:

        val_acc(study_id)

        status, msg = insert_update_data("delete from maf_info where acc = %(study_id)s;", {'study_id': study_id})
    else:
        try:
            sql_trunc = "truncate table maf_info;"
            sql_drop = "drop table maf_info;"
            sql_create = """
                CREATE table maf_info(  
                                        acc VARCHAR, 
                                        database_identifier VARCHAR, 
                                        metabolite_identification VARCHAR, 
                                        database_found VARCHAR,
                                        metabolite_found VARCHAR);
            """
            status, msg = insert_update_data(sql_trunc)
            status, msg = insert_update_data(sql_drop)
            status, msg = insert_update_data(sql_create)
        except Exception as e:
            logger.warning("Database table maf_info error " + str(e))


def add_maf_info_data(acc, database_identifier, metabolite_identification, database_found, metabolite_found):
    val_acc(acc)
    status = False
    msg = None
    sql = """
        insert into maf_info values(
                                %(acc)s, 
                                %(database_identifier)s, 
                                %(metabolite_identification)s,
                                %(database_found)s, 
                                %(metabolite_found)s
                                );
    """
    input_data = {'acc': acc,
                  'database_identifier': database_identifier,
                  "metabolite_identification": metabolite_identification,
                  "database_found": database_found,
                  'metabolite_found': metabolite_found}
    try:
        status, msg = insert_update_data(sql, input_data)
    except Exception as e:
        return False, str(e)
    return status, msg


def val_acc(study_id=None):
    if study_id:
        if not study_id.startswith(app.config.get("MTBLS_STABLE_ID_PREFIX")) or study_id.lower() in stop_words:
            logger.error("Incorrect accession number string pattern")
            abort(406, "'%s' incorrect accession number string pattern" % study_id)


def val_query_params(text_to_val):
    if text_to_val:
        for word in str(text_to_val).split():
            if word.lower() in stop_words:
                abort(406, "'" + text_to_val + "' not allowed.")<|MERGE_RESOLUTION|>--- conflicted
+++ resolved
@@ -34,6 +34,8 @@
 
 stop_words = "insert", "select", "drop", "delete", "from", "into", "studies", "users", "stableid", "study_user", \
              "curation_log_temp", "ref_", "ebi_reporting", "exists"
+
+query_curation_log = "select * from curation_log_temp order by acc_short asc;"
 
 query_all_studies = """
     select * from (
@@ -722,7 +724,7 @@
         query = """
             delete from study_user su where exists(
             select u.id, s.id from users u, studies s
-            where su.userid = u.id and su.studyid = s.id and lower(u.email) = %(email)s and acc=%(study_id)s; 
+            where su.userid = u.id and su.studyid = s.id and lower(u.email) = %(email)s and acc=%(study_id)s); 
         """
 
 
@@ -750,12 +752,8 @@
 
 
 def get_user_email(user_token):
-<<<<<<< HEAD
-    input = "select email from users where apitoken = '{token}'".format(token=user_token)
-=======
 
     input = "select email from users where apitoken = %(apitoken)s;"
->>>>>>> e9ddd407
     try:
         postgresql_pool, conn, cursor = get_connection()
         cursor.execute(input, {'apitoken': user_token})
