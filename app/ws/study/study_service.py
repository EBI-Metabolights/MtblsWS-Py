import glob
import logging
import os
from sqlalchemy import or_
from typing import List, Union
from app.config import get_settings
from app.utils import (
    MetabolightsDBException,
    MetabolightsFileOperationException,
    MetabolightsException,
)
from app.ws.db.dbmanager import DBManager
from app.ws.db.models import StudyModel
from app.ws.db.schemes import Study, User, Stableid, StudyTask
from app.ws.db.types import UserStatus, UserRole, StudyStatus
from app.ws.db.wrappers import (
    create_study_model_from_db_study,
    get_user_model,
    update_study_model_from_directory,
)
from app.ws.utils import read_tsv_with_filter, totuples

logger = logging.getLogger("wslog")


def identify_study_id(study_id: str, obfuscation_code: Union[None, str] = None):
    if study_id.lower().startswith("reviewer"):
        obfuscation_code = study_id.lower().replace("reviewer", "")
        study: Study = StudyService.get_instance().get_study_by_obfuscation_code(
            obfuscation_code
        )
        if study and study.status == StudyStatus.INREVIEW.value:
            study_id = study.acc
            return study_id, obfuscation_code
        else:
            raise MetabolightsException(
                http_code=404, message="Requested study is not valid"
            )
    return study_id, obfuscation_code


class StudyService(object):
    instance = None
    db_manager = None
    study_settings = None

    @classmethod
    def get_instance(cls):
        if not cls.instance:
            cls.instance = StudyService()
            cls.study_settings = get_settings().study
        return cls.instance

    def get_study_by_acc(self, study_id: str) -> Study:
        try:
            with DBManager.get_instance().session_maker() as db_session:
                query = db_session.query(Study)
                result = query.filter(Study.acc == study_id).first()
                if result:
                    return result
                raise MetabolightsDBException("DB error while retrieving stable id")
        except Exception as e:
            raise MetabolightsDBException(
                message=f"Error while retreiving study from database: {str(e)}",
                exception=e,
            )

    def get_study_by_req_or_mtbls_id(self, identifier) -> Study:
        try:
            with DBManager.get_instance().session_maker() as db_session:
                query = db_session.query(Study)
                result = query.filter(
                    or_(
                        Study.reserved_accession == identifier,
                        Study.reserved_submission_id == identifier,
                    )
                ).first()
                if result:
                    return result
                raise MetabolightsDBException("DB error while retrieving stable id")
        except Exception as e:
            raise MetabolightsDBException(
                message=f"Error while retreiving study from database: {str(e)}",
                exception=e,
            )

    def get_study_by_obfuscation_code(self, obfuscationcode) -> Study:
        try:
            with DBManager.get_instance().session_maker() as db_session:
                query = db_session.query(Study)
                result = query.filter(Study.obfuscationcode == obfuscationcode).first()
                if result:
                    return result
                raise MetabolightsDBException("DB error while retrieving stable id")
        except Exception as e:
            raise MetabolightsDBException(
                message=f"Error while retreiving study from database: {str(e)}",
                exception=e,
            )

    def get_next_stable_study_id(self):
        try:
            with DBManager.get_instance().session_maker() as db_session:
                query = db_session.query(Stableid.seq)
                result = query.filter(Stableid.prefix == "MTBLS").first()
                if result:
                    return result.seq
                raise MetabolightsDBException("DB error while retrieving stable id")
        except Exception as e:
            raise MetabolightsDBException(
                message=f"Error while retreiving study from database: {str(e)}",
                exception=e,
            )

    def get_study_from_db_and_folder(
        self,
        study_id,
        user_token,
        optimize_for_es_indexing=False,
        revalidate_study=True,
        include_maf_files=False,
    ) -> StudyModel:
        try:
            with DBManager.get_instance().session_maker() as db_session:
                db_study_obj = (
                    db_session.query(Study).filter(Study.acc == study_id).first()
                )
                if not db_study_obj:
                    raise MetabolightsDBException(
                        message=f"Study {study_id} is not in database"
                    )
                m_study = create_study_model_from_db_study(db_study_obj)
        except Exception as e:
            raise MetabolightsDBException(
                message=f"Error while retreiving study from database: {str(e)}",
                exception=e,
            )

        try:
            update_study_model_from_directory(
                m_study,
                self.study_settings.mounted_paths.study_metadata_files_root_path,
                optimize_for_es_indexing=optimize_for_es_indexing,
                revalidate_study=revalidate_study,
                user_token_to_revalidate=user_token,
                include_maf_files=include_maf_files,
            )
        except Exception as e:
            raise MetabolightsFileOperationException(
                message=f"Error while reading study folder.", exception=e
            )

        return m_study
    
    def get_study_with_detailed_user(self, study_id) -> StudyModel:
         with DBManager.get_instance().session_maker() as db_session:
            query = db_session.query(Study)
            query = query.filter(Study.acc == study_id)
            study = query.first()
            if not study:
                raise MetabolightsDBException(f"{study_id} does not exist")
            m_study = create_study_model_from_db_study(study)
            m_study.users = [get_user_model(x) for x in study.users]
            return m_study
        
    def get_public_study_from_db(self, study_id) -> StudyModel:
        with DBManager.get_instance().session_maker() as db_session:
            query = db_session.query(Study)
            query = query.filter(
                Study.status == StudyStatus.PUBLIC.value, Study.acc == study_id
            )
            study = query.first()
            if not study:
                raise MetabolightsDBException(
                    f"{study_id} does not exist or is not public"
                )
            m_study = create_study_model_from_db_study(study)
            return m_study

    def get_public_study_with_detailed_user(self, study_id) -> StudyModel:
        with DBManager.get_instance().session_maker() as db_session:
            query = db_session.query(Study)
            query = query.filter(
                Study.status == StudyStatus.PUBLIC.value, Study.acc == study_id
            )
            study = query.first()
            if not study:
                raise MetabolightsDBException(
                    f"{study_id} does not exist or is not public"
                )
            m_study = create_study_model_from_db_study(study)
            m_study.users = [get_user_model(x) for x in study.users]
            return m_study

    def get_study_maf_rows(
        self, study_id: Union[None, str], sheet_number: Union[None, int]
    ):
        if study_id is None or sheet_number is None:
            raise MetabolightsDBException("StudyId and sheet number needs to be passed")
        study_id = study_id.upper()

        with DBManager.get_instance().session_maker() as db_session:
            query = db_session.query(Study)
            query = query.filter(
                Study.status == StudyStatus.PUBLIC.value, Study.acc == study_id
            )
            study = query.first()

            if not study:
                raise MetabolightsDBException(
                    f"{study_id} does not exist or is not public"
                )
        study_path = get_settings().study.mounted_paths.study_metadata_files_root_path
        study_location = os.path.join(study_path, study_id)
        maflist = []

        for maf in glob.glob(os.path.join(study_location, "m_*.tsv")):
            maf_file_name = os.path.basename(maf)
            maflist.append(maf_file_name)

        try:
            maf_index = sheet_number - 1
            df_data_dict = {}
            if maf_index < len(maflist):
                maf_file = maflist[sheet_number - 1]
                maf_file_path = os.path.join(study_location, maf_file)
                file_df = read_tsv_with_filter(maf_file_path)
                df_data_dict = totuples(file_df.reset_index(), "rows")
                return df_data_dict
            else:
                df_data_dict["rows"] = None
                return df_data_dict
        except FileNotFoundError:
            raise MetabolightsDBException(f"{maf_file_path} MAF not found")

    def get_all_authorized_study_ids(self, user_token):
        with DBManager.get_instance().session_maker() as db_session:
            db_user = db_session.query(User).filter(User.apitoken == user_token).first()

            if db_user and int(db_user.status) == UserStatus.ACTIVE.value:
                if UserRole(db_user.role) == UserRole.ROLE_SUPER_USER:
                    study_id_list = (
                        db_session.query(Study.acc)
                        .order_by(Study.submissiondate)
                        .first()
                    )
                else:
                    study_id_list = (
                        db_session.query(Study.acc)
                        .filter(Study.status == StudyStatus.PUBLIC.value)
                        .order_by(Study.submissiondate)
                        .first()
                    )

                    own_study_id_list = [
                        x.acc
                        for x in db_user.studies
                        if x.status != StudyStatus.PUBLIC.value
                    ]
                    study_id_list.extend(own_study_id_list)
                return study_id_list

        return []

    def get_all_study_ids(self) -> List[str]:
        with DBManager.get_instance().session_maker() as db_session:
            study_id_list = db_session.query(Study.acc).all()
            return study_id_list

    def get_study_ids_with_status(self, status: StudyStatus):
        with DBManager.get_instance().session_maker() as db_session:
            study_id_list = (
                db_session.query(Study.acc).filter(Study.status == status.value).all()
            )
            return study_id_list

<<<<<<< HEAD
    def get_study_tasks(self, study_id, task_name=None) -> None | list[StudyTask]:
=======
    def get_study_tasks(self, study_id, task_name=None):
>>>>>>> 1f19ae91
        try:
            with DBManager.get_instance().session_maker() as db_session:
                query = db_session.query(StudyTask)
                if task_name:
                    filtered = query.filter(
                        StudyTask.study_acc == study_id,
                        StudyTask.task_name == task_name,
                    )
                else:
                    filtered = query.filter(StudyTask.study_acc == study_id)
                result = filtered.all()
                return result
        except Exception as e:
            raise MetabolightsDBException(
                message=f"Error while retreiving study tasks from database: {str(e)}",
                exception=e,
<<<<<<< HEAD
            )

    def get_study_tasks_by_task_id(self, task_id) -> None | list[StudyTask]:
        try:
            with DBManager.get_instance().session_maker() as db_session:
                query = db_session.query(StudyTask)
                filtered = query.filter(
                    StudyTask.last_execution_message == task_id,
                )
                result = filtered.all()
                if result:
                    return result[0]
                return None
        except Exception as e:
            raise MetabolightsDBException(
                message=f"Error while retreiving study tasks from database: {str(e)}",
                exception=e,
=======
>>>>>>> 1f19ae91
            )<|MERGE_RESOLUTION|>--- conflicted
+++ resolved
@@ -3,7 +3,13 @@
 import os
 from sqlalchemy import or_
 from typing import List, Union
+from typing import List, Union
 from app.config import get_settings
+from app.utils import (
+    MetabolightsDBException,
+    MetabolightsFileOperationException,
+    MetabolightsException,
+)
 from app.utils import (
     MetabolightsDBException,
     MetabolightsFileOperationException,
@@ -18,7 +24,14 @@
     get_user_model,
     update_study_model_from_directory,
 )
+from app.ws.db.wrappers import (
+    create_study_model_from_db_study,
+    get_user_model,
+    update_study_model_from_directory,
+)
 from app.ws.utils import read_tsv_with_filter, totuples
+
+logger = logging.getLogger("wslog")
 
 logger = logging.getLogger("wslog")
 
@@ -26,6 +39,9 @@
 def identify_study_id(study_id: str, obfuscation_code: Union[None, str] = None):
     if study_id.lower().startswith("reviewer"):
         obfuscation_code = study_id.lower().replace("reviewer", "")
+        study: Study = StudyService.get_instance().get_study_by_obfuscation_code(
+            obfuscation_code
+        )
         study: Study = StudyService.get_instance().get_study_by_obfuscation_code(
             obfuscation_code
         )
@@ -36,6 +52,9 @@
             raise MetabolightsException(
                 http_code=404, message="Requested study is not valid"
             )
+            raise MetabolightsException(
+                http_code=404, message="Requested study is not valid"
+            )
     return study_id, obfuscation_code
 
 
@@ -52,6 +71,7 @@
         return cls.instance
 
     def get_study_by_acc(self, study_id: str) -> Study:
+    def get_study_by_acc(self, study_id: str) -> Study:
         try:
             with DBManager.get_instance().session_maker() as db_session:
                 query = db_session.query(Study)
@@ -64,6 +84,10 @@
                 message=f"Error while retreiving study from database: {str(e)}",
                 exception=e,
             )
+            raise MetabolightsDBException(
+                message=f"Error while retreiving study from database: {str(e)}",
+                exception=e,
+            )
 
     def get_study_by_req_or_mtbls_id(self, identifier) -> Study:
         try:
@@ -75,10 +99,20 @@
                         Study.reserved_submission_id == identifier,
                     )
                 ).first()
+                result = query.filter(
+                    or_(
+                        Study.reserved_accession == identifier,
+                        Study.reserved_submission_id == identifier,
+                    )
+                ).first()
                 if result:
                     return result
                 raise MetabolightsDBException("DB error while retrieving stable id")
         except Exception as e:
+            raise MetabolightsDBException(
+                message=f"Error while retreiving study from database: {str(e)}",
+                exception=e,
+            )
             raise MetabolightsDBException(
                 message=f"Error while retreiving study from database: {str(e)}",
                 exception=e,
@@ -97,6 +131,10 @@
                 message=f"Error while retreiving study from database: {str(e)}",
                 exception=e,
             )
+            raise MetabolightsDBException(
+                message=f"Error while retreiving study from database: {str(e)}",
+                exception=e,
+            )
 
     def get_next_stable_study_id(self):
         try:
@@ -107,6 +145,10 @@
                     return result.seq
                 raise MetabolightsDBException("DB error while retrieving stable id")
         except Exception as e:
+            raise MetabolightsDBException(
+                message=f"Error while retreiving study from database: {str(e)}",
+                exception=e,
+            )
             raise MetabolightsDBException(
                 message=f"Error while retreiving study from database: {str(e)}",
                 exception=e,
@@ -119,9 +161,18 @@
         optimize_for_es_indexing=False,
         revalidate_study=True,
         include_maf_files=False,
+        self,
+        study_id,
+        user_token,
+        optimize_for_es_indexing=False,
+        revalidate_study=True,
+        include_maf_files=False,
     ) -> StudyModel:
         try:
             with DBManager.get_instance().session_maker() as db_session:
+                db_study_obj = (
+                    db_session.query(Study).filter(Study.acc == study_id).first()
+                )
                 db_study_obj = (
                     db_session.query(Study).filter(Study.acc == study_id).first()
                 )
@@ -129,8 +180,15 @@
                     raise MetabolightsDBException(
                         message=f"Study {study_id} is not in database"
                     )
+                    raise MetabolightsDBException(
+                        message=f"Study {study_id} is not in database"
+                    )
                 m_study = create_study_model_from_db_study(db_study_obj)
         except Exception as e:
+            raise MetabolightsDBException(
+                message=f"Error while retreiving study from database: {str(e)}",
+                exception=e,
+            )
             raise MetabolightsDBException(
                 message=f"Error while retreiving study from database: {str(e)}",
                 exception=e,
@@ -149,7 +207,23 @@
             raise MetabolightsFileOperationException(
                 message=f"Error while reading study folder.", exception=e
             )
-
+            raise MetabolightsFileOperationException(
+                message=f"Error while reading study folder.", exception=e
+            )
+
+        return m_study
+    
+    def get_study_with_detailed_user(self, study_id) -> StudyModel:
+         with DBManager.get_instance().session_maker() as db_session:
+            query = db_session.query(Study)
+            query = query.filter(Study.acc == study_id)
+            study = query.first()
+            if not study:
+                raise MetabolightsDBException(f"{study_id} does not exist")
+            m_study = create_study_model_from_db_study(study)
+            m_study.users = [get_user_model(x) for x in study.users]
+            return m_study
+        
         return m_study
     
     def get_study_with_detailed_user(self, study_id) -> StudyModel:
@@ -165,7 +239,11 @@
         
     def get_public_study_from_db(self, study_id) -> StudyModel:
         with DBManager.get_instance().session_maker() as db_session:
+        with DBManager.get_instance().session_maker() as db_session:
             query = db_session.query(Study)
+            query = query.filter(
+                Study.status == StudyStatus.PUBLIC.value, Study.acc == study_id
+            )
             query = query.filter(
                 Study.status == StudyStatus.PUBLIC.value, Study.acc == study_id
             )
@@ -174,23 +252,38 @@
                 raise MetabolightsDBException(
                     f"{study_id} does not exist or is not public"
                 )
+                raise MetabolightsDBException(
+                    f"{study_id} does not exist or is not public"
+                )
             m_study = create_study_model_from_db_study(study)
             return m_study
 
+
     def get_public_study_with_detailed_user(self, study_id) -> StudyModel:
         with DBManager.get_instance().session_maker() as db_session:
+        with DBManager.get_instance().session_maker() as db_session:
             query = db_session.query(Study)
+            query = query.filter(
+                Study.status == StudyStatus.PUBLIC.value, Study.acc == study_id
+            )
             query = query.filter(
                 Study.status == StudyStatus.PUBLIC.value, Study.acc == study_id
             )
             study = query.first()
             if not study:
+                raise MetabolightsDBException(
+                    f"{study_id} does not exist or is not public"
+                )
                 raise MetabolightsDBException(
                     f"{study_id} does not exist or is not public"
                 )
             m_study = create_study_model_from_db_study(study)
             m_study.users = [get_user_model(x) for x in study.users]
             return m_study
+
+    def get_study_maf_rows(
+        self, study_id: Union[None, str], sheet_number: Union[None, int]
+    ):
 
     def get_study_maf_rows(
         self, study_id: Union[None, str], sheet_number: Union[None, int]
@@ -204,9 +297,15 @@
             query = query.filter(
                 Study.status == StudyStatus.PUBLIC.value, Study.acc == study_id
             )
+            query = query.filter(
+                Study.status == StudyStatus.PUBLIC.value, Study.acc == study_id
+            )
             study = query.first()
 
             if not study:
+                raise MetabolightsDBException(
+                    f"{study_id} does not exist or is not public"
+                )
                 raise MetabolightsDBException(
                     f"{study_id} does not exist or is not public"
                 )
@@ -218,16 +317,21 @@
             maf_file_name = os.path.basename(maf)
             maflist.append(maf_file_name)
 
-        try:
+
+        try:
+            maf_index = sheet_number - 1
             maf_index = sheet_number - 1
             df_data_dict = {}
             if maf_index < len(maflist):
                 maf_file = maflist[sheet_number - 1]
+                maf_file = maflist[sheet_number - 1]
                 maf_file_path = os.path.join(study_location, maf_file)
                 file_df = read_tsv_with_filter(maf_file_path)
                 df_data_dict = totuples(file_df.reset_index(), "rows")
+                df_data_dict = totuples(file_df.reset_index(), "rows")
                 return df_data_dict
             else:
+                df_data_dict["rows"] = None
                 df_data_dict["rows"] = None
                 return df_data_dict
         except FileNotFoundError:
@@ -244,6 +348,11 @@
                         .order_by(Study.submissiondate)
                         .first()
                     )
+                    study_id_list = (
+                        db_session.query(Study.acc)
+                        .order_by(Study.submissiondate)
+                        .first()
+                    )
                 else:
                     study_id_list = (
                         db_session.query(Study.acc)
@@ -252,6 +361,11 @@
                         .first()
                     )
 
+                    own_study_id_list = [
+                        x.acc
+                        for x in db_user.studies
+                        if x.status != StudyStatus.PUBLIC.value
+                    ]
                     own_study_id_list = [
                         x.acc
                         for x in db_user.studies
@@ -263,6 +377,7 @@
         return []
 
     def get_all_study_ids(self) -> List[str]:
+    def get_all_study_ids(self) -> List[str]:
         with DBManager.get_instance().session_maker() as db_session:
             study_id_list = db_session.query(Study.acc).all()
             return study_id_list
@@ -272,13 +387,12 @@
             study_id_list = (
                 db_session.query(Study.acc).filter(Study.status == status.value).all()
             )
+            study_id_list = (
+                db_session.query(Study.acc).filter(Study.status == status.value).all()
+            )
             return study_id_list
 
-<<<<<<< HEAD
     def get_study_tasks(self, study_id, task_name=None) -> None | list[StudyTask]:
-=======
-    def get_study_tasks(self, study_id, task_name=None):
->>>>>>> 1f19ae91
         try:
             with DBManager.get_instance().session_maker() as db_session:
                 query = db_session.query(StudyTask)
@@ -287,6 +401,10 @@
                         StudyTask.study_acc == study_id,
                         StudyTask.task_name == task_name,
                     )
+                    filtered = query.filter(
+                        StudyTask.study_acc == study_id,
+                        StudyTask.task_name == task_name,
+                    )
                 else:
                     filtered = query.filter(StudyTask.study_acc == study_id)
                 result = filtered.all()
@@ -295,7 +413,8 @@
             raise MetabolightsDBException(
                 message=f"Error while retreiving study tasks from database: {str(e)}",
                 exception=e,
-<<<<<<< HEAD
+                message=f"Error while retreiving study tasks from database: {str(e)}",
+                exception=e,
             )
 
     def get_study_tasks_by_task_id(self, task_id) -> None | list[StudyTask]:
@@ -313,6 +432,4 @@
             raise MetabolightsDBException(
                 message=f"Error while retreiving study tasks from database: {str(e)}",
                 exception=e,
-=======
->>>>>>> 1f19ae91
             )