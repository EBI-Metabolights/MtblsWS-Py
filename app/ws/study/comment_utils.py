import datetime
import logging
from typing import OrderedDict

from isatools import model
from pydantic import BaseModel

from app.ws.db.types import StudyCategory
from app.ws.study.isa_table_models import OntologyValue

logger = logging.getLogger(__name__)


def update_revision_comments(
    isa_study: model.Study,
    revision_number: int = 0,
    revision_datetime: None | datetime.datetime = None,
    revision_comment: None | str = None,
):
    if revision_number > 0:
        revision_comments = [
            c
            for c in isa_study.comments
            if c.name.strip().lower() in {"revision", "dataset revision"}
        ]
        revision_datetimes = [
            c
            for c in isa_study.comments
            if c.name.strip().lower() in {"revision date", "dataset revision date"}
        ]
        revision_logs = [
            c
            for c in isa_study.comments
            if c.name.strip().lower() in {"revision log", "dataset revision log"}
        ]

        revision_comments.extend(revision_datetimes)
        revision_comments.extend(revision_logs)
        comment = model.Comment(name="Revision", value=str(revision_number))
        isa_study.comments.append(comment)
        revision_datetime = ""
        if revision_datetime and isinstance(revision_datetime, datetime.datetime):
            revision_datetime = revision_datetime.strftime("%Y-%m-%d")
        comment = model.Comment(name="Revision Date", value=revision_datetime)
        isa_study.comments.append(comment)
        log = revision_comment or ""
        log = log.strip().replace("\t", " ").replace("\n", " ")
        comment = model.Comment(name="Revision Log", value=log)
        isa_study.comments.append(comment)

        for comment in revision_comments:
            isa_study.comments.remove(comment)


class CharacteristicDescription(BaseModel):
    name: str
    type: OntologyValue
    format: str


@staticmethod
def update_mhd_comments(
    isa_study: model.Study,
    study_category: None | int | StudyCategory = None,
    mhd_model_version: None | str = None,
    mhd_accession: None | str = None,
    sample_template: None | str = None,
    template_version: None | str = None,
<<<<<<< HEAD
    study_template: None | str = None,
=======
    created_at: None | datetime.datetime = None,
>>>>>>> b46be18c
    characteristic_definitions: None | list[CharacteristicDescription] = None,
) -> list[str]:
    old_comments = {}
    if isa_study.comments:
        old_comments = {x.name: x for x in isa_study.comments}

    new_comments = []

    study_category_name = study_category
    if study_category is not None:
        if isinstance(study_category, StudyCategory):
            study_category_name = study_category.get_label()
        if isinstance(study_category, int):
            try:
                category = StudyCategory(study_category)
            except Exception:
                logger.warning(
                    "'%s' can not be converted to study category for %s",
                    study_category,
                    isa_study.identifier,
                )
                category = StudyCategory.OTHER
            study_category_name = category.get_label()

    mhd_comments_map: OrderedDict[str, model.Comment] = OrderedDict()
    created = created_at.isoformat() if created_at else ""
    mhd_comments_map["created at"] = model.Comment(name="Created At", value=created)
    mhd_comments_map["study category"] = model.Comment(
        name="Study Category", value=str(study_category_name or "")
    )
    mhd_comments_map["template version"] = model.Comment(
        name="Template Version", value=str(template_version or "")
    )
    mhd_comments_map["sample template"] = model.Comment(
        name="Sample Template", value=str(sample_template or "")
    )
    mhd_comments_map["study template"] = model.Comment(
        name="Study Template", value=str(study_template or "")
    )

    if mhd_model_version:
        mhd_comments_map["mhd model version"] = model.Comment(
            name="MHD Model Version", value=str(mhd_model_version)
        )

    if mhd_accession:
        mhd_comments_map["mhd accession"] = model.Comment(
            name="MHD accession", value=mhd_accession
        )
    # if characteristic_definitions:
    #     mhd_comments_map = OrderedDict()
    #     mhd_comments_map["study characteristics name"] = []
    #     mhd_comments_map["study characteristics type"] = []
    #     mhd_comments_map["study characteristics type term accession number"] = []
    #     mhd_comments_map["study characteristics type term source ref"] = []
    #     mhd_comments_map["study characteristics format"] = []
    #     mhd_comments_map["mhd accession"] = model.Comment(
    #         name="MHD accession", value=mhd_accession
    #     )
    #     [x.name or "" for x in characteristic_definitions]

    updated_comments: OrderedDict[str, model.Comment] = OrderedDict()
    for comment_name, comment in old_comments.items():
        if comment_name.lower() not in {
            "created at",
            "study category",
            "sample template",
            "study template",
            "mhd accession",
            "mhd model version",
            "template version",
        }:
            new_comments.append(comment)
        else:
            lower = comment.name.lower()
            new_comment = mhd_comments_map.get(lower, None)
            if (
                not new_comment
                or comment.name != new_comment.name
                or comment.value != new_comment.value
            ):
                updated_comments[comment.name] = "update"

    for v in mhd_comments_map.values():
        if v.name not in updated_comments:
            updated_comments[v.name] = "new"
        new_comments.append(v)
    isa_study.comments = new_comments

    return list(updated_comments.keys())


@staticmethod
def update_characteristics(
    isa_study: model.Study,
    study_category: None | int | StudyCategory = None,
    mhd_model_version: None | str = None,
    mhd_accession: None | str = None,
    sample_template: None | str = None,
    template_version: None | str = None,
) -> list[str]:
    old_comments = {}
    if isa_study.comments:
        old_comments = {x.name: x for x in isa_study.comments}

    new_comments = []

    study_category_name = study_category
    if study_category is not None:
        if isinstance(study_category, StudyCategory):
            study_category_name = study_category.get_label()
        if isinstance(study_category, int):
            try:
                category = StudyCategory(study_category)
            except Exception:
                logger.warning(
                    "'%s' can not be converted to study category for %s",
                    study_category,
                    isa_study.identifier,
                )
                category = StudyCategory.OTHER
            study_category_name = category.get_label()

    mhd_comments_map: OrderedDict[str, model.Comment] = OrderedDict()

    mhd_comments_map["study category"] = model.Comment(
        name="Study Category", value=str(study_category_name or "")
    )
    mhd_comments_map["template version"] = model.Comment(
        name="Template Version", value=str(template_version or "")
    )
    mhd_comments_map["sample template"] = model.Comment(
        name="Sample Template", value=str(sample_template or "")
    )

    if mhd_model_version:
        mhd_comments_map["sample template"] = model.Comment(
            name="mhd model version", value=str(mhd_model_version)
        )

    if mhd_accession:
        mhd_comments_map["mhd accession"] = model.Comment(
            name="mhd accession", value=mhd_accession
        )

    updated_comments: OrderedDict[str, model.Comment] = OrderedDict()
    for comment_name, comment in old_comments.items():
        if comment_name.lower() not in {
            "study category",
            "sample template",
            "mhd accession",
            "mhd model version",
            "template version",
        }:
            new_comments.append(comment)
        else:
            lower = comment.name.lower()
            new_comment = mhd_comments_map.get(lower, None)
            if (
                not new_comment
                or comment.name != new_comment.name
                or comment.value != new_comment.value
            ):
                updated_comments[comment.name] = "update"

    for v in mhd_comments_map.values():
        if v.name not in updated_comments:
            updated_comments[v.name] = "new"
        new_comments.append(v)
    isa_study.comments = new_comments

    return list(updated_comments.keys())


@staticmethod
def update_license(isa_study: model.Study, dataset_license: None | str = None) -> bool:
    license_name = dataset_license or ""
    data_updated = False
    updated_comments = []
    license_comment_updated = False
    for comment in isa_study.comments:
        if comment.name.lower() != "license":
            updated_comments.append(comment)
        elif not license_comment_updated:
            if comment.name != "License" or comment.value != license_name:
                data_updated = True
            comment.name = "License"
            comment.value = license_name
            updated_comments.append(comment)
            license_comment_updated = True
    if not license_comment_updated:
        data_updated = True
        updated_comments.append(model.Comment(name="License", value=license_name))
    isa_study.comments = updated_comments
    return data_updated<|MERGE_RESOLUTION|>--- conflicted
+++ resolved
@@ -66,11 +66,8 @@
     mhd_accession: None | str = None,
     sample_template: None | str = None,
     template_version: None | str = None,
-<<<<<<< HEAD
     study_template: None | str = None,
-=======
     created_at: None | datetime.datetime = None,
->>>>>>> b46be18c
     characteristic_definitions: None | list[CharacteristicDescription] = None,
 ) -> list[str]:
     old_comments = {}
