#  EMBL-EBI MetaboLights - https://www.ebi.ac.uk/metabolights
#  Metabolomics team
#
#  European Bioinformatics Institute (EMBL-EBI), European Molecular Biology Laboratory, Wellcome Genome Campus, Hinxton, Cambridge CB10 1SD, United Kingdom
#
#  Last modified: 2019-May-23
#  Modified by:   kenneth
#
#  Copyright 2019 EMBL - European Bioinformatics Institute
#
#  Licensed under the Apache License, Version 2.0 (the "License");
#  you may not use this file except in compliance with the License.
#  You may obtain a copy of the License at
#
#       http://www.apache.org/licenses/LICENSE-2.0
#
#  Unless required by applicable law or agreed to in writing, software distributed under the License is distributed on an "AS IS" BASIS, WITHOUT WARRANTIES OR CONDITIONS OF ANY KIND, either express or implied. See the License for the specific language governing permissions and limitations under the License.

import json
from flask import request, abort as flaskabort, send_file
from flask.json import jsonify
from flask_restful import Resource, reqparse
from flask_restful_swagger import swagger
from app.ws.mtblsWSclient import WsClient
from app.ws.utils import *
from app.ws.isaApiClient import IsaApiClient
from distutils.dir_util import copy_tree
from app.ws.db_connection import get_all_studies_for_user, study_submitters, add_placeholder_flag, \
    query_study_submitters, get_public_studies_with_methods, get_all_private_studies_for_user
from app.ws.study_utilities import StudyUtils

logger = logging.getLogger('wslog')
wsc = WsClient()
iac = IsaApiClient()


# Allow for a more detailed logging when on DEBUG mode
def log_request(request_obj):
    if app.config.get('DEBUG'):
        if app.config.get('DEBUG_LOG_HEADERS'):
            logger.debug('REQUEST HEADERS -> %s', request_obj.headers)
        if app.config.get('DEBUG_LOG_BODY'):
            logger.debug('REQUEST BODY    -> %s', request_obj.data)
        if app.config.get('DEBUG_LOG_JSON'):
            try:
                logger.debug('REQUEST JSON    -> %s', request_obj.json)
            except:
                logger.debug('REQUEST JSON    -> EMPTY')


class MtblsStudies(Resource):
    @swagger.operation(
        summary="Get all public studies",
        notes="Get a list of all public Studies.",
        responseMessages=[
            {
                "code": 200,
                "message": "OK."
            },
            {
                "code": 404,
                "message": "Not found. The requested identifier is not valid or does not exist."
            }
        ]
    )
    def get(self):
        log_request(request)
        pub_list = wsc.get_public_studies()
        return jsonify(pub_list)

class MtblsPrivateStudies(Resource):
    @swagger.operation(
        summary="Get all private studies",
        notes="Get a list of all Private Studies for Curator.",
        parameters=[
            {
                "name": "user_token",
                "description": "User API token",
                "paramType": "header",
                "type": "string",
                "required": True,
                "allowMultiple": False
            }
        ],
        responseMessages=[
            {
                "code": 200,
                "message": "OK."
            },
            {
                "code": 401,
                "message": "Unauthorized. Access to the resource requires user authentication."
            },
            {
                "code": 403,
                "message": "Forbidden. Access to the study is not allowed for this user."
            },
            {
                "code": 404,
                "message": "Not found. The requested identifier is not valid or does not exist."
            }
        ]
    )
    def get(self):
        log_request(request)
        # User authentication
        user_token = None
        if "user_token" in request.headers:
            user_token = request.headers["user_token"]
        else:
            # user token is required
            abort(401)

        # check for access rights
        is_curator, read_access, write_access, obfuscation_code, study_location, release_date, submission_date, study_status = \
            wsc.get_permissions('MTBLS1', user_token)
        if not write_access:
            abort(403)

        priv_list = wsc.get_private_studies()
        return jsonify(priv_list)


<<<<<<< HEAD
=======
class MtblsStudyValidationStatus(Resource):
    @swagger.operation(
        summary="Override validation status of a study",
        notes="Curator can override the validation status of a study.",
        parameters=[
            {
                "name": "study_id",
                "description": "Study Identifier",
                "required": True,
                "allowMultiple": False,
                "paramType": "path",
                "dataType": "string"
            },
            {
                "name": "validation_status",
                "description": "status of validation",
                "required": True,
                "allowMultiple": False,
                "paramType": "path",
                "dataType": "string",
                "enum": ["error", "warn", "success"]
            },
            {
                "name": "user_token",
                "description": "User API token",
                "paramType": "header",
                "type": "string",
                "required": True,
                "allowMultiple": False
            }
        ],
        responseMessages=[
            {
                "code": 200,
                "message": "OK."
            },
            {
                "code": 401,
                "message": "Unauthorized. Access to the resource requires user authentication."
            },
            {
                "code": 403,
                "message": "Forbidden. Access to the study is not allowed for this user."
            },
            {
                "code": 404,
                "message": "Not found. The requested identifier is not valid or does not exist."
            }
        ]
    )
    def put(self, study_id, validation_status):
        log_request(request)

        validation_status_list = ["error", "warn", "success"]

        if not validation_status in validation_status_list:
            abort(401)

        # User authentication
        user_token = None
        if "user_token" in request.headers:
            user_token = request.headers["user_token"]
        else:
            # user token is required
            abort(401)
        result = db_proxy.get_study(study_id)
        if not result:
            abort(404)
        # check for access rights
        is_curator, read_access, write_access, obfuscation_code, study_location, release_date, submission_date, study_status = \
            wsc.get_permissions(study_id, user_token)
        if not write_access:
            abort(403)

        result = db_proxy.update_validation_status(study_id=study_id, validation_status=validation_status)

        return jsonify(result)

>>>>>>> b4b4a118
class MtblsStudiesWithMethods(Resource):
    @swagger.operation(
        summary="Get all public studies, with technology used",
        notes="Get a list of all public Studies, with the technology used.",
        responseMessages=[
            {
                "code": 200,
                "message": "OK."
            },
            {
                "code": 404,
                "message": "Not found. The requested identifier is not valid or does not exist."
            }
        ]
    )
    def get(self):
        log_request(request)
        logger.info('Getting all public studies (with methods)')
        study_list = get_public_studies_with_methods()
        studies = []
        for acc, method in study_list:
            studies.append({"accession": acc, "technology": method})
        return studies


class MyMtblsStudies(Resource):
    @swagger.operation(
        summary="Get all private studies for a user",
        notes="Get a list of all private studies for a user.",
        parameters=[
            {
                "name": "user_token",
                "description": "User API token",
                "paramType": "header",
                "type": "string",
                "required": True,
                "allowMultiple": False
            }
        ],
        responseMessages=[
            {
                "code": 200,
                "message": "OK."
            },
            {
                "code": 404,
                "message": "Not found. The requested identifier is not valid or does not exist."
            }
        ]
    )
    def get(self):
        log_request(request)

        # User authentication
        user_token = None
        if 'user_token' in request.headers:
            user_token = request.headers['user_token']

        user_studies = get_all_private_studies_for_user(user_token)
        return jsonify({"data": user_studies})

class MyMtblsStudiesDetailed(Resource):
    @swagger.operation(
        summary="Get all studies, with details, for a user",
        notes="Get a list of all studies for a user. This also includes the status, release date, title and abstract",
        parameters=[
            {
                "name": "user_token",
                "description": "User API token",
                "paramType": "header",
                "type": "string",
                "required": True,
                "allowMultiple": False
            }
        ],
        responseMessages=[
            {
                "code": 200,
                "message": "OK."
            },
            {
                "code": 404,
                "message": "Not found. The requested identifier is not valid or does not exist."
            }
        ]
    )
    def get(self):
        log_request(request)

        # User authentication
        user_token = None
        if 'user_token' in request.headers:
            user_token = request.headers['user_token']

        user_studies = get_all_studies_for_user(user_token)

        return jsonify({"data": user_studies})


class IsaTabInvestigationFile(Resource):
    @swagger.operation(
        summary="Get ISA-Tab Investigation file",
        parameters=[
            {
                "name": "study_id",
                "description": "Study Identifier",
                "required": True,
                "allowMultiple": False,
                "paramType": "path",
                "dataType": "string"
            },
            {
                "name": "investigation_filename",
                "description": "Investigation filename",
                "required": False,
                "allowEmptyValue": False,
                "allowMultiple": False,
                "paramType": "query",
                "dataType": "string"
            },
            {
                "name": "version",
                "description": "Version of Investigation file (audit record)",
                "required": False,
                "allowEmptyValue": False,
                "allowMultiple": False,
                "paramType": "query",
                "dataType": "string"
            },
            {
                "name": "user_token",
                "description": "User API token",
                "paramType": "header",
                "type": "string",
                "required": True,
                "allowMultiple": False
            }
        ],
        responseMessages=[
            {
                "code": 200,
                "message": "OK."
            },
            {
                "code": 404,
                "message": "Not found. The requested identifier is not valid or does not exist."
            }
        ]
    )
    def get(self, study_id):
        log_request(request)
        # param validation
        if study_id is None:
            abort(401, "Missing study_id")

        study_id = study_id.upper()

        # User authentication
        user_token = None
        if 'user_token' in request.headers:
            user_token = request.headers['user_token']

        if user_token is None:
            flaskabort(401, "Missing user_token")

        # query validation
        parser = reqparse.RequestParser()
        parser.add_argument('investigation_filename', help='Investigation filename')
        parser.add_argument('version', help='Version of metadata/Audit record')
        study_version = None
        inv_filename = None
        if request.args:
            args = parser.parse_args(req=request)
            inv_filename = args['investigation_filename'].lower() if args['investigation_filename'] else None
            study_version = args['version'].lower() if args['version'] else None
        if not inv_filename:
            logger.warning("Missing Investigation filename. Using default i_Investigation.txt")
            inv_filename = 'i_Investigation.txt'

        if study_version:
            logger.info("Loading version " + study_version + " of the metadata")
        # check for access rights
        is_curator, read_access, write_access, obfuscation_code, study_location, release_date, submission_date, \
            study_status = wsc.get_permissions(study_id, user_token)
        if not read_access:
            flaskabort(403, "Study does not exist or your do not have access to this study")

        logger.info('Getting ISA-Tab Investigation file for %s', study_id)
        location = study_location
        if study_version:
            audit = os.path.join('audit', study_version)
            location = os.path.join(study_location, audit)

        files = glob.glob(os.path.join(location, inv_filename))
        if files:
            file_path = files[0]
            filename = os.path.basename(file_path)
            try:
                return send_file(file_path, cache_timeout=-1,
                                 as_attachment=True, attachment_filename=filename)
            except OSError as err:
                logger.error(err)
                flaskabort(503, "Wrong investigation filename or file could not be read.")
        else:
            flaskabort(503, "Wrong investigation filename or file could not be read.")


class IsaTabSampleFile(Resource):
    @swagger.operation(
        summary="Get ISA-Tab Sample file",
        parameters=[
            {
                "name": "study_id",
                "description": "Study Identifier",
                "required": True,
                "allowMultiple": False,
                "paramType": "path",
                "dataType": "string"
            },
            {
                "name": "sample_filename",
                "description": "Sample filename",
                "required": True,
                "allowEmptyValue": False,
                "allowMultiple": False,
                "paramType": "query",
                "dataType": "string"
            },
            {
                "name": "user_token",
                "description": "User API token",
                "paramType": "header",
                "type": "string",
                "required": True,
                "allowMultiple": False
            }
        ],
        responseMessages=[
            {
                "code": 200,
                "message": "OK."
            },
            {
                "code": 401,
                "message": "Unauthorized. Access to the resource requires user authentication."
            },
            {
                "code": 403,
                "message": "Study does not exist or your do not have access to this study."
            },
            {
                "code": 404,
                "message": "Not found. The requested identifier is not valid or does not exist."
            }
        ]
    )
    def get(self, study_id):
        log_request(request)
        # param validation
        if study_id is None:
            abort(404)
        study_id = study_id.upper()

        # User authentication
        user_token = None
        if 'user_token' in request.headers:
            user_token = request.headers['user_token']

        if user_token is None:
            abort(401)

        # query validation
        parser = reqparse.RequestParser()
        parser.add_argument('sample_filename', help='Sample filename')
        sample_filename = None
        if request.args:
            args = parser.parse_args(req=request)
            sample_filename = args['sample_filename']
            # sample_filename = sample_filename.lower() if args['sample_filename'] else None
        if not sample_filename:
            logger.warning("Missing Sample filename.")
            flaskabort(404, "Missing Sample filename.")

        # check for access rights
        is_curator, read_access, write_access, obfuscation_code, study_location, release_date, submission_date, \
            study_status = wsc.get_permissions(study_id, user_token)
        if not read_access:
            flaskabort(401, "Study does not exist or your do not have access to this study.")

        logger.info('Getting ISA-Tab Sample file %s for %s', sample_filename, study_id)
        location = study_location
        files = glob.glob(os.path.join(location, sample_filename))
        if files:
            file_path = files[0]
            filename = os.path.basename(file_path)
            try:
                return send_file(file_path, cache_timeout=-1,
                                 as_attachment=True, attachment_filename=filename)
            except OSError as err:
                logger.error(err)
                flaskabort(404, "Wrong sample filename or file could not be read.")
        else:
            flaskabort(404, "Wrong sample filename or file could not be read.")


class IsaTabAssayFile(Resource):
    @swagger.operation(
        summary="Get ISA-Tab Assay file",
        parameters=[
            {
                "name": "study_id",
                "description": "Study Identifier",
                "required": True,
                "allowMultiple": False,
                "paramType": "path",
                "dataType": "string"
            },
            {
                "name": "assay_filename",
                "description": "Assay filename",
                "required": True,
                "allowEmptyValue": False,
                "allowMultiple": False,
                "paramType": "query",
                "dataType": "string"
            },
            {
                "name": "user_token",
                "description": "User API token",
                "paramType": "header",
                "type": "string",
                "required": True,
                "allowMultiple": False
            }
        ],
        responseMessages=[
            {
                "code": 200,
                "message": "OK."
            },
            {
                "code": 401,
                "message": "Unauthorized. Access to the resource requires user authentication."
            },
            {
                "code": 403,
                "message": "Study does not exist or your do not have access to this study."
            },
            {
                "code": 404,
                "message": "Not found. The requested identifier is not valid or does not exist."
            }
        ]
    )
    def get(self, study_id):
        log_request(request)
        # param validation
        if study_id is None:
            abort(404)
        study_id = study_id.upper()

        # User authentication
        user_token = None
        if 'user_token' in request.headers:
            user_token = request.headers['user_token']

        if user_token is None:
            abort(401)

        # query validation
        parser = reqparse.RequestParser()
        parser.add_argument('assay_filename', help='Assay filename')
        assay_filename = None
        if request.args:
            args = parser.parse_args(req=request)
            assay_filename = args['assay_filename'] if args['assay_filename'] else None
        if not assay_filename:
            logger.warning("Missing Assay filename.")
            flaskabort(404, "Missing Assay filename.")

        # check for access rights
        is_curator, read_access, write_access, obfuscation_code, study_location, release_date, submission_date, \
            study_status = wsc.get_permissions(study_id, user_token)
        if not read_access:
            flaskabort(401, "Study does not exist or your do not have access to this study.")

        logger.info('Getting ISA-Tab Assay file for %s', study_id)
        location = study_location

        files = glob.glob(os.path.join(location, assay_filename))
        if files:
            file_path = files[0]
            filename = os.path.basename(file_path)
            try:
                return send_file(file_path, cache_timeout=-1,
                                 as_attachment=True, attachment_filename=filename)
            except OSError as err:
                logger.error(err)
                flaskabort(404, "Wrong assay filename or file could not be read.")
        else:
            flaskabort(404, "Wrong assay filename or file could not be read.")


class CloneAccession(Resource):
    @swagger.operation(
        summary="Create a new study and upload folder",
        notes='''This will clone the default template LC-MS study if no "study_id" parameter is given
        If a "to_study_id" (destination study id) is provided, <b>data will be copied into this *existing* study. 
        Please be aware that data in the destination study will be replaced with metadata files from "study_id"</b>.''',
        parameters=[
            {
                "name": "study_id",
                "description": "Existing Study to clone from",
                "required": False,
                "allowMultiple": False,
                "paramType": "query",
                "dataType": "string"
            },
            {
                "name": "to_study_id",
                "description": "Existing Study to clone into",
                "required": False,
                "allowMultiple": False,
                "paramType": "query",
                "dataType": "string"
            },
            {
                "name": "include_raw_data",
                "description": "Include raw data when cloning a study.",
                "paramType": "header",
                "type": "Boolean",
                "defaultValue": True,
                "format": "application/json",
                "required": False,
                "allowMultiple": False
            },
            {
                "name": "user_token",
                "description": "User API token",
                "paramType": "header",
                "type": "string",
                "required": True,
                "allowMultiple": False
            }
        ],
        responseMessages=[
            {
                "code": 200,
                "message": "OK."
            },
            {
                "code": 401,
                "message": "Unauthorized. Access to the resource requires user authentication."
            },
            {
                "code": 403,
                "message": "Study does not exist or your do not have access to this study."
            },
            {
                "code": 404,
                "message": "Not found. The requested identifier is not valid or does not exist."
            },
            {
                "code": 408,
                "message": "Request Timeout. The MetaboLights queue took too long to complete."
            }
        ]
    )
    def post(self):

        # User authentication
        user_token = None
        include_raw_data = False
        bypass = False
        lcms_default_study = 'MTBLS121'  # This is the standard LC-MS study. This is private but safe for all to clone

        if "user_token" in request.headers:
            user_token = request.headers["user_token"]

        if user_token is None:
            abort(401)

        if "include_raw_data" in request.headers and request.headers["include_raw_data"].lower() == 'true':
            include_raw_data = True

        parser = reqparse.RequestParser()
        parser.add_argument('study_id', help="Study Identifier")
        parser.add_argument('to_study_id', help="Study Identifier")
        study_id = None
        to_study_id = None

        if request.args:
            args = parser.parse_args(req=request)
            study_id = args['study_id']
            to_study_id = args['to_study_id']

        # param validation
        if study_id is None:
            study_id = lcms_default_study

        if study_id is lcms_default_study:
            bypass = True  # Users can safely clone this study, even when passing in MTBLS121

        # Can the user read the study requested?
        is_curator, read_access, write_access, obfuscation_code, study_location, release_date, submission_date, \
            study_status = wsc.get_permissions(study_id, user_token)

        if not bypass:
            if not read_access:
                flaskabort(401, "Study does not exist or your do not have access to this study.")

        study_id = study_id.upper()

        # This is the existing study
        study_to_clone = study_location

        # If the user did not provide an existing study id to clone into, we create a new study
        if to_study_id is None:
            study_date = get_year_plus_one()
            logger.info('Creating a new MTBLS Study (cloned from %s) with release date %s', study_id, study_date)
            new_folder_name = user_token + '~~' + study_date + '~' + 'new_study_requested_' + get_timestamp()

            # study_to_clone = study_location
            queue_folder = wsc.get_queue_folder()
            existing_studies = wsc.get_all_studies_for_user(user_token)
            logger.info('Found the following studies: ' + existing_studies)

            logger.info('Adding ' + study_to_clone + ', using name ' + new_folder_name +
                        ', to the queue folder ' + queue_folder)
            # copy the study onto the queue folder
            try:
                logger.info('Attempting to copy ' + study_to_clone + ' to MetaboLights queue folder ' +
                            os.path.join(queue_folder, new_folder_name))
                if include_raw_data:
                    copy_tree(study_to_clone,
                              os.path.join(queue_folder, new_folder_name))  # copy the folder to the queue
                    # There is a bug in copy_tree which prevents you to use the same destination folder twice
                else:
                    copy_files_and_folders(study_to_clone,
                                           os.path.join(queue_folder, new_folder_name),
                                           include_raw_data=include_raw_data, include_investigation_file=True)
            except:
                return {"error": "Could not add study into the MetaboLights queue"}

            logger.info('Folder successfully added to the queue')
            # get a list of the users private studies to see if a new study has been created
            new_studies = wsc.get_all_studies_for_user(user_token)
            number = 0
            while existing_studies == new_studies:
                number = number + 1
                if number == 20:  # wait for 20 secounds for the MetaboLights queue to process the study
                    logger.info('Waited to long for the MetaboLights queue, waiting for email now')
                    abort(408)

                logger.info('Checking if the new study has been processed by the queue')
                time.sleep(5)  # Have to check every so many secounds to see if the queue has finished
                new_studies = wsc.get_all_studies_for_user(user_token)

            logger.info('Ok, now there is a new private study for the user')

            # Tidy up the response strings before converting to lists
            new_studies_list = new_studies.replace('[', '').replace(']', '').replace('"', '').split(',')
            existing_studies_list = existing_studies.replace('[', '').replace(']', '').replace('"', '').split(',')

            logger.info('returning the new study, %s', user_token)
            # return the new entry, i.e. difference between the two lists
            diff = list(set(new_studies_list) - set(existing_studies_list))

            study_id = diff[0]
        else:  # User proved an existing study to clone into
            # Can the user read the study requested?
            is_curator, read_access, write_access, obfuscation_code, study_location, release_date, submission_date, \
                study_status = wsc.get_permissions(to_study_id, user_token)

            # Can the user write into the given study?
            if not write_access:
                abort(403)

            copy_files_and_folders(study_to_clone, study_location,
                                   include_raw_data=include_raw_data, include_investigation_file=True)

            study_id = to_study_id  # Now we need to work with the new folder, not the study to clone from

        # Create an upload folder for all studies anyway
        status = wsc.create_upload_folder(study_id, obfuscation_code, user_token)
        upload_location = status["upload_location"]
        return {'new_study': study_id, 'upload_location': upload_location}


class CreateUploadFolder(Resource):
    @swagger.operation(
        summary="Create a new study upload folder",
        parameters=[
            {
                "name": "study_id",
                "description": "Existing Study Identifier to add an upload folder to",
                "required": True,
                "allowMultiple": False,
                "paramType": "path",
                "dataType": "string"
            },
            {
                "name": "user_token",
                "description": "User API token",
                "paramType": "header",
                "type": "string",
                "required": True,
                "allowMultiple": False
            }
        ],
        responseMessages=[
            {
                "code": 200,
                "message": "OK."
            },
            {
                "code": 401,
                "message": "Unauthorized. Access to the resource requires user authentication. "
                           "Please provide a study id and a valid user token"
            },
            {
                "code": 403,
                "message": "Study does not exist or your do not have access to this study."
            },
            {
                "code": 404,
                "message": "Not found. The requested identifier is not valid or does not exist."
            }
        ]
    )
    def post(self, study_id):

        user_token = None
        # User authentication
        if "user_token" in request.headers:
            user_token = request.headers["user_token"]

        if user_token is None or study_id is None:
            abort(401)

        study_id = study_id.upper()

        # param validation
        is_curator, read_access, write_access, obfuscation_code, study_location, release_date, submission_date, \
            study_status = wsc.get_permissions(study_id, user_token)
        if not write_access:
            abort(401, "Unauthorized. Access to the resource requires user authentication. "
                       "Please provide a study id and a valid user token")

        logger.info('Creating a new study upload folder for study %s', study_id)
        status = wsc.create_upload_folder(study_id, obfuscation_code, user_token)

        data_dict = json.loads(status)
        os_upload_path = data_dict["message"]
        upload_location = os_upload_path.split('/mtblight')  # FTP/Aspera root starts here

        return {'os_upload_path': os_upload_path, 'upload_location': upload_location[1]}

    @swagger.operation(
        summary="Create a new study upload folder",
        parameters=[
            {
                "name": "study_id",
                "description": "Existing Study Identifier to add an upload folder to",
                "required": True,
                "allowMultiple": False,
                "paramType": "path",
                "dataType": "string"
            },
            {
                "name": "user_token",
                "description": "User API token",
                "paramType": "header",
                "type": "string",
                "required": True,
                "allowMultiple": False
            }
        ],
        responseMessages=[
            {
                "code": 200,
                "message": "OK."
            },
            {
                "code": 401,
                "message": "Unauthorized. Access to the resource requires user authentication. "
                           "Please provide a study id and a valid user token"
            },
            {
                "code": 403,
                "message": "Forbidden. Access to the study is not allowed. Please provide a valid user token"
            },
            {
                "code": 404,
                "message": "Not found. The requested identifier is not valid or does not exist."
            }
        ]
    )
    def post(self, study_id):

        user_token = None
        # User authentication
        if "user_token" in request.headers:
            user_token = request.headers["user_token"]

        if user_token is None or study_id is None:
            abort(404)

        study_id = study_id.upper()

        # param validation
        is_curator, read_access, write_access, obfuscation_code, study_location, release_date, submission_date, \
            study_status = wsc.get_permissions(study_id, user_token)
        if not write_access:
            abort(401)

        logger.info('Creating a new study upload folder for study %s', study_id)
        status = wsc.create_upload_folder(study_id, obfuscation_code, user_token)
        return status


class AuditFiles(Resource):
    @swagger.operation(
        summary="Save a copy of the metadata into an audit folder",
        parameters=[
            {
                "name": "study_id",
                "description": "Study Identifier to create audit record for",
                "required": True,
                "allowMultiple": False,
                "paramType": "path",
                "dataType": "string"
            },
            {
                "name": "user_token",
                "description": "User API token",
                "paramType": "header",
                "type": "string",
                "required": True,
                "allowMultiple": False
            }
        ],
        responseMessages=[
            {
                "code": 200,
                "message": "OK."
            },
            {
                "code": 401,
                "message": "Unauthorized. Access to the resource requires user authentication. "
                           "Please provide a study id and a valid user token"
            },
            {
                "code": 403,
                "message": "Forbidden. Access to the study is not allowed. Please provide a valid user token"
            },
            {
                "code": 404,
                "message": "Not found. The requested identifier is not valid or does not exist."
            }
        ]
    )
    def post(self, study_id):

        user_token = None
        # User authentication
        if "user_token" in request.headers:
            user_token = request.headers["user_token"]

        if user_token is None or study_id is None:
            abort(404)

        study_id = study_id.upper()

        # param validation
        is_curator, read_access, write_access, obfuscation_code, study_location, release_date, submission_date, \
            study_status = wsc.get_permissions(study_id, user_token)
        if not write_access:
            abort(401, "Unauthorized. Write access to the resource requires user authentication. "
                       "Please provide a study id and a valid user token")

        logger.info('Creating a new study audit folder for study %s', study_id)
        status, dest_path = write_audit_files(study_location)

        if status:
            return {'Success': 'Created audit record for ' + study_id}
        else:
            return {'Error': 'Failed to create audit folder ' + dest_path}

    @swagger.operation(
        summary="Get an overview of the available audit folders for a study",
        parameters=[
            {
                "name": "study_id",
                "description": "Study Identifier to retrieve audit record names",
                "required": True,
                "allowMultiple": False,
                "paramType": "path",
                "dataType": "string"
            },
            {
                "name": "user_token",
                "description": "User API token",
                "paramType": "header",
                "type": "string",
                "required": True,
                "allowMultiple": False
            }
        ],
        responseMessages=[
            {
                "code": 200,
                "message": "OK."
            },
            {
                "code": 401,
                "message": "Unauthorized. Access to the resource requires user authentication. "
                           "Please provide a study id and a valid user token"
            },
            {
                "code": 403,
                "message": "Forbidden. Access to the study is not allowed. Please provide a valid user token"
            },
            {
                "code": 404,
                "message": "Not found. The requested identifier is not valid or does not exist."
            }
        ]
    )
    def get(self, study_id):
        user_token = None
        # User authentication
        if "user_token" in request.headers:
            user_token = request.headers["user_token"]

        if user_token is None or study_id is None:
            abort(404)
        study_id = study_id.upper()

        # param validation
        is_curator, read_access, write_access, obfuscation_code, study_location, release_date, submission_date, \
            study_status = wsc.get_permissions(study_id, user_token)
        if not read_access:
            flaskabort(401, "Unauthorized. Read access to the resource requires user authentication. "
                       "Please provide a study id and a valid user token")

        return jsonify(get_audit_files(study_location))


class CreateAccession(Resource):
    @swagger.operation(
        summary="Create a new study",
        notes='''Create a new study, with upload folder</br>
        Please note that this includes an empty sample file, which will require at least 
        one additional data row to be ISA-Tab compliant''',
        parameters=[
            {
                "name": "user_token",
                "description": "User API token",
                "paramType": "header",
                "type": "string",
                "required": True,
                "allowMultiple": False
            }
        ],
        responseMessages=[
            {
                "code": 200,
                "message": "OK."
            },
            {
                "code": 401,
                "message": "Unauthorized. Access to the resource requires user authentication."
            },
            {
                "code": 403,
                "message": "Forbidden. Access to the study is not allowed. Please provide a valid user token"
            },
            {
                "code": 404,
                "message": "Not found. The requested identifier is not valid or does not exist."
            }
        ]
    )
    def get(self):

        # User authentication
        user_token = None
        if "user_token" in request.headers:
            user_token = request.headers["user_token"]

        if not user_token:
            abort(404)

        # Need to check that the user is actually an active user, ie the user_token exists
        is_curator, read_access, write_access, obfuscation_code, study_location, release_date, submission_date, \
            study_status = wsc.get_permissions('MTBLS1', user_token)
        if not read_access:
            abort(401)

        logger.info('Creating a new MTBLS Study')

        study_message, status_code = wsc.add_empty_study(user_token)
        if status_code != 200:
            logger.error('Failed to create new study. ' + study_message)
            flaskabort(503, "Could not create a new study.")

        time.sleep(5)  # give the Java WebService time to recover! ;-)

        data_dict = json.loads(study_message)
        study_acc = data_dict["message"]

        # Now, if the production Tomcats have recently been restarted, we may not have a fully associated study yet
        all_studies = get_all_studies_for_user(user_token)
        found_new_study = False
        for j_study in all_studies:
            acc = j_study['accession']
            if acc == study_acc:
                found_new_study = True
                break

        if found_new_study:
            logger.info('Created new study ' + study_acc)
        else:
            logger.error('Could not find new study %s for the user', study_acc)

        # We should have a new study now, so we need to refresh the local variables based on the new study
        is_curator, read_access, write_access, obfuscation_code, study_location, release_date, submission_date, \
            study_status = wsc.get_permissions(study_acc, user_token)

        if not write_access:
            flaskabort(409, "Something went wrong with the creation of study " + study_acc)

        study_path = app.config.get('STUDY_PATH')
        from_path = study_path + app.config.get('DEFAULT_TEMPLATE')  # 'DUMMY'
        to_path = study_location

        try:
            copy_files_and_folders(from_path, to_path, include_raw_data=True, include_investigation_file=True)
        except Exception as e:
            flaskabort(409, 'Could not copy files from {0} to {1}, Error {2}'.format(from_path, to_path, str(e)))

        # Create upload folder
        status = wsc.create_upload_folder(study_acc, obfuscation_code, user_token)

        if os.path.isfile(os.path.join(to_path, 'i_Investigation.txt')):
            # Get the ISA documents so we can edit the investigation file
            isa_study, isa_inv, std_path = iac.get_isa_study(study_id=study_acc, api_key=user_token,
                                                             skip_load_tables=True, study_location=study_location)

            # Also make sure the sample file is in the standard format of 's_MTBLSnnnn.txt'
            isa_study, sample_file_name = update_correct_sample_file_name(isa_study, study_location, study_acc)

            # Set publication date to one year in the future
            study_date = get_year_plus_one(isa_format=True)
            isa_study.public_release_date = study_date

            # Updated the files with the study accession
            iac.write_isa_study(
                inv_obj=isa_inv, api_key=user_token, std_path=to_path,
                save_investigation_copy=False, save_samples_copy=False, save_assays_copy=False
            )

            try:
                wsc.reindex_study(study_acc, user_token)
            except:
                logger.info("Could not index study " + study_acc)

            # For ISA-API to correctly save a set of ISA documents, we need to have one dummy sample row
            file_name = os.path.join(study_location, sample_file_name)
            try:
                sample_df = read_tsv(file_name)
            except FileNotFoundError:
                abort(400, "The file " + file_name + " was not found")

            try:
                sample_df = sample_df.drop(sample_df.index[0])  # Drop the first dummy row, if there is one
            except IndexError:
                logger.info("No empty rows in the default sample sheet template, so nothing to remove")

            write_tsv(sample_df, file_name)
        else:
            flaskabort(409, "Could not find ISA-Tab investigation template for study {0}".format(study_acc))

        return {"new_study": study_acc}


class DeleteStudy(Resource):
    @swagger.operation(
        summary="Delete an existing study (curator only)",
        notes='''Please note that deleting a study will release the accession number back to be reused. 
        This will be available for the MetaboLights team as a placeholder''',
        parameters=[
            {
                "name": "study_id",
                "description": "Existing Study to delete",
                "required": True,
                "allowMultiple": False,
                "paramType": "path",
                "dataType": "string"
            },
            {
                "name": "user_token",
                "description": "User API token",
                "paramType": "header",
                "type": "string",
                "required": True,
                "allowMultiple": False
            }
        ],
        responseMessages=[
            {
                "code": 200,
                "message": "OK."
            },
            {
                "code": 401,
                "message": "Unauthorized. Access to the resource requires user authentication."
            },
            {
                "code": 403,
                "message": "Forbidden. Access to the study is not allowed. Please provide a valid user token"
            },
            {
                "code": 404,
                "message": "Not found. The requested identifier is not valid or does not exist."
            }
        ]
    )
    def delete(self, study_id):

        # User authentication
        user_token = None
        if "user_token" in request.headers:
            user_token = request.headers["user_token"]

        if not user_token:
            abort(404)

        if user_token is None or study_id is None:
            abort(401)

        study_id = study_id.upper()

        # Need to check that the user is actually an active user, ie the user_token exists
        is_curator, read_access, write_access, obfuscation_code, study_location, release_date, submission_date, \
            study_status = wsc.get_permissions(study_id, user_token)
        if not is_curator:
            abort(401)

        logger.info('Deleting study ' + study_id)

        # Remove the submitter from the study
        submitter_emails = query_study_submitters(study_id)
        if submitter_emails:
            for submitter in submitter_emails:
                study_submitters(study_id, submitter[0], 'delete')

        # Add the placeholder flag and MetaboLights user to the study
        mtbls_email = app.config.get("MTBLS_SUBMITTER_EMAIL")
        add_placeholder_flag(study_id)
        study_submitters(study_id, mtbls_email, 'add')

        # Remove all files in the study folder except the sample sheet and the investigation sheet.
        files = os.listdir(study_location)
        files_to_delete = [file for file in files if StudyUtils.is_template_file(file, study_id) is False]

        for file_name in files_to_delete:
            status, message = remove_file(study_location, file_name, True)

        # Remove all files in the upload folder
        upload_location = app.config.get('MTBLS_FTP_ROOT') + study_id.lower() + "-" + obfuscation_code
        for file_name in os.listdir(upload_location):
            status, message = remove_file(upload_location, file_name, True)

        # Here we want to overwrite the 2 basic files,the sample sheet and the investigation sheet
        for file_name in os.listdir(study_location):

            if file_name.startswith("i_Investigation"):
                from_path = app.config.get('STUDY_PATH') + app.config.get('DEFAULT_TEMPLATE') + '/i_Investigation.txt'
                logger.info('Attempting to copy {0} to {1}'.format(from_path, study_location))

                copy_file(from_path, study_location + '/i_Investigation.txt')
                logger.info('Restored investigation.txt file for {0} to template state.'.format(study_id))

                StudyUtils.overwrite_investigation_file(study_location=study_location, study_id=study_id)
                logger.info(
                    'Updated investigation file with values for Study Identifier and Study File Name for study: {0}'
                    .format(study_id))
            else:
                # as theres only two files in the directory this will be the sample file.
                from_path = app.config.get('STUDY_PATH') + app.config.get('DEFAULT_TEMPLATE') + '/s_Sample.txt'
                copy_file(from_path, study_location + '/s_{0}.txt'.format(study_id))
                logger.info('Restored sample.txt file for {0} to template state.'.format(study_id))

        status, message = wsc.reindex_study(study_id, user_token)
        if not status:
            flaskabort(500, "Could not reindex the study")

        return {"Success": "Study " + study_id + " has been removed"}


def write_audit_files(study_location):
    """
    Write back an ISA-API Investigation object directly into ISA-Tab files
    :param study_location: the filesystem where the study is located
    :return:
    """
    # dest folder name is a timestamp
    update_path_suffix = app.config.get('UPDATE_PATH_SUFFIX')
    update_path = os.path.join(study_location, update_path_suffix)
    dest_path = new_timestamped_folder(update_path)

    try:
        # make a copy of ISA-Tab & MAF
        for isa_file in glob.glob(os.path.join(study_location, "?_*.t*")):
            isa_file_name = os.path.basename(isa_file)
            src_file = isa_file
            dest_file = os.path.join(dest_path, isa_file_name)
            logger.info("Copying %s to %s", src_file, dest_file)
            copy_file(src_file, dest_file)
    except:
        return False, dest_path

    return True, dest_path


def get_audit_files(study_location):
    folder_list = []
    audit_path = os.path.join(study_location, 'audit')

    try:
        folder_list = os.listdir(os.path.join(audit_path))
    except:
        return folder_list
    return folder_list


class ReindexStudy(Resource):
    @swagger.operation(
        summary="Reindex a MetaboLights study (curator only)",
        notes='''Reindexing a MetaboLights study to ensure the search index is up to date''',
        parameters=[
            {
                "name": "study_id",
                "description": "Existing Study Identifier to index",
                "required": True,
                "allowMultiple": False,
                "paramType": "path",
                "dataType": "string"
            },
            {
                "name": "user_token",
                "description": "User API token",
                "paramType": "header",
                "type": "string",
                "required": True,
                "allowMultiple": False
            }
        ],
        responseMessages=[
            {
                "code": 200,
                "message": "OK."
            },
            {
                "code": 401,
                "message": "Unauthorized. Access to the resource requires user authentication. "
                           "Please provide a study id and a valid user token"
            },
            {
                "code": 403,
                "message": "Forbidden. Access to the study is not allowed. Please provide a valid user token"
            },
            {
                "code": 404,
                "message": "Not found. The requested identifier is not valid or does not exist."
            },
            {
                "code": 417,
                "message": "Unexpected result."
            }
        ]
    )
    def post(self, study_id):

        user_token = None
        # User authentication
        if "user_token" in request.headers:
            user_token = request.headers["user_token"]

        if user_token is None or study_id is None:
            abort(404)

        study_id = study_id.upper()

        # param validation
        is_curator, read_access, write_access, obfuscation_code, study_location, release_date, submission_date, \
            study_status = wsc.get_permissions(study_id, user_token)
        if not write_access:
            abort(401)

        status, message = wsc.reindex_study(study_id, user_token)

        if not status:
            flaskabort(417, message)

        return {"Success": "Study " + study_id + " has been re-indexed",
                "read_access": read_access, "write_access": write_access}<|MERGE_RESOLUTION|>--- conflicted
+++ resolved
@@ -121,8 +121,6 @@
         return jsonify(priv_list)
 
 
-<<<<<<< HEAD
-=======
 class MtblsStudyValidationStatus(Resource):
     @swagger.operation(
         summary="Override validation status of a study",
@@ -201,7 +199,6 @@
 
         return jsonify(result)
 
->>>>>>> b4b4a118
 class MtblsStudiesWithMethods(Resource):
     @swagger.operation(
         summary="Get all public studies, with technology used",
