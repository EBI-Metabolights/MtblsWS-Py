--- conflicted
+++ resolved
@@ -1218,7 +1218,7 @@
         # Start reindex task
         inputs = {"user_token": user_token, "study_id": study_acc}
         reindex_task = reindex_study.apply_async(kwargs=inputs)
-        logger.info(f"Step 7: Reindex task is started for study {study_acc} with task id: {reindex_task.id}")
+        logger.info(f"Step 6: Reindex task is started for study {study_acc} with task id: {reindex_task.id}")
 
         return {"new_study": study_acc}
 
@@ -1335,67 +1335,6 @@
         mtbls_email = get_settings().auth.service_account.email
         add_placeholder_flag(study_id)
         study_submitters(study_id, mtbls_email, "add")
-<<<<<<< HEAD
-
-        study_settings = get_study_settings()
-        study_location = os.path.join(study_settings.study_metadata_files_root_path, study_id)
-        # Remove all files in the study folder except the sample sheet and the investigation sheet.
-        if not os.path.exists(study_location):
-            os.makedirs(study_location, exist_ok=True)
-        template_folder = study_settings.study_default_template_path
-        target_file = os.path.join(study_location, "s_{0}.txt".format(study_id))
-        if not os.path.exists(target_file):
-            from_path = os.path.join(template_folder, "s_Sample.txt")
-            copy_file(from_path, target_file)
-        target_file = os.path.join(study_location, "s_{0}.txt".format(study_id))
-        if not os.path.exists(target_file):
-            from_path = os.path.join(template_folder, "i_Investigation.txt")
-            copy_file(from_path, target_file)
-
-        files = os.listdir(study_location)
-        files_to_delete = [file for file in files if StudyUtils.is_template_file(file, study_id) is False]
-
-        for file_name in files_to_delete:
-            status, message = remove_file(study_location, file_name, True)
-
-        # Remove all files in the upload folder
-        ftp_private_storage = StorageService.get_ftp_private_storage()
-        private_ftp_study_folder = study_id.lower() + "-" + obfuscation_code
-        if ftp_private_storage.remote.does_folder_exist(private_ftp_study_folder):
-            ftp_private_storage.remote.delete_folder(private_ftp_study_folder)
-
-        # ftp_private_storage.remote.create_folder(private_ftp_study_folder, acl=Acl.AUTHORIZED_READ_WRITE, exist_ok=True)
-        # raw_files_folder = os.path.join(private_ftp_study_folder, 'RAW_FILES')
-        # derived_files_folder = os.path.join(private_ftp_study_folder, 'DERIVED_FILES')
-        # ftp_private_storage.remote.create_folder(raw_files_folder, acl=Acl.AUTHORIZED_READ_WRITE, exist_ok=True)
-        # ftp_private_storage.remote.create_folder(derived_files_folder, acl=Acl.AUTHORIZED_READ_WRITE, exist_ok=True)
-
-        # Here we want to overwrite the 2 basic files,the sample sheet and the investigation sheet
-        for file_name in os.listdir(study_location):
-            if file_name.startswith("i_Investigation"):
-                from_path = os.path.join(study_settings.study_default_template_path, "i_Investigation.txt")
-
-                logger.info("Attempting to copy {0} to {1}".format(from_path, study_location))
-
-                copy_file(from_path, study_location + "/i_Investigation.txt")
-                logger.info("Restored investigation.txt file for {0} to template state.".format(study_id))
-
-                StudyUtils.overwrite_investigation_file(study_location=study_location, study_id=study_id)
-                logger.info(
-                    "Updated investigation file with values for Study Identifier and Study File Name for study: {0}".format(
-                        study_id
-                    )
-                )
-            else:
-                # as there are only two files in the directory this will be the sample file.
-                from_path = os.path.join(
-                    study_settings.study_metadata_files_root_path,
-                    study_settings.study_default_template_path,
-                    "s_Sample.txt",
-                )
-                copy_file(from_path, study_location + "/s_{0}.txt".format(study_id))
-                logger.info("Restored sample.txt file for {0} to template state.".format(study_id))
-=======
         inputs = {"user_token": user_token, "study_id": study_id, "task_name": "DELETE_STUDY"}
         cluster_settings = get_cluster_settings()
         task = delete_study_folders.apply_async(kwargs=inputs)
@@ -1422,8 +1361,8 @@
         # for file_name in files_to_delete:
         #     status, message = remove_file(study_location, file_name, True)
 
-        # # Remove all files in the upload folder
-        # ftp_private_storage = StorageService.get_ftp_private_storage(app)
+        # Remove all files in the upload folder
+        # ftp_private_storage = StorageService.get_ftp_private_storage()
         # private_ftp_study_folder = study_id.lower() + "-" + obfuscation_code
         # if ftp_private_storage.remote.does_folder_exist(private_ftp_study_folder):
         #     ftp_private_storage.remote.delete_folder(private_ftp_study_folder)
@@ -1459,7 +1398,6 @@
         #         )
         #         copy_file(from_path, study_location + "/s_{0}.txt".format(study_id))
         #         logger.info("Restored sample.txt file for {0} to template state.".format(study_id))
->>>>>>> fd7963d3
 
         status, message = wsc.reindex_study(study_id, user_token)
         if not status:
