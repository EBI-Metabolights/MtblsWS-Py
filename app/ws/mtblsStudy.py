--- conflicted
+++ resolved
@@ -1151,11 +1151,7 @@
             len(provisional_studies) >= study_settings.max_study_in_provisional_status
             and user.role != UserRole.ROLE_SUPER_USER.value
             and user.role != UserRole.SYSTEM_ADMIN.value
-<<<<<<< HEAD
-            and user.partner > 0
-=======
             and user.partner == 0
->>>>>>> 75fb5347
         ):
             logger.warning(
                 f"New study creation request from user {user.username}. User has already {study_settings.max_study_in_provisional_status} study in Provisional status."
