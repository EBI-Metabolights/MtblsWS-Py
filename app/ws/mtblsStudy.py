--- conflicted
+++ resolved
@@ -403,105 +403,6 @@
             abort(404, "Wrong filename or file could not be read.")
 
 
-<<<<<<< HEAD
-class StudyFiles(Resource):
-
-    @swagger.operation(
-        summary="Get a list of all files in the study and upload folder(s)",
-        parameters=[
-            {
-                "name": "study_id",
-                "description": "Study Identifier",
-                "required": True,
-                "allowMultiple": False,
-                "paramType": "path",
-                "dataType": "string"
-            },
-            {
-                "name": "include_raw_data",
-                "description": "Include raw data files in the list. False = only list ISA-Tab metadata files.",
-                "required": False,
-                "allowEmptyValue": True,
-                "allowMultiple": False,
-                "paramType": "query",
-                "type": "Boolean",
-                "defaultValue": True,
-                "default": True
-            },
-            {
-                "name": "user_token",
-                "description": "User API token",
-                "paramType": "header",
-                "type": "string",
-                "required": True,
-                "allowMultiple": False
-            }
-        ],
-        responseMessages=[
-            {
-                "code": 200,
-                "message": "OK."
-            },
-            {
-                "code": 404,
-                "message": "Not found. The requested identifier is not valid or does not exist."
-            }
-        ]
-    )
-    def get(self, study_id):
-
-        # param validation
-        if study_id is None:
-            abort(404)
-
-        study_id = study_id.upper()
-
-        # User authentication
-        user_token = None
-        if "user_token" in request.headers:
-            user_token = request.headers["user_token"]
-
-        # If false, only sync ISA-Tab metadata files
-        # query validation
-        parser = reqparse.RequestParser()
-        parser.add_argument('include_raw_data', help='Include raw data')
-        include_raw_data = True
-
-        if request.args:
-            args = parser.parse_args(req=request)
-            include_raw_data = False if args['include_raw_data'].lower() != 'true' else True
-
-        # check for access rights
-        is_curator, read_access, write_access, obfuscation_code, study_location, release_date, submission_date, study_status = \
-            wsc.get_permissions(study_id, user_token)
-        if not read_access:
-            abort(403)
-
-        logger.info('Getting list of all files for MTBLS Study %s', study_id)
-        upload_location = app.config.get('MTBLS_FTP_ROOT') + study_id.lower() + "-" + obfuscation_code
-        logger.info('Getting list of all files for MTBLS Study %s. Study folder: %s. Upload folder: %s', study_id,
-                    study_location, upload_location)
-        study_files = get_all_files(study_location, include_raw_data)
-        upload_files = get_all_files(upload_location, include_raw_data)
-
-        # Sort the two lists
-        study_files, upload_files = [sorted(l, key=itemgetter('file')) for l in (study_files, upload_files)]
-
-        upload_diff = [dict(i) for i in
-                       {frozenset(row.items()) for row in upload_files} - 
-                       {frozenset(row.items()) for row in study_files}]
-
-        upload_location = upload_location.split('/mtblight')  # FTP/Aspera root starts here
-
-        return jsonify({'studyFiles': study_files,
-                        'upload': upload_diff,
-                        'upload_all': upload_files,
-                        'upload_location': upload_location[1],
-                        'obfuscation_code': obfuscation_code})
-
-
-=======
->>>>>>> 93145c43
 class CloneAccession(Resource):
     @swagger.operation(
         summary="Create a new study and upload folder",
