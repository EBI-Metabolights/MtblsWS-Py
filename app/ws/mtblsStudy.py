#  EMBL-EBI MetaboLights - https://www.ebi.ac.uk/metabolights
#  Metabolomics team
#
#  European Bioinformatics Institute (EMBL-EBI), European Molecular Biology Laboratory, Wellcome Genome Campus, Hinxton, Cambridge CB10 1SD, United Kingdom
#
#  Last modified: 2019-May-23
#  Modified by:   kenneth
#
#  Copyright 2019 EMBL - European Bioinformatics Institute
#
#  Licensed under the Apache License, Version 2.0 (the "License");
#  you may not use this file except in compliance with the License.
#  You may obtain a copy of the License at
#
#       http://www.apache.org/licenses/LICENSE-2.0
#
#  Unless required by applicable law or agreed to in writing, software distributed under the License is distributed on an "AS IS" BASIS, WITHOUT WARRANTIES OR CONDITIONS OF ANY KIND, either express or implied. See the License for the specific language governing permissions and limitations under the License.


import glob
import logging
import os
import re
from datetime import datetime
from typing import Union

from flask import jsonify, make_response, request, send_file
from flask_restful import Resource, abort
from flask_restful_swagger import swagger

from app.config import get_settings
from app.services.external.eb_eye_search import EbEyeSearchService
from app.services.storage_service.models import SyncTaskResult
from app.tasks.common_tasks.admin_tasks.es_and_db_study_synchronization import (
    sync_studies_on_es_and_db,
)
from app.tasks.common_tasks.basic_tasks.elasticsearch import (
    delete_study_index,
    reindex_all_public_studies,
    reindex_all_studies,
    reindex_study,
)
from app.tasks.common_tasks.basic_tasks.send_email import (
    send_email_for_new_provisional_study,
    send_technical_issue_email,
)
from app.tasks.common_tasks.report_tasks.eb_eye_search import (
    build_studies_for_europe_pmc,
    eb_eye_build_public_studies,
)
from app.tasks.datamover_tasks.basic_tasks.ftp_operations import (
    sync_private_ftp_data_files,
)
from app.tasks.datamover_tasks.basic_tasks.study_folder_maintenance import (
    delete_study_folders,
    maintain_storage_study_folders,
)
from app.tasks.hpc_study_rsync_client import (
    VALID_FOLDERS,
    StudyFolder,
    StudyFolderLocation,
    StudyFolderType,
    StudyRsyncClient,
)
from app.utils import (
    MetabolightsDBException,
    MetabolightsException,
    current_utc_time_without_timezone,
    metabolights_exception_handler,
)
from app.ws.auth.auth_manager import AuthenticationManager
from app.ws.auth.permissions import (
    public_endpoint,
    raise_deprecation_error,
    validate_audit_files_update,
    validate_audit_files_view,
    validate_data_files_upload,
    validate_study_index_delete,
    validate_study_index_update,
    validate_submission_update,
    validate_submission_view,
    validate_user_has_curator_role,
    validate_user_has_submitter_or_super_user_role,
)
from app.ws.db.dbmanager import DBManager
from app.ws.db.models import StudyTaskModel
from app.ws.db.permission_scopes import StudyResource, StudyResourceScope
from app.ws.db.schemes import Study, StudyTask
from app.ws.db.types import StudyStatus, StudyTaskName, StudyTaskStatus, UserRole
from app.ws.db.wrappers import (
    create_study_model_from_db_study,
    update_study_model_from_directory,
)
from app.ws.db_connection import (
    add_placeholder_flag,
    create_empty_study,
    get_all_private_studies_for_user,
    get_all_studies_for_user,
    get_id_list_by_req_id,
    get_public_studies_with_methods,
    query_study_submitters,
    study_submitters,
)
from app.ws.isaApiClient import IsaApiClient
from app.ws.mtblsWSclient import WsClient
from app.ws.settings.utils import get_cluster_settings, get_study_settings
from app.ws.study import identifier_service
from app.ws.study.folder_utils import write_audit_files
from app.ws.study.study_service import StudyService
from app.ws.study.user_service import UserService
from app.ws.study.utils import get_study_metadata_path
from app.ws.utils import log_request

logger = logging.getLogger("wslog")
wsc = WsClient()
iac = IsaApiClient()


class MtblsStudies(Resource):
    @swagger.operation(
        summary="Get all public studies",
        notes="Get a list of all public Studies.",
        responseMessages=[
            {"code": 200, "message": "OK."},
            {
                "code": 404,
                "message": "Not found. The requested identifier is not valid or does not exist.",
            },
        ],
    )
    def get(self):
        log_request(request)
        public_endpoint(request)
        pub_list = wsc.get_public_studies()
        return jsonify(pub_list)


class EbEyeStudies(Resource):
    @swagger.operation(
        summary="Process studies for EB EYE Search",
        notes="Process studies for EB EYE Search.",
        parameters=[
            {
                "name": "user-token",
                "description": "User API token",
                "paramType": "header",
                "type": "string",
                "required": True,
                "allowMultiple": False,
            },
            {
                "name": "consumer",
                "description": "Provide Consumber ebi or thomson or europe_pmc",
                "required": True,
                "allowMultiple": False,
                "paramType": "path",
                "dataType": "string",
            },
        ],
        responseMessages=[
            {"code": 200, "message": "OK."},
            {
                "code": 401,
                "message": "Unauthorized. Access to the resource requires user authentication.",
            },
            {
                "code": 403,
                "message": "Forbidden. Access to the study is not allowed for this user.",
            },
            {
                "code": 404,
                "message": "Not found. The requested identifier is not valid or does not exist.",
            },
        ],
    )
    def get(self, consumer: str):
        log_request(request)
        result = validate_user_has_curator_role(request)
        user_token = result.context.user_api_token

        if consumer == "ebi":
            inputs = {"user_token": user_token, "thomson_reuters": False}
            task = eb_eye_build_public_studies.apply_async(
                kwargs=inputs, expires=60 * 60
            )
            response = {"Task started": f"Task id {task.id}"}
        elif consumer == "thomson":
            inputs = {"user_token": user_token, "thomson_reuters": True}
            task = eb_eye_build_public_studies.apply_async(
                kwargs=inputs, expires=60 * 60
            )
            response = {"Task started": f"Task id {task.id}"}
        elif consumer == "europe_pmc":
            inputs = {"user_token": user_token}
            task = build_studies_for_europe_pmc.apply_async(
                kwargs=inputs, expires=60 * 60
            )
            response = {"Task started": f"Task id {task.id}"}
        else:
            doc = EbEyeSearchService.get_study(study_id=consumer, thomson_reuters=False)
            xml_str = doc.toprettyxml(indent="  ")
            response = make_response(xml_str)
            response.headers["Content-Type"] = "text/xml; charset=utf-8"
        return response


class MtblsPrivateStudies(Resource):
    @swagger.operation(
        summary="Get all private studies",
        notes="Get a list of all Private Studies for Curator.",
        parameters=[
            {
                "name": "user-token",
                "description": "User API token",
                "paramType": "header",
                "type": "string",
                "required": True,
                "allowMultiple": False,
            }
        ],
        responseMessages=[
            {"code": 200, "message": "OK."},
            {
                "code": 401,
                "message": "Unauthorized. Access to the resource requires user authentication.",
            },
            {
                "code": 403,
                "message": "Forbidden. Access to the study is not allowed for this user.",
            },
            {
                "code": 404,
                "message": "Not found. The requested identifier is not valid or does not exist.",
            },
        ],
    )
    @metabolights_exception_handler
    def get(self):
        log_request(request)
        validate_user_has_curator_role(request)

        priv_list = wsc.get_private_studies()
        return jsonify(priv_list)


class MtblsStudiesWithMethods(Resource):
    @swagger.operation(
        summary="Get all public studies, with technology used",
        notes="Get a list of all public Studies, with the technology used.",
        responseMessages=[
            {"code": 200, "message": "OK."},
            {
                "code": 404,
                "message": "Not found. The requested identifier is not valid or does not exist.",
            },
        ],
    )
    def get(self):
        log_request(request)
        public_endpoint(request)

        logger.info("Getting all public studies (with methods)")
        study_list = get_public_studies_with_methods()
        studies = []
        for acc, method in study_list:
            studies.append({"accession": acc, "technology": method})
        return studies


class MyMtblsStudies(Resource):
    @swagger.operation(
        summary="Get all private studies for a user",
        notes="Get a list of all private studies for a user.",
        parameters=[
            {
                "name": "user-token",
                "description": "User API token",
                "paramType": "header",
                "type": "string",
                "required": True,
                "allowMultiple": False,
            }
        ],
        responseMessages=[
            {"code": 200, "message": "OK."},
            {
                "code": 404,
                "message": "Not found. The requested identifier is not valid or does not exist.",
            },
        ],
    )
    def get(self):
        log_request(request)
        raise_deprecation_error(request)
        result = validate_user_has_submitter_or_super_user_role(request)
        user_token = result.context.user_api_token

        user_studies = get_all_private_studies_for_user(user_token)
        return jsonify({"data": user_studies})


class MyMtblsStudiesDetailed(Resource):
    @swagger.operation(
        summary="Get all studies, with details, for a user",
        notes="Get a list of all studies for a user. This also includes the status, release date, title and abstract",
        parameters=[
            {
                "name": "user-token",
                "description": "User API token",
                "paramType": "header",
                "type": "string",
                "required": True,
                "allowMultiple": False,
            }
        ],
        responseMessages=[
            {"code": 200, "message": "OK."},
            {
                "code": 404,
                "message": "Not found. The requested identifier is not valid or does not exist.",
            },
        ],
    )
    def get(self):
        log_request(request)
        result = validate_user_has_submitter_or_super_user_role(request)
        user_token = result.context.user_api_token

        user_studies = get_all_studies_for_user(user_token)

        return jsonify({"data": user_studies})


class IsaTabInvestigationFile(Resource):
    @swagger.operation(
        summary="Get ISA-Tab Investigation file",
        parameters=[
            {
                "name": "study_id",
                "description": "Study Identifier",
                "required": True,
                "allowMultiple": False,
                "paramType": "path",
                "dataType": "string",
            },
            {
                "name": "investigation_filename",
                "description": "Investigation filename",
                "required": False,
                "allowEmptyValue": False,
                "allowMultiple": False,
                "paramType": "query",
                "dataType": "string",
            },
            {
                "name": "version",
                "description": "Version of Investigation file (audit record)",
                "required": False,
                "allowEmptyValue": False,
                "allowMultiple": False,
                "paramType": "query",
                "dataType": "string",
            },
            {
                "name": "user-token",
                "description": "User API token",
                "paramType": "header",
                "type": "string",
                "required": True,
                "allowMultiple": False,
            },
        ],
        responseMessages=[
            {"code": 200, "message": "OK."},
            {
                "code": 404,
                "message": "Not found. The requested identifier is not valid or does not exist.",
            },
        ],
    )
    def get(self, study_id):
        log_request(request)
        result = validate_submission_view(request)
        study_id = result.context.study_id

        inv_filename = None
        study_version = None
        inv_filename = request.args.get("investigation_filename", "").lower() or None

        study_version = request.args.get("version", "").lower() or None
        if not inv_filename:
            logger.warning(
                "Missing Investigation filename. Using default i_Investigation.txt"
            )
            inv_filename = "i_Investigation.txt"

        if study_version:
            logger.info("Loading version %s of the metadata", study_version)

        settings = get_study_settings()

        logger.info("Getting ISA-Tab Investigation file for %s", study_id)
        location = get_study_metadata_path(study_id)
        if study_version:
            location = os.path.join(
                settings.mounted_paths.study_audit_files_root_path,
                study_id,
                settings.audit_folder_name,
                study_version,
            )

        files = glob.glob(os.path.join(location, inv_filename))
        if files:
            file_path = files[0]
            filename = os.path.basename(file_path)
            try:
                return send_file(
                    file_path, max_age=0, as_attachment=True, download_name=filename
                )
            except OSError as err:
                logger.error(err)
                abort(
                    503,
                    message="Wrong investigation filename or file could not be read.",
                )
        else:
            abort(
                503, message="Wrong investigation filename or file could not be read."
            )


class IsaTabSampleFile(Resource):
    @swagger.operation(
        summary="Get ISA-Tab Sample file",
        parameters=[
            {
                "name": "study_id",
                "description": "Study Identifier",
                "required": True,
                "allowMultiple": False,
                "paramType": "path",
                "dataType": "string",
            },
            {
                "name": "sample_filename",
                "description": "Sample filename",
                "required": True,
                "allowEmptyValue": False,
                "allowMultiple": False,
                "paramType": "query",
                "dataType": "string",
            },
            {
                "name": "user-token",
                "description": "User API token",
                "paramType": "header",
                "type": "string",
                "required": True,
                "allowMultiple": False,
            },
        ],
        responseMessages=[
            {"code": 200, "message": "OK."},
            {
                "code": 401,
                "message": "Unauthorized. Access to the resource requires user authentication.",
            },
            {
                "code": 403,
                "message": "Study does not exist or your do not have access to this study.",
            },
            {
                "code": 404,
                "message": "Not found. The requested identifier is not valid or does not exist.",
            },
        ],
    )
    def get(self, study_id):
        log_request(request)
        result = validate_submission_view(request)
        study_id = result.context.study_id
        location = get_study_metadata_path(study_id)
        sample_filename = request.args.get("sample_filename")
        if not sample_filename:
            logger.warning("Missing Sample filename.")
            abort(404, message="Missing Sample filename.")

        logger.info("Getting ISA-Tab Sample file %s for %s", sample_filename, study_id)

        files = glob.glob(os.path.join(location, sample_filename))
        if files:
            file_path = files[0]
            filename = os.path.basename(file_path)
            try:
                return send_file(
                    file_path, max_age=0, as_attachment=True, download_name=filename
                )
            except OSError as err:
                logger.error(err)
                abort(404, message="Wrong sample filename or file could not be read.")
        else:
            abort(404, message="Wrong sample filename or file could not be read.")


class IsaTabAssayFile(Resource):
    @swagger.operation(
        summary="Get ISA-Tab Assay file",
        parameters=[
            {
                "name": "study_id",
                "description": "Study Identifier",
                "required": True,
                "allowMultiple": False,
                "paramType": "path",
                "dataType": "string",
            },
            {
                "name": "assay_filename",
                "description": "Assay filename",
                "required": True,
                "allowEmptyValue": False,
                "allowMultiple": False,
                "paramType": "query",
                "dataType": "string",
            },
            {
                "name": "user-token",
                "description": "User API token",
                "paramType": "header",
                "type": "string",
                "required": True,
                "allowMultiple": False,
            },
        ],
        responseMessages=[
            {"code": 200, "message": "OK."},
            {
                "code": 401,
                "message": "Unauthorized. Access to the resource requires user authentication.",
            },
            {
                "code": 403,
                "message": "Study does not exist or your do not have access to this study.",
            },
            {
                "code": 404,
                "message": "Not found. The requested identifier is not valid or does not exist.",
            },
        ],
    )
    def get(self, study_id):
        log_request(request)
        result = validate_submission_view(request)
        study_id = result.context.study_id
        location = get_study_metadata_path(study_id)

        assay_filename = None
        if request.args:
            assay_filename = (
                request.args.get("assay_filename")
                if request.args.get("assay_filename")
                else None
            )
        if not assay_filename:
            logger.warning("Missing Assay filename.")
            abort(404, message="Missing Assay filename.")

        logger.info("Getting ISA-Tab Assay file for %s", study_id)
        files = glob.glob(os.path.join(location, assay_filename))
        if files:
            file_path = files[0]
            filename = os.path.basename(file_path)
            try:
                return send_file(
                    file_path, max_age=0, as_attachment=True, download_name=filename
                )
            except OSError as err:
                logger.error(err)
                abort(404, message="Wrong assay filename or file could not be read.")
        else:
            abort(404, message="Wrong assay filename or file could not be read.")


class CloneAccession(Resource):
    @swagger.operation(
        summary="[Deprecated] Create a new study and upload folder",
        notes="""This will clone the default template LC-MS study if no "study_id" parameter is given
        If a "to_study_id" (destination study id) is provided, <b>data will be copied into this *existing* study.
        Please be aware that data in the destination study will be replaced with metadata files from "study_id"</b>.""",
        parameters=[
            {
                "name": "study_id",
                "description": "Existing Study to clone from",
                "required": False,
                "allowMultiple": False,
                "paramType": "query",
                "dataType": "string",
            },
            {
                "name": "to_study_id",
                "description": "Existing Study to clone into",
                "required": False,
                "allowMultiple": False,
                "paramType": "query",
                "dataType": "string",
            },
            {
                "name": "include-raw-data",
                "description": "Include raw data when cloning a study.",
                "paramType": "header",
                "type": "Boolean",
                "defaultValue": True,
                "format": "application/json",
                "required": False,
                "allowMultiple": False,
            },
            {
                "name": "user-token",
                "description": "User API token",
                "paramType": "header",
                "type": "string",
                "required": True,
                "allowMultiple": False,
            },
        ],
        responseMessages=[
            {"code": 200, "message": "OK."},
            {
                "code": 401,
                "message": "Unauthorized. Access to the resource requires user authentication.",
            },
            {
                "code": 403,
                "message": "Study does not exist or your do not have access to this study.",
            },
            {
                "code": 404,
                "message": "Not found. The requested identifier is not valid or does not exist.",
            },
            {
                "code": 408,
                "message": "Request Timeout. The MetaboLights queue took too long to complete.",
            },
        ],
    )
    def post(self):
        raise_deprecation_error(request)


class CreateUploadFolder(Resource):
    @swagger.operation(
        deprecated=True,
        summary="[Deprecated] Create a new study upload folder",
        parameters=[
            {
                "name": "study_id",
                "description": "Existing Study Identifier to add an upload folder to",
                "required": True,
                "allowMultiple": False,
                "paramType": "path",
                "dataType": "string",
            },
            {
                "name": "user-token",
                "description": "User API token",
                "paramType": "header",
                "type": "string",
                "required": True,
                "allowMultiple": False,
            },
        ],
        responseMessages=[
            {"code": 200, "message": "OK."},
            {
                "code": 401,
                "message": "Unauthorized. Access to the resource requires user authentication. "
                "Please provide a study id and a valid user token",
            },
            {
                "code": 403,
                "message": "Study does not exist or your do not have access to this study.",
            },
            {
                "code": 404,
                "message": "Not found. The requested identifier is not valid or does not exist.",
            },
        ],
    )
    def post(self, study_id):
        result = validate_data_files_upload(request)
        study_id = result.context.study_id
        obfuscation_code = result.context.obfuscation_code
        user_token = result.context.user_api_token
        logger.info("Creating a new study upload folder for study %s", study_id)
        status = wsc.create_upload_folder(study_id, obfuscation_code, user_token)
        return status


class AuditFiles(Resource):
    @swagger.operation(
        summary="Save a copy of the metadata into an audit folder",
        parameters=[
            {
                "name": "study_id",
                "description": "Study Identifier to create audit record for",
                "required": True,
                "allowMultiple": False,
                "paramType": "path",
                "dataType": "string",
            },
            {
                "name": "user-token",
                "description": "User API token",
                "paramType": "header",
                "type": "string",
                "required": True,
                "allowMultiple": False,
            },
        ],
        responseMessages=[
            {"code": 200, "message": "OK."},
            {
                "code": 401,
                "message": "Unauthorized. Access to the resource requires user authentication. "
                "Please provide a study id and a valid user token",
            },
            {
                "code": 403,
                "message": "Forbidden. Access to the study is not allowed. Please provide a valid user token",
            },
            {
                "code": 404,
                "message": "Not found. The requested identifier is not valid or does not exist.",
            },
        ],
    )
    def post(self, study_id):
        result = validate_audit_files_update(request)
        study_id = result.context.study_id
        study_location = get_study_metadata_path(study_id)
        logger.info("Creating a new study audit folder for study %s", study_id)
        status, dest_path = write_audit_files(study_location)

        if status:
            return {"Success": "Created audit record for " + study_id}
        else:
            return {"Error": "Failed to create audit folder " + dest_path}

    @swagger.operation(
        summary="Get an overview of the available audit folders for a study",
        parameters=[
            {
                "name": "study_id",
                "description": "Study Identifier to retrieve audit record names",
                "required": True,
                "allowMultiple": False,
                "paramType": "path",
                "dataType": "string",
            },
            {
                "name": "user-token",
                "description": "User API token",
                "paramType": "header",
                "type": "string",
                "required": True,
                "allowMultiple": False,
            },
        ],
        responseMessages=[
            {"code": 200, "message": "OK."},
            {
                "code": 401,
                "message": "Unauthorized. Access to the resource requires user authentication. "
                "Please provide a study id and a valid user token",
            },
            {
                "code": 403,
                "message": "Forbidden. Access to the study is not allowed. Please provide a valid user token",
            },
            {
                "code": 404,
                "message": "Not found. The requested identifier is not valid or does not exist.",
            },
        ],
    )
    def get(self, study_id):
        result = validate_audit_files_view(request)
        study_id = result.context.study_id
        study_location = get_study_metadata_path(study_id)

        return jsonify(get_audit_files(study_location))


class PublicStudyDetail(Resource):
    @swagger.operation(
        summary="Returns details of a public study",
        parameters=[
            {
                "name": "study_id",
                "description": "Requested public study id",
                "paramType": "path",
                "type": "string",
                "required": True,
                "allowMultiple": False,
            }
        ],
        responseMessages=[
            {"code": 200, "message": "OK."},
            {
                "code": 401,
                "message": "Unauthorized. Access to the resource requires user authentication.",
            },
            {
                "code": 403,
                "message": "Forbidden. Access to the study is not allowed. Please provide a valid user token",
            },
            {
                "code": 404,
                "message": "Not found. The requested identifier is not valid or does not exist.",
            },
        ],
    )
    @metabolights_exception_handler
    def get(self, study_id):
        log_request(request)
        result = validate_submission_view(request)
        if result.context.study_status != StudyStatus.PUBLIC:
            raise MetabolightsException(message="Not valid request", http_code=403)

        with DBManager.get_instance().session_maker() as db_session:
            query = db_session.query(Study)
            query = query.filter(
                Study.status == StudyStatus.PUBLIC.value, Study.acc == study_id
            )
            study = query.first()

            if not study:
                raise MetabolightsDBException(
                    f"{study_id} does not exist or is not public"
                )

            settings = get_study_settings()
            study_folders = settings.mounted_paths.study_metadata_files_root_path
            m_study = create_study_model_from_db_study(study)

        update_study_model_from_directory(m_study, study_folders)
        dict_data = m_study.model_dump()
        result = {"content": dict_data, "message": None, "err": None}
        return result


class CreateAccession(Resource):
    @swagger.operation(
        summary="Create a new study",
        notes="""Create a new study, with upload folder</br>
        Please note that this includes an empty sample file, which will require at least
        one additional data row to be ISA-Tab compliant""",
        parameters=[
            {
                "name": "user-token",
                "description": "User API token",
                "paramType": "header",
                "type": "string",
                "required": True,
                "allowMultiple": False,
            },
            {
                "name": "study-id",
                "description": "Requested study id (Leave it empty for new study id)",
                "paramType": "header",
                "type": "string",
                "required": False,
                "allowMultiple": False,
            },
        ],
        responseMessages=[
            {"code": 200, "message": "OK."},
            {
                "code": 401,
                "message": "Unauthorized. Access to the resource requires user authentication.",
            },
            {
                "code": 403,
                "message": "Forbidden. Access to the study is not allowed. Please provide a valid user token",
            },
            {
                "code": 404,
                "message": "Not found. The requested identifier is not valid or does not exist.",
            },
        ],
    )
    @metabolights_exception_handler
    def get(self):
        result = validate_user_has_submitter_or_super_user_role(request)
        user_token = result.context.user_api_token
        user_role = result.context.user_role
        partner_user = result.context.partner_user
        username = result.context.username
        auth_manager = AuthenticationManager.get_instance()
        studies = UserService.get_instance(auth_manager).get_user_studies(user_token)
        provisional_studies = []
        last_study_datetime = datetime.fromtimestamp(0)
        for study in studies:
            if study.status == StudyStatus.PROVISIONAL.value:
                provisional_studies.append(study)
            if study.submissiondate.timestamp() > last_study_datetime.timestamp():
                last_study_datetime = study.submissiondate
        study_settings = get_study_settings()
        now = current_utc_time_without_timezone()
        if (
            now - last_study_datetime
        ).total_seconds() < study_settings.min_study_creation_interval_in_mins * 60:
            logger.warning(
                f"New study creation request from user {username} in {study_settings.min_study_creation_interval_in_mins} mins"
            )
            raise MetabolightsException(
                message="Submitter can create only one study in five minutes.",
                http_code=429,
            )

        if (
            len(provisional_studies) >= study_settings.max_study_in_provisional_status
            and user_role != UserRole.ROLE_SUPER_USER
            and user_role != UserRole.SYSTEM_ADMIN
            and not partner_user
        ):
            logger.warning(
                f"New study creation request from user {username}. User has already {study_settings.max_study_in_provisional_status} study in Provisional status."
            )
            raise MetabolightsException(
                message="The user can have at most two studies in Provisional status. Please complete and update status of your current studies.",
                http_code=400,
            )

        logger.info(
            f"Step 1: New study creation request is received from user {username}"
        )
        new_accession_number = True
        study_acc: Union[None, str] = None
        if "study_id" in request.headers:
            requested_study_id = request.headers["study_id"]
            study_acc = self.validate_requested_study_id(requested_study_id, user_token)
            if study_acc:
                new_accession_number = False
                logger.warning(
                    f"A previous study creation request from the user {username}. The study {study_acc} will be created."
                )

        try:
            study_config = get_settings().study
            template_version = study_config.default_metadata_template_version
            study_category = study_config.default_study_category
            sample_template_name = study_config.default_metadata_sample_template_name
            study_template_name = study_config.default_metadata_study_template_name
            study_acc = create_empty_study(user_token, study_id=study_acc, 
                                           template_version=template_version, 
                                           study_category_name=study_category, 
                                           sample_template_name=sample_template_name,
                                           study_template_name=study_template_name
                                           )
            # study = StudyService.get_instance().get_study_by_acc(study_id=study_acc)

            if study_acc:
                logger.info(f"Step 2: Study id {study_acc} is created on DB.")
            else:
                raise MetabolightsException(
                    message="Could not create a new study in db", http_code=503
                )
        except Exception as exc:
            inputs = {
                "subject": "Study id creation on DB was failed.",
                "body": f"Study id on db creation was failed: folder: {study_acc}, user: {username} <p> {str(exc)}",
            }
            send_technical_issue_email.apply_async(kwargs=inputs)
            logger.error(
                f"Study id creation on DB was failed. Temp folder: {study_acc}. {str(inputs)}"
            )
            if isinstance(exc, MetabolightsException):
                raise exc
            else:
                raise MetabolightsException(
                    message="Study id creation on db was failed.",
                    http_code=501,
                    exception=exc,
                )

        inputs = {
            "user_token": user_token,
            "study_id": study_acc,
            "send_email_to_submitter": False,
            "task_name": "INITIAL_METADATA",
            "maintain_metadata_storage": True,
            "maintain_private_ftp_storage": False,
            "force_to_maintain": True,
        }
        try:
            maintain_storage_study_folders(**inputs)
            logger.info(
                f"Step 4.1: 'Create initial files and folders' task completed for study {study_acc}"
            )
        except Exception as exc:
            logger.info(
                f"Step 4.1: 'Create initial files and folders' task failed for study {study_acc}. {str(exc)}"
            )

        inputs.update(
            {
                "maintain_metadata_storage": False,
                "maintain_private_ftp_storage": True,
                "task_name": "INITIAL_FTP_FOLDERS",
            }
        )
        create_ftp_folders_task = maintain_storage_study_folders.apply_async(
            kwargs=inputs
        )
        logger.info(
            "Step 4.3: 'Create study FTP folders' task has been started for study "
            "%s with task id: %s",
            study_acc,
            create_ftp_folders_task.id,
        )

        if new_accession_number:
            study: Study = StudyService.get_instance().get_study_by_acc(study_acc)
            ftp_folder_name = study_acc.lower() + "-" + study.obfuscationcode
            inputs = {
                "user_token": user_token,
                "study_id": study_acc,
                "folder_name": ftp_folder_name,
            }
            send_email_for_new_provisional_study.apply_async(kwargs=inputs)
            logger.info("Step 5: Sending FTP folder email for the study %s", study_acc)
        else:
            logger.info("Step 5: Skipping FTP folder email for the study %s", study_acc)

        # # Start ftp folder creation task
        # Start reindex task
        inputs = {"user_token": user_token, "study_id": study_acc}
        reindex_task = reindex_study.apply_async(kwargs=inputs)
        logger.info(
            f"Step 6: Reindex task is started for study {study_acc} with task id: {reindex_task.id}"
        )

        return {"new_study": study_acc}

    def validate_requested_study_id(self, requested_study_id, user_token):
        """
        If study_id is set, check the rules below:
        Rule 1- study_id must start with  MTBLS
        Rule 2- user must have superuser role
        Rule 3- study_id must be equal or less than last study id, and greater than 0
        Rule 4- study folder does not exist or is empty
        Rule 5- study_id must not be in database
        """
        # Rule 1
        study_id_prefix = identifier_service.default_provisional_identifier.get_prefix()
        if not requested_study_id.startswith(study_id_prefix):
            abort(
                401,
                message="Invalid provisional id format. Provisional id must start with %s"
                % study_id_prefix,
            )
        # Rule 2
        auth_manager = AuthenticationManager.get_instance()
        UserService.get_instance(auth_manager).validate_user_has_curator_role(
            user_token
        )
        # Rule 3
        # disable this rule for provisional id
        # Rule 4
        study_location = os.path.join(
            get_study_settings().mounted_paths.study_metadata_files_root_path,
            requested_study_id,
        )
        if os.path.exists(study_location):
            files = os.listdir(study_location)
            if files:
                raise MetabolightsException(
                    message="Study folder is already exist", http_code=400
                )
        # Rule 5
        try:
            id_list = get_id_list_by_req_id(requested_study_id)
        except Exception as ex:
            raise MetabolightsException(
                message=f"Requested id is not valid in db. {str(ex)}", http_code=400
            )

        if id_list:
            raise MetabolightsException(
                message="Requested id already used in DB.", http_code=400
            )
        else:
            return requested_study_id


class DeleteStudy(Resource):
    @swagger.operation(
        summary="Delete an existing study (curator only)",
        notes="""Please note that deleting a study will release the accession number back to be reused.
        This will be available for the MetaboLights team as a placeholder""",
        parameters=[
            {
                "name": "study_id",
                "description": "Existing Study to delete",
                "required": True,
                "allowMultiple": False,
                "paramType": "path",
                "dataType": "string",
            },
            {
                "name": "user-token",
                "description": "User API token",
                "paramType": "header",
                "type": "string",
                "required": True,
                "allowMultiple": False,
            },
        ],
        responseMessages=[
            {"code": 200, "message": "OK."},
            {
                "code": 401,
                "message": "Unauthorized. Access to the resource requires user authentication.",
            },
            {
                "code": 403,
                "message": "Forbidden. Access to the study is not allowed. Please provide a valid user token",
            },
            {
                "code": 404,
                "message": "Not found. The requested identifier is not valid or does not exist.",
            },
        ],
    )
    def delete(self, study_id):
        result = validate_user_has_curator_role(request)
        status = result.context.study_status
        if status == StudyStatus.PUBLIC:
            abort(401, message="It is not allowed to delete a public study")

        logger.info("Deleting study %s", study_id)

        # Remove the submitter from the study
        submitter_emails = query_study_submitters(study_id)
        if submitter_emails:
            for submitter in submitter_emails:
                study_submitters(study_id, submitter[0], "delete")

        # Add the placeholder flag and MetaboLights user to the study
        mtbls_email = get_settings().auth.service_account.email
        add_placeholder_flag(study_id)
        study_submitters(study_id, mtbls_email, "add")
        delete_study_folders(
            study_id=study_id,
            force_to_maintain=True,
            delete_private_ftp_storage_folders=False,
            delete_metadata_storage_folders=True,
            task_name=f"DELETE_STUDY_{study_id}",
<<<<<<< HEAD
            failing_gracefully=False,
=======
            failing_gracefully=False
>>>>>>> b46be18c
        )

        inputs = {
            "study_id": study_id,
            "task_name": f"DELETE_STUDY_{study_id}",
            "force_to_maintain": True,
            "delete_private_ftp_storage_folders": True,
<<<<<<< HEAD
            "delete_metadata_storage_folders": False,
=======
            "delete_metadata_storage_folders": False
>>>>>>> b46be18c
        }
        cluster_settings = get_cluster_settings()
        task = delete_study_folders.apply_async(kwargs=inputs)
        task.get(timeout=cluster_settings.task_get_timeout_in_seconds * 2)

        status, message = wsc.reindex_study(study_id)
        if not status:
            abort(500, error="Could not reindex the study")

        return {"Success": "Study " + study_id + " has been removed"}


def get_audit_files(study_location):
    folder_list = []
    settings = get_study_settings()
    audit_path = os.path.join(study_location, settings.audit_files_symbolic_link_name)

    try:
        folder_list = os.listdir(audit_path)
    except Exception as ex:
        logger.error("List dir error: %s, %s", audit_path, ex)
        return folder_list
    return folder_list


class ReindexStudy(Resource):
    @swagger.operation(
        summary="Reindex a MetaboLights study (curator only)",
        notes="""Reindexing a MetaboLights study to ensure the search index is up to date""",
        parameters=[
            {
                "name": "study_id",
                "description": "Existing Study Identifier to index",
                "required": True,
                "allowMultiple": False,
                "paramType": "path",
                "dataType": "string",
            },
            {
                "name": "user-token",
                "description": "User API token",
                "paramType": "header",
                "type": "string",
                "required": True,
                "allowMultiple": False,
            },
            {
                "name": "include_validation_results",
                "description": "run study validation and include in indexed data.",
                "required": False,
                "allowEmptyValue": False,
                "allowMultiple": False,
                "paramType": "query",
                "type": "Boolean",
                "defaultValue": "false",
            },
        ],
        responseMessages=[
            {"code": 200, "message": "OK."},
            {
                "code": 401,
                "message": "Unauthorized. Access to the resource requires user authentication. "
                "Please provide a study id and a valid user token",
            },
            {
                "code": 403,
                "message": "Forbidden. Access to the study is not allowed. Please provide a valid user token",
            },
            {
                "code": 404,
                "message": "Not found. The requested identifier is not valid or does not exist.",
            },
            {"code": 417, "message": "Unexpected result."},
        ],
    )
    @metabolights_exception_handler
    def post(self, study_id):
        result = validate_study_index_update(request)
        study_id = result.context.study_id
        study_index_scopes = result.permission.scopes.get(StudyResource.STUDY_INDEX)
        read_access = StudyResourceScope.VIEW in study_index_scopes
        write_access = (
            StudyResourceScope.CREATE in study_index_scopes
            and StudyResourceScope.UPDATE in study_index_scopes
        )
        status, message = wsc.reindex_study(
            study_id,
            user_token=None,
            include_validation_results=False,
            sync=True,
        )

        if not status:
            MetabolightsException(http_code=500, message=message)

        return {
            "Success": "Study " + study_id + " has been re-indexed",
            "read_access": read_access,
            "write_access": write_access,
        }

    @swagger.operation(
        summary="Delete a study index ",
        parameters=[
            {
                "name": "study_id",
                "description": "Compound Identifier",
                "required": True,
                "allowMultiple": False,
                "paramType": "path",
                "dataType": "string",
            },
            {
                "name": "user-token",
                "description": "User API token",
                "paramType": "header",
                "type": "string",
                "required": True,
                "allowMultiple": False,
            },
        ],
        responseMessages=[
            {"code": 200, "message": "OK."},
            {
                "code": 401,
                "message": "Unauthorized. Access to the resource requires user authentication.",
            },
            {
                "code": 403,
                "message": "Forbidden. Access to the study is not allowed for this user.",
            },
            {
                "code": 404,
                "message": "Not found. The requested identifier is not valid or does not exist.",
            },
        ],
    )
    @metabolights_exception_handler
    def delete(self, study_id):
        log_request(request)
        result = validate_study_index_delete(request)
        study_id = result.context.study_id

        logger.info("Deleting a study index")

        result = delete_study_index(user_token=None, study_id=study_id)

        result = {"content": result, "message": None, "err": None}
        return result


class UnindexedStudy(Resource):
    @swagger.operation(
        summary="Gets unindexed studies from database (curator only)",
        notes="""Gets MetaboLights studies that should be updated for the up-to-date search index""",
        parameters=[
            {
                "name": "user-token",
                "description": "User API token",
                "paramType": "header",
                "type": "string",
                "required": True,
                "allowMultiple": False,
            }
        ],
        responseMessages=[
            {"code": 200, "message": "OK."},
            {
                "code": 401,
                "message": "Unauthorized. Access to the resource requires user authentication. "
                "Please provide a study id and a valid user token",
            },
            {
                "code": 403,
                "message": "Forbidden. Access to the study is not allowed. Please provide a valid user token",
            },
            {
                "code": 404,
                "message": "Not found. The requested identifier is not valid or does not exist.",
            },
            {"code": 417, "message": "Unexpected result."},
        ],
    )
    @metabolights_exception_handler
    def get(self):
        validate_user_has_curator_role(request)
        try:
            with DBManager.get_instance().session_maker() as db_session:
                query = db_session.query(StudyTask)
                filtered = query.filter(
                    StudyTask.last_execution_status
                    != StudyTaskStatus.EXECUTION_SUCCESSFUL,
                    StudyTask.task_name == StudyTaskName.REINDEX,
                ).order_by(StudyTask.study_acc)
                result = filtered.all()
                result_list = []
                for task in result:
                    model: StudyTaskModel = StudyTaskModel.model_validate(task)
                    result_list.append(model.model_dump())

                if result_list:
                    return jsonify({"result": "Found", "tasks": result_list})
                return jsonify({"result": "There is no study that will be reindexed."})

        except Exception as e:
            raise MetabolightsDBException(
                message=f"Error while retreiving study tasks from database: {str(e)}",
                exception=e,
            )


class RetryReindexStudies(Resource):
    @swagger.operation(
        summary="Reindex unindexed public studies",
        parameters=[
            {
                "name": "user-token",
                "description": "User API token",
                "paramType": "header",
                "type": "string",
                "required": True,
                "allowMultiple": False,
            }
        ],
        responseMessages=[
            {"code": 200, "message": "OK."},
            {
                "code": 401,
                "message": "Unauthorized. Access to the resource requires user authentication. "
                "Please provide a study id and a valid user token",
            },
            {
                "code": 403,
                "message": "Forbidden. Access to the study is not allowed. Please provide a valid user token",
            },
            {
                "code": 404,
                "message": "Not found. The requested identifier is not valid or does not exist.",
            },
            {"code": 417, "message": "Unexpected result."},
        ],
    )
    @metabolights_exception_handler
    def post(self):
        validate_user_has_curator_role(request)
        try:
            with DBManager.get_instance().session_maker() as db_session:
                query = db_session.query(StudyTask)
                filtered = query.filter(
                    StudyTask.last_execution_status
                    != StudyTaskStatus.EXECUTION_SUCCESSFUL,
                    StudyTask.task_name == StudyTaskName.REINDEX,
                ).order_by(StudyTask.study_acc)
                tasks = filtered.all()
                indexed_studies = []
                unindexed_studies = []
                total = len(tasks)
                index = 0

                for task in tasks:
                    index += 1
                    print(f"{index}/{total} Indexing {task.study_acc}")
                    try:
                        logger.info(f"{index}/{total} Indexing {task.study_acc}")
                        wsc.reindex_study(task.study_acc, None)
                        indexed_studies.append(task.study_acc)
                        logger.info(f"Indexed study {task.study_acc}")
                    except Exception as e:
                        unindexed_studies.append(
                            {"study_id": task.study_acc, "message": str(e)}
                        )
                        logger.info(f"Unindexed study {task.study_acc}")

                return {
                    "indexed_studies": indexed_studies,
                    "unindexed_studies": unindexed_studies,
                }

        except Exception as e:
            raise MetabolightsDBException(
                message=f"Error while retreiving study tasks from database: {str(e)}",
                exception=e,
            )


class MtblsPublicStudiesIndexAll(Resource):
    @swagger.operation(
        summary="Index all public studies ",
        notes="Start a task to index all public studies and return task id. Result will be sent by email.",
        parameters=[
            {
                "name": "user-token",
                "description": "User API token",
                "paramType": "header",
                "type": "string",
                "required": True,
                "allowMultiple": False,
            }
        ],
        responseMessages=[
            {"code": 200, "message": "OK. The compound is returned"},
            {
                "code": 401,
                "message": "Unauthorized. Access to the resource requires user authentication.",
            },
            {
                "code": 403,
                "message": "Forbidden. Access to the study is not allowed for this user.",
            },
            {
                "code": 404,
                "message": "Not found. The requested identifier is not valid or does not exist.",
            },
        ],
    )
    @metabolights_exception_handler
    def post(self):
        log_request(request)
        result = validate_user_has_curator_role(request)
        user_token = result.context.user_api_token

        logger.info("Indexing public studies")
        inputs = {"user_token": user_token, "send_email_to_submitter": True}
        try:
            result = reindex_all_public_studies.apply_async(
                kwargs=inputs, expires=60 * 5
            )

            result = {
                "content": f"Task has been started. Result will be sent by email. Task id: {result.id}",
                "message": None,
                "err": None,
            }
            return result
        except Exception as ex:
            raise MetabolightsException(
                http_code=500,
                message=f"Task submission was failed: {str(ex)}",
                exception=ex,
            )


class MtblsStudiesIndexAll(Resource):
    @swagger.operation(
        summary="Index all studies ",
        notes="Start a task to index all studies and return task id. Result will be sent by email.",
        parameters=[
            {
                "name": "user-token",
                "description": "User API token",
                "paramType": "header",
                "type": "string",
                "required": True,
                "allowMultiple": False,
            }
        ],
        responseMessages=[
            {"code": 200, "message": "OK. The compound is returned"},
            {
                "code": 401,
                "message": "Unauthorized. Access to the resource requires user authentication.",
            },
            {
                "code": 403,
                "message": "Forbidden. Access to the study is not allowed for this user.",
            },
            {
                "code": 404,
                "message": "Not found. The requested identifier is not valid or does not exist.",
            },
        ],
    )
    @metabolights_exception_handler
    def post(self):
        log_request(request)
        result = validate_user_has_curator_role(request)
        user_token = result.context.user_api_token

        logger.info("Indexing studies.")
        inputs = {"user_token": user_token, "send_email_to_submitter": True}
        try:
            result = reindex_all_studies.apply_async(kwargs=inputs, expires=60 * 5)

            result = {
                "content": f"Task has been started. Result will be sent by email. Task id: {result.id}",
                "message": None,
                "err": None,
            }
            return result
        except Exception as ex:
            raise MetabolightsException(
                http_code=500,
                message=f"Task submission was failed: {str(ex)}",
                exception=ex,
            )


class MtblsStudiesIndexSync(Resource):
    @swagger.operation(
        summary="Sync all studies on database and elasticsearch",
        notes="Start a task to sync all studies on database and elasticsearch, and return task id. Result will be sent by email.",
        parameters=[
            {
                "name": "user-token",
                "description": "User API token",
                "paramType": "header",
                "type": "string",
                "required": True,
                "allowMultiple": False,
            }
        ],
        responseMessages=[
            {"code": 200, "message": "OK. The compound is returned"},
            {
                "code": 401,
                "message": "Unauthorized. Access to the resource requires user authentication.",
            },
            {
                "code": 403,
                "message": "Forbidden. Access to the study is not allowed for this user.",
            },
            {
                "code": 404,
                "message": "Not found. The requested identifier is not valid or does not exist.",
            },
        ],
    )
    @metabolights_exception_handler
    def post(self):
        log_request(request)
        result = validate_user_has_curator_role(request)
        user_token = result.context.user_api_token

        logger.info("Indexing missing/out-of-date studies.")
        inputs = {"user_token": user_token, "send_email_to_submitter": True}
        try:
            result = sync_studies_on_es_and_db.apply_async(
                kwargs=inputs, expires=60 * 5
            )

            result = {
                "content": f"Task has been started. Result will be sent by email. Task id: {result.id}",
                "message": None,
                "err": None,
            }
            return result
        except Exception as ex:
            raise MetabolightsException(
                http_code=500,
                message=f"Task submission was failed: {str(ex)}",
                exception=ex,
            )


class MtblsStudyFolders(Resource):
    @swagger.operation(
        summary="Maintain study folders",
        notes="Start a task to maintain all study folders, and return task id. Result will be sent by email.",
        parameters=[
            {
                "name": "study_id",
                "description": "Study to validate",
                "required": True,
                "allowMultiple": False,
                "paramType": "path",
                "dataType": "string",
            },
            {
                "name": "target-folder",
                "description": "Select target study folders: metadata, data and private ftp folder",
                "required": False,
                "allowMultiple": False,
                "paramType": "header",
                "dataType": "string",
                "enum": ["metadata", "private-ftp"],
                "allowEmptyValue": False,
                "defaultValue": "metadata",
                "default": "metadata",
            },
            {
                "name": "force",
                "description": "Force to maintain",
                "required": False,
                "allowEmptyValue": True,
                "allowMultiple": False,
                "paramType": "query",
                "type": "Boolean",
                "defaultValue": False,
                "default": True,
            },
            {
                "name": "task-name",
                "description": "Any task name, backup folders created with this name",
                "required": False,
                "allowMultiple": False,
                "paramType": "header",
                "dataType": "string",
                "allowEmptyValue": False,
                "defaultValue": "MAINTAIN",
                "default": "MAINTAIN",
            },
            {
                "name": "user-token",
                "description": "User API token",
                "paramType": "header",
                "type": "string",
                "required": True,
                "allowMultiple": False,
            },
        ],
        responseMessages=[
            {"code": 200, "message": "OK. The compound is returned"},
            {
                "code": 401,
                "message": "Unauthorized. Access to the resource requires user authentication.",
            },
            {
                "code": 403,
                "message": "Forbidden. Access to the study is not allowed for this user.",
            },
            {
                "code": 404,
                "message": "Not found. The requested identifier is not valid or does not exist.",
            },
        ],
    )
    @metabolights_exception_handler
    def post(self, study_id):
        log_request(request)
        result = validate_submission_update(request)
        user_token = result.context.user_api_token

        target_folder = ""
        if "target_folder" in request.headers:
            target_folder = request.headers["target_folder"]

        task_name = ""
        if "task_name" in request.headers:
            task_name = request.headers["task_name"]
        if not task_name:
            task_name = "MAINTAIN"
        if target_folder not in ("metadata", "data", "private-ftp"):
            raise MetabolightsException(message="Target folder is not defined.")
        maintain_metadata_storage = False
        maintain_private_ftp_storage = False
        if target_folder == "metadata":
            maintain_metadata_storage = True
        elif target_folder == "private-ftp":
            maintain_private_ftp_storage = True

        force_to_maintain = False
        if request.args.get("force"):
            force_to_maintain = (
                True if request.args.get("force").lower() == "true" else False
            )

        logger.info("Searching study folders")
        try:
            inputs = {
                "user_token": user_token,
                "send_email_to_submitter": True,
                "study_id": study_id,
                "force_to_maintain": force_to_maintain,
                "task_name": task_name,
                "maintain_metadata_storage": maintain_metadata_storage,
                "maintain_private_ftp_storage": maintain_private_ftp_storage,
            }
            task = maintain_storage_study_folders.apply_async(kwargs=inputs)

            result = {
                "content": f"Task has been started. Result will be sent by email with task id {task.id}",
                "message": None,
                "err": None,
            }
            return result
        except Exception as ex:
            raise MetabolightsException(
                http_code=500,
                message=f"Task submission was failed: {str(ex)}",
                exception=ex,
            )


class StudyFolderSynchronization(Resource):
    @swagger.operation(
        summary="(Curator Only) If there is no rsync task, it starts new one.",
        nickname="Start sync process. New and updated files will be sync from source to target study folder",
        parameters=[
            {
                "name": "study_id",
                "description": "MTBLS Identifier",
                "required": True,
                "allowMultiple": False,
                "paramType": "path",
                "dataType": "string",
            },
            {
                "name": "source-staging-area",
                "description": "Source study folder stage",
                "required": True,
                "allowMultiple": False,
                "paramType": "header",
                "dataType": "string",
                "enum": ["private-ftp", "readonly-study", "rw-study", "public-ftp"],
                "allowEmptyValue": False,
                "defaultValue": "private-ftp",
                "default": "private-ftp",
            },
            {
                "name": "target-staging-area",
                "description": "Target study folder stage",
                "required": True,
                "allowMultiple": False,
                "paramType": "header",
                "dataType": "string",
                "enum": ["private-ftp", "readonly-study", "rw-study", "public-ftp"],
                "allowEmptyValue": False,
                "defaultValue": "rw-study",
                "default": "rw-study",
            },
            {
                "name": "sync-type",
                "description": "Sync category: sync metadada or data or internal files",
                "required": True,
                "allowMultiple": False,
                "paramType": "header",
                "dataType": "string",
                "enum": [
                    "metadata",
                    "data",
                    "internal",
                    "public-metadata-versions",
                    "integrity-check",
                    "audit",
                ],
                "allowEmptyValue": False,
                "defaultValue": "metadata",
                "default": "metadata",
            },
            {
                "name": "dry-run",
                "description": "Only check whether there is a difference ",
                "required": False,
                "allowMultiple": False,
                "paramType": "header",
                "dataType": "Boolean",
                "allowEmptyValue": False,
                "defaultValue": True,
                "default": True,
            },
            {
                "name": "user-token",
                "description": "User API token",
                "paramType": "header",
                "type": "string",
                "required": True,
                "allowMultiple": False,
            },
        ],
        responseMessages=[
            {"code": 200, "message": "OK."},
            {
                "code": 401,
                "message": "Unauthorized. Access to the resource requires user authentication.",
            },
            {
                "code": 403,
                "message": "Forbidden. Access to the study is not allowed for this user.",
            },
            {
                "code": 404,
                "message": "Not found. The requested identifier is not valid or does not exist.",
            },
        ],
    )
    @metabolights_exception_handler
    def post(self, study_id):
        log_request(request)
        headers = request.headers
        sync_type = headers.get("sync_type", "").lower()
        source_staging_area = headers.get("source_staging_area", "private-ftp")
        target_staging_area = headers.get("target_staging_area", "rw_study")
        dry_run = True if headers.get("dry_run", "true").lower() == "true" else False

        if source_staging_area == "private-ftp" and (
            (sync_type == "data" and target_staging_area == "readonly-study")
            or (sync_type == "metadata" and target_staging_area == "rw-study")
        ):
            validate_data_files_upload(request)
        else:
            validate_user_has_curator_role(request)
        return self.process_rsync_request(
            study_id,
            dry_run=dry_run,
            sync_type=sync_type,
            source_staging_area=source_staging_area,
            target_staging_area=target_staging_area,
            start_new_task=True,
        )

    @swagger.operation(
        summary="(Curator Only) Returns current rsync task status.",
        parameters=[
            {
                "name": "study_id",
                "description": "MTBLS Identifier",
                "required": True,
                "allowMultiple": False,
                "paramType": "path",
                "dataType": "string",
            },
            {
                "name": "source-staging-area",
                "description": "Source study folder stage",
                "required": True,
                "allowMultiple": False,
                "paramType": "header",
                "dataType": "string",
                "enum": ["private-ftp", "readonly-study", "rw-study", "public-ftp"],
                "allowEmptyValue": False,
                "defaultValue": "private-ftp",
                "default": "private-ftp",
            },
            {
                "name": "target-staging-area",
                "description": "Target study folder stage",
                "required": True,
                "allowMultiple": False,
                "paramType": "header",
                "dataType": "string",
                "enum": ["private-ftp", "readonly-study", "rw-study", "public-ftp"],
                "allowEmptyValue": False,
                "defaultValue": "rw-study",
                "default": "rw-study",
            },
            {
                "name": "sync-type",
                "description": "Sync category: sync metadada or data or internal files",
                "required": True,
                "allowMultiple": False,
                "paramType": "header",
                "dataType": "string",
                "enum": [
                    "metadata",
                    "data",
                    "internal",
                    "public-metadata-versions",
                    "integrity-check",
                    "audit",
                ],
                "allowEmptyValue": False,
                "defaultValue": "metadata",
                "default": "metadata",
            },
            {
                "name": "dry-run",
                "description": "Only check whether there is a difference ",
                "required": False,
                "allowMultiple": False,
                "paramType": "header",
                "dataType": "Boolean",
                "allowEmptyValue": False,
                "defaultValue": True,
                "default": True,
            },
            {
                "name": "user-token",
                "description": "User API token",
                "paramType": "header",
                "type": "string",
                "required": True,
                "allowMultiple": False,
            },
        ],
        responseMessages=[
            {"code": 200, "message": "OK."},
            {
                "code": 401,
                "message": "Unauthorized. Access to the resource requires user authentication.",
            },
            {
                "code": 403,
                "message": "Forbidden. Access to the study is not allowed for this user.",
            },
            {
                "code": 404,
                "message": "Not found. The requested identifier is not valid or does not exist.",
            },
        ],
    )
    @metabolights_exception_handler
    def get(self, study_id):
        log_request(request)
        headers = request.headers
        sync_type = headers.get("sync_type", "").lower()
        source_staging_area = headers.get("source_staging_area", "private-ftp")
        target_staging_area = headers.get("target_staging_area", "rw_study")
        dry_run = True if headers.get("dry_run", "true").lower() == "true" else False

        if source_staging_area == "private-ftp" and (
            (sync_type == "data" and target_staging_area == "readonly-study")
            or (sync_type == "metadata" and target_staging_area == "rw-study")
        ):
            validate_data_files_upload(request)
        else:
            validate_user_has_curator_role(request)

        return self.process_rsync_request(
            study_id,
            dry_run=dry_run,
            sync_type=sync_type,
            source_staging_area=source_staging_area,
            target_staging_area=target_staging_area,
            start_new_task=False,
        )

    def process_rsync_request(
        self,
        study_id: str,
        dry_run,
        sync_type,
        source_staging_area,
        target_staging_area,
        start_new_task: bool = False,
    ):
        if target_staging_area == source_staging_area:
            raise MetabolightsException(
                message="Source and target staging areas should be different."
            )

        if sync_type not in (
            "metadata",
            "data",
            "internal",
            "public-metadata-versions",
            "integrity-check",
            "audit",
        ):
            raise MetabolightsException(message="sync_type is invalid.")

        staging_areas = ["private-ftp", "readonly-study", "rw-study", "public-ftp"]
        if source_staging_area not in staging_areas:
            raise MetabolightsException(message="Source staging area is invalid.")

        if target_staging_area not in staging_areas:
            raise MetabolightsException(message="Target staging area is invalid.")

        folder_type = StudyFolderType(sync_type.replace("-", "_").upper())
        source_location = StudyFolderLocation(
            f"{source_staging_area.replace('-', '_').upper()}_STORAGE"
        )
        target_location = StudyFolderLocation(
            f"{target_staging_area.replace('-', '_').upper()}_STORAGE"
        )
        source = StudyFolder(location=source_location, folder_type=folder_type)
        target = StudyFolder(location=target_location, folder_type=folder_type)

        if source.folder_type not in VALID_FOLDERS[source_location]:
            raise MetabolightsException(
                message="Source folder type is not valid in the selected staging area."
            )

        if target.folder_type not in VALID_FOLDERS[target_location]:
            raise MetabolightsException(
                message="target folder type is not valid in the selected staging area."
            )

        study = StudyService.get_instance().get_study_by_acc(study_id)
        client = StudyRsyncClient(
            study_id=study_id, obfuscation_code=study.obfuscationcode
        )
        status_check_only = not start_new_task

        if (
            sync_type == "data"
            and source_staging_area == "private-ftp"
            and target_staging_area == "readonly-study"
        ):
            status = sync_private_ftp_data_files(
                study_id=study_id, obfuscation_code=study.obfuscationcode
            )

        else:
            if dry_run:
                status: SyncTaskResult = client.rsync_dry_run(
                    source, target, status_check_only=status_check_only
                )
            else:
                if (
                    start_new_task
                    and target.folder_type == StudyFolderType.METADATA
                    and target.location == StudyFolderLocation.RW_STUDY_STORAGE
                ):
                    write_audit_files(study_id)
                status: SyncTaskResult = client.rsync(
                    source, target, status_check_only=status_check_only
                )

        status.description = (
            f"{status.description[:100]} ..."
            if status.description and len(status.description) > 100
            else status.description
        )
        return status.model_dump()


class DragAndDropFolder(Resource):
    @swagger.operation(
        notes="Upload files via drag-and-drop for a given study (max 50MB per file)",
        parameters=[
            {
                "name": "study_id",
                "description": "ID of the study",
                "required": True,
                "allowMultiple": False,
                "dataType": "string",
                "paramType": "path",
            },
            {
                "name": "file",
                "description": "File to upload (max 50MB)",
                "required": True,
                "allowMultiple": False,
                "type": "file",
                "paramType": "form",
            },
            {
                "name": "user-token",
                "description": "User API token",
                "paramType": "header",
                "type": "string",
                "required": True,
                "allowMultiple": False,
            },
        ],
        responseMessages=[
            {"code": 200, "message": "File uploaded successfully"},
            {"code": 400, "message": "Invalid request or file too large"},
        ],
    )
    def post(self, study_id):
        result = validate_submission_update(request)
        study_id = result.context.study_id
        try:
            logger.info("Upload metadata files against study id: %s", study_id)
            if "file" not in request.files:
                return {"error": "No file part in the request"}, 400

            file = request.files["file"]
            if file.filename == "":
                return {"error": "No selected file"}, 400

            # Check file type (only allow specific types .txt, .tsv)
            if not re.match(r"^([asi]_.+\.txt|m_.+\.tsv)$", file.filename):
                return {
                    "error": "Invalid file type/file pattern. Only .txt and .tsv files allowed."
                }, 400

            # Check file size (max 50MB)
            file.seek(0, os.SEEK_END)
            file_length = file.tell()
            file.seek(0)
            if file_length > 50 * 1024 * 1024:
                return {"error": "File size exceeds 50MB limit"}, 400

            # Construct the study folder path
            settings = get_study_settings()
            study_folder = os.path.join(
                settings.mounted_paths.study_metadata_files_root_path, study_id
            )

            # Save the file
            file_path = os.path.join(study_folder, file.filename)
            file.save(file_path)

            return {
                "message": f"File '{file.filename}' uploaded successfully to study '{study_id}'"
            }, 200
        except Exception as exc:
            logger.error("Error in DragAndDropFolder.post: %s", exc)
            return {"error": f"An unexpected error occurred: {str(exc)}"}, 500<|MERGE_RESOLUTION|>--- conflicted
+++ resolved
@@ -1157,11 +1157,7 @@
             delete_private_ftp_storage_folders=False,
             delete_metadata_storage_folders=True,
             task_name=f"DELETE_STUDY_{study_id}",
-<<<<<<< HEAD
             failing_gracefully=False,
-=======
-            failing_gracefully=False
->>>>>>> b46be18c
         )
 
         inputs = {
@@ -1169,11 +1165,7 @@
             "task_name": f"DELETE_STUDY_{study_id}",
             "force_to_maintain": True,
             "delete_private_ftp_storage_folders": True,
-<<<<<<< HEAD
             "delete_metadata_storage_folders": False,
-=======
-            "delete_metadata_storage_folders": False
->>>>>>> b46be18c
         }
         cluster_settings = get_cluster_settings()
         task = delete_study_folders.apply_async(kwargs=inputs)
