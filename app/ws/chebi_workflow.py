--- conflicted
+++ resolved
@@ -62,11 +62,7 @@
 complete_end = "_complete.sdf"
 pubchem_sdf_extension = '_pubchem.sdf'
 classyfire_end = "_classyfire"
-<<<<<<< HEAD
-anno_sub_folder = flask_app.config.get('CHEBI_PIPELINE_ANNOTATION_FOLDER')
-=======
 anno_sub_folder = "chebi_pipeline_annotations"
->>>>>>> 80d9f1d5
 final_cid_column_name = "final_external_id"
 unknown_list = "unknown", "un-known", "n/a", "un_known", "not known", "not-known", "not_known", "unidentified", \
                "not identified", "unmatched"
