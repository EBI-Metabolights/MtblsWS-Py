import logging
import os.path

from flask_mail import Mail, Message
from jinja2 import Environment, PackageLoader, select_autoescape

from app.ws.email.settings import EmailServiceSettings, get_email_service_settings


logger = logging.getLogger('wslog')

env = Environment(
    loader=PackageLoader("app.ws.email", 'email_templates'),
    autoescape=select_autoescape(['html', 'xml'])
)


class EmailService(object):

    def __init__(self, settings: EmailServiceSettings = None, mail: Mail = None):
        self.settings = settings
        self.mail = mail

    email_service = None

    @classmethod
    def get_instance(cls, app=None, mail=None):
        if app and not cls.email_service:
            settings = get_email_service_settings(app)
            if not mail:
                mail = Mail(app)
            cls.email_service = EmailService(settings, mail)
        return cls.email_service
    
    def send_generic_email(self, subject_name, body, from_mail_address, to_mail_addresses, cc_mail_addresses=None):
        if not from_mail_address:
            from_mail_address = self.settings.email_no_reply_address
        if not cc_mail_addresses:
            cc_mail_addresses = []
        if not isinstance(cc_mail_addresses, list):
            cc_mail_addresses = to_mail_addresses.split(",")
        if not isinstance(to_mail_addresses, list):
            recipients = to_mail_addresses.split(",")
        msg = Message(subject=subject_name,
                      sender=from_mail_address,
                      recipients=recipients,
                      cc=cc_mail_addresses,
                      html=body
                      )
        try:
            self.mail.send(msg)
        except Exception as exc:
            message = f'Sending email failed: subject= {subject_name} receipents:{str(recipients)} body={str(body)}\nError {str(exc)}'
            logger.error(message)
<<<<<<< HEAD


=======
            
>>>>>>> f3a9e521
    def send_email(self, subject_name, body, submitters_mail_addresses, user_email,
                   from_mail_address=None, curation_mail_address=None):
        if not from_mail_address:
            from_mail_address = self.settings.email_no_reply_address
        if not curation_mail_address:
            curation_mail_address = self.settings.curation_mail_address
        recipients = set()
        recipients.add(user_email)
        recipients = list(recipients.union(submitters_mail_addresses))
        msg = Message(subject=subject_name,
                      sender=from_mail_address,
                      recipients=recipients,
                      cc=[curation_mail_address],
                      html=body
                      )
        try:
            self.mail.send(msg)
        except Exception as e:
            message = f'Sending email failed: subject= {subject_name} receipents:{str(recipients)} body={str(body)}\nError {str(e)}'
            logger.error(message)
    
    def get_rendered_body(self, template_name: str, content):
        template = env.get_template(template_name)
        body = template.render(content)
        return body
        
    def send_email_for_queued_study_submitted(self, study_id, release_date, user_email, submitters_mail_addresses):

        file_name = " * Online submission * "
        public_study_url = os.path.join(self.settings.metabolights_host_url, study_id)
        private_study_url = os.path.join(self.settings.metabolights_host_url, "editor", "study", study_id)
        subject_name = f"Congratulations! Your study {study_id} has been successfully processed!"

        content = {"study_id": study_id, "release_date": release_date,
                   "file_name": file_name, "public_study_url": public_study_url, "private_study_url": private_study_url }
        body = self.get_rendered_body('send_queued_study_submitted.html', content)
        self.send_email(subject_name, body, submitters_mail_addresses, user_email)

    def send_email_for_requested_ftp_folder_created(self, study_id, ftp_folder, user_email, submitters_mail_addresses):
        user_name = self.settings.private_ftp_server_user
        user_password = self.settings.private_ftp_server_password
        server = self.settings.private_ftp_server
        ftp_upload_doc_link = self.settings.ftp_upload_help_doc

        content = {"user_name": user_name, "user_password": user_password, "server": server,
                   "ftp_folder": ftp_folder, "ftp_upload_doc_link": ftp_upload_doc_link}
        
        body = self.get_rendered_body('requested_ftp_folder_created.html', content)
        subject_name = f"Requested Study upload folder for {study_id}"

        self.send_email(subject_name, body, submitters_mail_addresses, user_email)

    def send_email_for_task_completed(self, subject_name, task_id, task_result, to):

        content = {"task_id": task_id, "task_result": task_result}
        body = self.get_rendered_body('curation_tasks/worker_task_completed.html', content)

        self.send_generic_email(subject_name, body, from_mail_address=None, to_mail_addresses=to)<|MERGE_RESOLUTION|>--- conflicted
+++ resolved
@@ -52,12 +52,7 @@
         except Exception as exc:
             message = f'Sending email failed: subject= {subject_name} receipents:{str(recipients)} body={str(body)}\nError {str(exc)}'
             logger.error(message)
-<<<<<<< HEAD
-
-
-=======
             
->>>>>>> f3a9e521
     def send_email(self, subject_name, body, submitters_mail_addresses, user_email,
                    from_mail_address=None, curation_mail_address=None):
         if not from_mail_address:
