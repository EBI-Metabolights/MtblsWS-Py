import logging
import os.path
from typing import List, Set, Union

from flask_mail import Mail, Message
from jinja2 import Environment, PackageLoader, select_autoescape
from app.config import get_settings
import urllib.parse
from app.config.model.email import EmailSettings


logger = logging.getLogger("wslog")

env = Environment(
    loader=PackageLoader("app.ws.email", "email_templates"),
    autoescape=select_autoescape(["html", "xml"]),
)


class EmailService(object):
    def __init__(
        self,
        settings: Union[None, EmailSettings] = None,
        mail: Union[None, Mail] = None,
    ):
        self.email_settings = settings
        self.mail = mail

    email_service = None

    @classmethod
    def get_instance(cls, app=None, mail=None):
        if app and not cls.email_service:
            settings = get_settings().email
            configs = {
                "MAIL_SERVER": settings.email_service.connection.host,
                "MAIL_PORT": settings.email_service.connection.port,
                "MAIL_USERNAME": settings.email_service.connection.username,
                "MAIL_PASSWORD": settings.email_service.connection.password,
                "MAIL_USE_TLS": settings.email_service.connection.use_tls,
                "MAIL_USE_SSL": settings.email_service.connection.use_ssl,
            }
            for item in configs:
                if configs[item]:
                    app.config[item] = configs[item]

            mail = Mail(app)
            cls.email_service = EmailService(settings, mail)
        return cls.email_service

    def send_generic_email(
        self,
        subject,
        body,
        from_mail_address,
        to_mail_addresses,
        cc_mail_addresses=None,
        bcc_mail_addresses=None,
        reply_to=None,
        fail_silently: bool = True,
    ):
        if not from_mail_address:
            from_mail_address = (
                self.email_settings.email_service.configuration.no_reply_email_address
            )
        if not cc_mail_addresses:
            cc_mail_addresses = []
        if not bcc_mail_addresses:
            bcc_mail_addresses = []
        if not isinstance(cc_mail_addresses, list):
            cc_mail_addresses = cc_mail_addresses.split(",")
        if not isinstance(bcc_mail_addresses, list):
            bcc_mail_addresses = bcc_mail_addresses.split(",")
        if not isinstance(to_mail_addresses, list):
            recipients = to_mail_addresses.split(",")
        else:
            recipients = to_mail_addresses
        if not reply_to:
            reply_to = from_mail_address
        msg = Message(
            subject=subject,
            sender=from_mail_address,
            recipients=recipients,
            cc=cc_mail_addresses,
            bcc=bcc_mail_addresses,
            html=body,
            reply_to=reply_to,
        )
        try:
            self.mail.send(msg)
        except Exception as exc:
            message = f"Sending email failed: subject= {subject} recipients:{str(recipients)} body={str(body)}\nError {str(exc)}"
            logger.error(message)
            if not fail_silently:
                raise exc

    def send_email(
        self,
        subject,
        body,
        submitters_mail_addresses,
        user_email,
        from_mail_address=None,
        curation_mail_address: Union[str, List[str]] = None,
        additional_cc_emails=None,
    ):
        if not from_mail_address:
            from_mail_address = (
                self.email_settings.email_service.configuration.no_reply_email_address
            )

        dev_email = get_settings().email.email_service.configuration.technical_issue_recipient_email_address
        recipients: Set[str] = set()
        if submitters_mail_addresses:
            recipients = recipients.union(submitters_mail_addresses)
            recipients.discard(None)
            recipients.discard("")
        if not recipients:
            logger.error(f"There is no recipient email address for email: '{subject}'")
            return
        default_curation_mail_address = (
            self.email_settings.email_service.configuration.curation_email_address
        )
        system_emails = {dev_email, default_curation_mail_address}
        if additional_cc_emails:
            if isinstance(additional_cc_emails, list):
                additional_cc_emails = [
                    x for x in additional_cc_emails if x and x not in recipients
                ]
            else:
                additional_cc_emails = [
                    x
                    for x in str(additional_cc_emails).split(",")
                    if x and x not in recipients and x not in system_emails
                ]

        additional_cc_emails = additional_cc_emails if additional_cc_emails else None
        bcc = {dev_email}
        if curation_mail_address:
            if isinstance(curation_mail_address, list):
                bcc.add(curation_mail_address)
            else:
                bcc.update(
                    [x.strip() for x in str(curation_mail_address).split(",") if x]
                )

        all_emails = {default_curation_mail_address, dev_email}
        all_emails.update(recipients)
        if additional_cc_emails:
            all_emails.update(additional_cc_emails)
        if bcc:
            all_emails.update(bcc)

<<<<<<< HEAD
        if user_email and user_email not in all_emails:
=======
        if user_email not in all_emails:
>>>>>>> 1f19ae91
            bcc.add(user_email)

        msg = Message(
            subject=subject,
            sender=from_mail_address,
            recipients=list(recipients),
            cc=additional_cc_emails,
            bcc=list(bcc) if bcc else None,
            html=body,
        )
        try:
            self.mail.send(msg)
        except Exception as e:
            message = f"Sending email failed: subject= {subject} recipients:{str(recipients)} body={str(body)}\nError {str(e)}"
            logger.error(message)

    def get_rendered_body(self, template_name: str, content):
        template = env.get_template(template_name)
        body = template.render(content)
        return body

    def send_email_for_new_provisional_study(
        self,
        provisional_id,
        ftp_folder,
        user_email,
        submitters_mail_addresses,
        submitter_fullname,
    ):
        settings = get_settings()
        user_name = settings.ftp_server.private.connection.username
        user_password = settings.ftp_server.private.connection.password
        ftp_server = settings.ftp_server.private.connection.host
        host = get_settings().server.service.ws_app_base_link
        submission_url = os.path.join(host, "editor", "study", provisional_id)
        metabolights_help_email = "metabolights-help@ebi.ac.uk"
        metabolights_website_url = get_settings().server.service.ws_app_base_link
        content = {
            "provisional_id": provisional_id,
            "submitter_fullname": submitter_fullname,
            "submission_url": submission_url,
            "user_name": user_name,
            "user_password": user_password,
            "ftp_server": ftp_server,
            "ftp_folder": ftp_folder,
            "metabolights_website_url": metabolights_website_url,
            "metabolights_help_email": metabolights_help_email,
        }

        body = self.get_rendered_body("new_submission.html", content)
        subject_name = f"MetaboLights Temporary Submission initiated ({provisional_id})"
        self.send_email(subject_name, body, submitters_mail_addresses, user_email)

    def send_email_for_new_accession_number(
        self,
        study_id,
        provisional_id,
        obfuscation_code,
        user_email,
        submitters_mail_addresses,
        submitter_fullname,
        study_title,
        release_date,
        previous_ftp_folder,
        new_ftp_folder,
        additional_cc_emails,
        study_contacts,
    ):
        host = get_settings().server.service.ws_app_base_link
        subject = "Submission Complete and Accessioned"
        if study_id != provisional_id:
            subject += f" - from {provisional_id} to {study_id}"
        reviewer_url = os.path.join(host, f"reviewer{obfuscation_code}")
        metabolights_help_email = "metabolights-help@ebi.ac.uk"
        metabolights_website_url = get_settings().server.service.ws_app_base_link
        settings = get_settings()
        user_name = settings.ftp_server.private.connection.username
        user_password = settings.ftp_server.private.connection.password
        ftp_server = settings.ftp_server.private.connection.host
        content = {
            "provisional_id": provisional_id,
            "mtbls_accession": study_id,
            "submitter_fullname": submitter_fullname,
            "study_title": study_title,
            "release_date": release_date,
            "reviewer_url": reviewer_url,
            "previous_ftp_folder": previous_ftp_folder,
            "new_ftp_folder": new_ftp_folder,
            "metabolights_website_url": metabolights_website_url,
            "metabolights_help_email": metabolights_help_email,
            "user_name": user_name,
            "user_password": user_password,
            "ftp_server": ftp_server,
            "study_contacts": study_contacts,
        }
        body = self.get_rendered_body("new_accession_number.html", content)

        self.send_email(
            subject,
            body,
            submitters_mail_addresses,
            user_email,
            additional_cc_emails=additional_cc_emails,
        )

    def send_email_on_public(
        self,
        study_id,
        release_date,
        user_email,
        submitters_mail_addresses,
        submitter_fullname,
        study_title,
        study_contacts,
        publication_doi,
        publication_pubmed_id,
        additional_cc_emails,
    ):
        subject = f"MetaboLights Study Made Public ({study_id})"
        metabolights_help_email = "metabolights-help@ebi.ac.uk"
        metabolights_website_url = get_settings().server.service.ws_app_base_link
        # mtbls_accession_url = os.path.join(metabolights_website_url, study_id)
        mtbls_accession_url = os.path.join(
            "https://www.ebi.ac.uk/metabolights", study_id
        )
        public_ftp_server = "ftp.ebi.ac.uk"
        download_settings = get_settings().ftp_server.public.configuration
        public_ftp_base_url = download_settings.public_studies_ftp_base_url

        public_ftp_remote_folder = ""
        if public_ftp_server in public_ftp_base_url:
            public_ftp_remote_folder = public_ftp_base_url.split(public_ftp_server)[-1]

        study_ftp_download_url = os.path.join(
            download_settings.public_studies_http_base_url, study_id
        )
        globus_collection_name = "EMBL-EBI Public Data"
        study_path = os.path.join(public_ftp_remote_folder, study_id)
        study_globus_url = (
            f"{download_settings.public_studies_globus_base_url}/{study_id}%2F"
        )
        content = {
            "mtbls_accession": study_id,
            "submitter_fullname": submitter_fullname,
            "study_title": study_title,
            "release_date": release_date,
            "study_contacts": study_contacts,
            "mtbls_accession_url": mtbls_accession_url,
            "study_ftp_download_url": study_ftp_download_url,
            "public_ftp_server": public_ftp_server,
            "public_ftp_remote_folder": study_path,
            "metabolights_website_url": metabolights_website_url,
            "metabolights_help_email": metabolights_help_email,
            "publication_doi": publication_doi,
            "publication_pubmed_id": publication_pubmed_id,
            "globus_collection_name": globus_collection_name,
            "study_globus_url": study_globus_url,
        }
        body = self.get_rendered_body("status_is_public.html", content)
        curation_mail_address = (
            self.email_settings.email_service.configuration.curation_email_address
        )
        self.send_email(
            subject,
            body,
            submitters_mail_addresses,
            user_email,
            additional_cc_emails=additional_cc_emails,
            curation_mail_address=curation_mail_address,
<<<<<<< HEAD
        )

    def send_email_study_validation_failed(
        self,
        task_name,
        study_id,
        current_status,
        next_status,
        user_email,
        submitters_mail_addresses,
        submitter_fullname,
        study_title,
    ):
        subject = f"{task_name} failed."
        metabolights_help_email = "metabolights-help@ebi.ac.uk"
        # metabolights_website_url = get_settings().server.service.ws_app_base_link
        metabolights_website_url = "https://www.ebi.ac.uk/metabolights"
        mtbls_accession_url = os.path.join(metabolights_website_url, study_id)

        content = {
            "metabolights_website_url": metabolights_website_url,
            "mtbls_accession_url": mtbls_accession_url,
            "mtbls_accession": study_id,
            "submitter_fullname": submitter_fullname,
            "study_title": study_title,
            "current_status": current_status,
            "next_status": next_status,
            "metabolights_help_email": metabolights_help_email,
        }
        body = self.get_rendered_body("validation_failure.html", content)

        self.send_email(
            subject,
            body,
            submitters_mail_addresses,
            user_email,
=======
>>>>>>> 1f19ae91
        )

    def send_email_for_task_completed(self, subject, task_id, task_result, to):
        content = {"task_id": task_id, "task_result": task_result}
        body = self.get_rendered_body(
            "curation_tasks/worker_task_completed.html", content
        )

        self.send_generic_email(
            subject, body, from_mail_address=None, to_mail_addresses=to
        )<|MERGE_RESOLUTION|>--- conflicted
+++ resolved
@@ -1,5 +1,6 @@
 import logging
 import os.path
+from typing import List, Set, Union
 from typing import List, Set, Union
 
 from flask_mail import Mail, Message
@@ -58,6 +59,9 @@
         bcc_mail_addresses=None,
         reply_to=None,
         fail_silently: bool = True,
+        bcc_mail_addresses=None,
+        reply_to=None,
+        fail_silently: bool = True,
     ):
         if not from_mail_address:
             from_mail_address = (
@@ -67,8 +71,12 @@
             cc_mail_addresses = []
         if not bcc_mail_addresses:
             bcc_mail_addresses = []
+        if not bcc_mail_addresses:
+            bcc_mail_addresses = []
         if not isinstance(cc_mail_addresses, list):
             cc_mail_addresses = cc_mail_addresses.split(",")
+        if not isinstance(bcc_mail_addresses, list):
+            bcc_mail_addresses = bcc_mail_addresses.split(",")
         if not isinstance(bcc_mail_addresses, list):
             bcc_mail_addresses = bcc_mail_addresses.split(",")
         if not isinstance(to_mail_addresses, list):
@@ -77,13 +85,17 @@
             recipients = to_mail_addresses
         if not reply_to:
             reply_to = from_mail_address
+        if not reply_to:
+            reply_to = from_mail_address
         msg = Message(
             subject=subject,
             sender=from_mail_address,
             recipients=recipients,
             cc=cc_mail_addresses,
             bcc=bcc_mail_addresses,
+            bcc=bcc_mail_addresses,
             html=body,
+            reply_to=reply_to,
             reply_to=reply_to,
         )
         try:
@@ -93,6 +105,8 @@
             logger.error(message)
             if not fail_silently:
                 raise exc
+            if not fail_silently:
+                raise exc
 
     def send_email(
         self,
@@ -102,12 +116,14 @@
         user_email,
         from_mail_address=None,
         curation_mail_address: Union[str, List[str]] = None,
+        curation_mail_address: Union[str, List[str]] = None,
         additional_cc_emails=None,
     ):
         if not from_mail_address:
             from_mail_address = (
                 self.email_settings.email_service.configuration.no_reply_email_address
             )
+
 
         dev_email = get_settings().email.email_service.configuration.technical_issue_recipient_email_address
         recipients: Set[str] = set()
@@ -118,6 +134,10 @@
         if not recipients:
             logger.error(f"There is no recipient email address for email: '{subject}'")
             return
+        default_curation_mail_address = (
+            self.email_settings.email_service.configuration.curation_email_address
+        )
+        system_emails = {dev_email, default_curation_mail_address}
         default_curation_mail_address = (
             self.email_settings.email_service.configuration.curation_email_address
         )
@@ -134,6 +154,17 @@
                     if x and x not in recipients and x not in system_emails
                 ]
 
+            if isinstance(additional_cc_emails, list):
+                additional_cc_emails = [
+                    x for x in additional_cc_emails if x and x not in recipients
+                ]
+            else:
+                additional_cc_emails = [
+                    x
+                    for x in str(additional_cc_emails).split(",")
+                    if x and x not in recipients and x not in system_emails
+                ]
+
         additional_cc_emails = additional_cc_emails if additional_cc_emails else None
         bcc = {dev_email}
         if curation_mail_address:
@@ -151,11 +182,7 @@
         if bcc:
             all_emails.update(bcc)
 
-<<<<<<< HEAD
         if user_email and user_email not in all_emails:
-=======
-        if user_email not in all_emails:
->>>>>>> 1f19ae91
             bcc.add(user_email)
 
         msg = Message(
@@ -163,6 +190,7 @@
             sender=from_mail_address,
             recipients=list(recipients),
             cc=additional_cc_emails,
+            bcc=list(bcc) if bcc else None,
             bcc=list(bcc) if bcc else None,
             html=body,
         )
@@ -325,7 +353,6 @@
             user_email,
             additional_cc_emails=additional_cc_emails,
             curation_mail_address=curation_mail_address,
-<<<<<<< HEAD
         )
 
     def send_email_study_validation_failed(
@@ -362,8 +389,6 @@
             body,
             submitters_mail_addresses,
             user_email,
-=======
->>>>>>> 1f19ae91
         )
 
     def send_email_for_task_completed(self, subject, task_id, task_result, to):
