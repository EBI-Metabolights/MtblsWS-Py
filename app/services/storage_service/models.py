--- conflicted
+++ resolved
@@ -6,10 +6,7 @@
 class SyncCalculationStatus(str, Enum):
     NO_TASK = 'NO_TASK'
     UNKNOWN = 'UNKNOWN'
-<<<<<<< HEAD
-=======
     PENDING = 'PENDING'
->>>>>>> 0ebba254
     SYNC_NEEDED = "SYNC_NEEDED"
     SYNC_NOT_NEEDED = "SYNC_NOT_NEEDED"
     CALCULATING = "CALCULATING"
@@ -37,13 +34,9 @@
 
 
 class SyncCalculationTaskResult(JobResultModel):
-<<<<<<< HEAD
     status: SyncCalculationStatus = Field(SyncCalculationStatus.NO_TASK)
-=======
-    status: SyncCalculationStatus = Field(None)
 
 
 class CommandOutput(BaseModel):
     execution_status: bool = Field(None)
-    execution_output: str = Field(None)
->>>>>>> 0ebba254
+    execution_output: str = Field(None)