import os
import time
from typing import List
from app.ws.cluster_jobs import submit_job
from flask import current_app as app
import logging

logger = logging.getLogger('wslog_datamover')


class DataMoverAvailableStorage():

    def __init__(self, requestor, study_id):
        self.requestor = requestor
        self.studyId = study_id
        self.source_study_path = app.config.get('STUDY_PATH') + study_id
        self.ftp_user_home_path = app.config.get('LSF_DATAMOVER_FTP_PRIVATE_HOME')
        self.studies_root_path_datamover = app.config.get('LSF_DATAMOVER_STUDY_PATH')
        self.datamover_absolute_studies_path = os.path.join(self.ftp_user_home_path,
                                                            self.studyId)

    def sync_from_studies_folder(self, target_ftp_folder: str, ignore_list: List[str] = None,
                                 **kwargs):
        target_study_ftp_folder_path = self._get_absolute_ftp_private_path(target_ftp_folder)

        if not os.path.exists(self._get_study_log_folder()):
            os.makedirs(self._get_study_log_folder(), mode=777, exist_ok=True)
        command = "rsync"
        params = "-auv " + self._get_absolute_study_datamover_path(self.studyId) + "/* " + target_study_ftp_folder_path + "/."
        logger.info("Sending cluster job : " + command + "; For Study :- " + self.studyId)
        self.create_empty_file(file_path=self._get_study_log_file(command=command))

        status, message, job_out, job_err, log_file = submit_job(False, None, queue=app.config.get('LSF_DATAMOVER_Q'),
                                                                 job_cmd=command, job_params=params,
                                                                 submitter='study_to_ftp', log=True,
                                                                 log_path=self._get_study_log_datamover_path())
        return status, log_file

    def sync_from_ftp_folder(self, source_ftp_folder: str, ignore_list: List[str] = None,
                             **kwargs):
        source_study_ftp_folder_path = self._get_absolute_ftp_private_path(source_ftp_folder)
        target_study_folder =self._get_absolute_study_datamover_path(self.studyId)
        if not os.path.exists(self._get_study_log_folder()):
            os.makedirs(self._get_study_log_folder(), mode=777, exist_ok=True)
        command = "rsync"
        params = "-auv " + source_study_ftp_folder_path + "/* " + target_study_folder + "/."
        self.create_empty_file(file_path=self._get_study_log_file(command=command))

        logger.info("Sending cluster job : " + command + "; For Study :- " + self.studyId)
        status, message, job_out, job_err, log_file = submit_job(False, None, queue=app.config.get('LSF_DATAMOVER_Q'),
                                                                 job_cmd=command, job_params=params,
                                                                 submitter='ftp_to_study', log=True,
                                                                 log_path=self._get_study_log_datamover_path())
        return status, log_file

    def check_sync_status(self, log_file: str):
        log_file_name = os.path.basename(log_file)
        study_log_folder = self._get_study_log_folder()
        study_log_file_path = os.path.join(study_log_folder, log_file_name)
        if not os.path.exists(study_log_file_path):
            return 'NOT_STARTED', 'NONE'
        last_modified = time.ctime(os.path.getmtime(study_log_file_path))

        if self.str_in_file(file_path=study_log_file_path, word='Successfully completed'):
            return 'COMPLETED', last_modified
        if self.str_in_file(file_path=study_log_file_path, word='Exited with exit code'):
            return 'FAILED', last_modified
        else:
            return 'STARTED', last_modified

    def create_ftp_folder(self, study_ftp_folder_name: str) -> bool:
        """
        Create FTP folder and RAW_FILES and DERIVED_FILES folders
        """
        study_log_folder = self._get_study_log_folder()
        study_ftp_private_path = self._get_absolute_ftp_private_path(study_ftp_folder_name)

        if not os.path.exists(study_log_folder):
            os.makedirs(study_log_folder, mode=777, exist_ok=True)
        command = "mkdir"
        params = "-p " + study_ftp_private_path
        self.create_empty_file(file_path=self._get_study_log_file(command=command))

        logger.info("Sending cluster job : " + command + "; For Study :- " + self.studyId)
        status, message, job_out, job_err, log_file = submit_job(False, None, queue=app.config.get('LSF_DATAMOVER_Q'), job_cmd=command, job_params=params,
                          submitter=self.requestor, log=True, log_path=self._get_study_log_datamover_path())
        log_file_name = os.path.basename(log_file)
        log_file_study_path = os.path.join(study_log_folder, log_file_name)
        return self.check_if_job_successful(status=status, job_out=job_out, log_file_study_path=log_file_study_path)

    def is_folder_exists_on_ftp(self, ftp_folder_name: str) -> bool:
        """
        Create FTP folder and RAW_FILES and DERIVED_FILES folders
        """
        study_log_folder = self._get_study_log_folder()
        ftp_private_path = self._get_absolute_ftp_private_path(ftp_folder_name)

        if not os.path.exists(study_log_folder):
            os.makedirs(study_log_folder, mode=777, exist_ok=True)
        command = "ls"
        params = "-lrt " + ftp_private_path
        self.create_empty_file(file_path=self._get_study_log_file(command=command))

        logger.info("Sending cluster job : " + command + "; For Study :- " + self.studyId)
        status, message, job_out, job_err, log_file = submit_job(False, None, queue=app.config.get('LSF_DATAMOVER_Q'), job_cmd=command, job_params=params,
                          submitter=self.requestor, log=True, log_path=self._get_study_log_datamover_path())
        log_file_name = os.path.basename(log_file)
        log_file_study_path = os.path.join(study_log_folder, log_file_name)
        return self.check_if_job_successful(status=status, job_out=job_out, log_file_study_path=log_file_study_path)

    def delete_ftp_folder(self, study_ftp_folder_name: str) -> bool:
        """
        Delete FTP study folder
        """
        study_log_folder = self._get_study_log_folder()
        study_ftp_private_path = self._get_absolute_ftp_private_path(study_ftp_folder_name)

        if not os.path.exists(study_log_folder):
            os.makedirs(study_log_folder, mode=777, exist_ok=True)
        command = "rm"
        params = "-rf " + study_ftp_private_path
        self.create_empty_file(file_path=self._get_study_log_file(command=command))

        logger.info("Sending cluster job : " + command + "; For Study :- " + self.studyId)
        status, message, job_out, job_err, log_file = submit_job(False, None, queue=app.config.get('LSF_DATAMOVER_Q'),
                                                                 job_cmd=command, job_params=params,
                                                                 submitter=self.requestor, log=True,
                                                                 log_path=self._get_study_log_datamover_path())
        log_file_name = os.path.basename(log_file)
        log_file_study_path = os.path.join(study_log_folder, log_file_name)
        return self.check_if_job_successful(status=status, job_out=job_out, log_file_study_path=log_file_study_path)


    def move_ftp_folder(self, study_ftp_folder_name: str, target_path) -> bool:
        """
        Move FTP study folder to other path
        """
        study_log_folder = self._get_study_log_folder()
        study_ftp_private_path = self._get_absolute_ftp_private_path(study_ftp_folder_name)
        target_study_ftp_folder_path = self._get_absolute_ftp_private_path(target_path)

        if not os.path.exists(study_log_folder):
            os.makedirs(study_log_folder, mode=777, exist_ok=True)
        command = "mv"
        params = study_ftp_private_path + " " + target_study_ftp_folder_path + "/."
        self.create_empty_file(file_path=self._get_study_log_file(command=command))

        logger.info("Sending cluster job : " + command + "; For Study :- " + self.studyId)
        status, message, job_out, job_err, log_file = submit_job(False, None, queue=app.config.get('LSF_DATAMOVER_Q'),
                                                                 job_cmd=command, job_params=params,
                                                                 submitter=self.requestor, log=True,
                                                                 log_path=self._get_study_log_datamover_path())
        log_file_name = os.path.basename(log_file)
        log_file_study_path = os.path.join(study_log_folder, log_file_name)
        return self.check_if_job_successful(status=status, job_out=job_out, log_file_study_path=log_file_study_path)

<<<<<<< HEAD
    def get_folder_permission(self, source: str) -> str:
        pass

    def does_folder_exist(self, source: str) -> bool:
        pass

    def update_ftp_folder_permission(self, study_folder_name: str, chmod) -> bool:
=======
    def update_ftp_folder_permission(self, study_ftp_folder_name: str) -> bool:
        study_log_folder = self._get_study_log_folder()
        study_ftp_private_path = self._get_absolute_ftp_private_path(study_ftp_folder_name)
>>>>>>> 9ac06d21

        if not os.path.exists(study_log_folder):
            os.makedirs(study_log_folder, mode=777, exist_ok=True)
        command = "chmod"
        params = "-R 770 " + study_ftp_private_path
        self.create_empty_file(file_path=self._get_study_log_file(command=command))

        logger.info("Sending cluster job : " + command + "; For Study :- " + self.studyId)
        status, message, job_out, job_err, log_file = submit_job(False, None, queue=app.config.get('LSF_DATAMOVER_Q'),
                                                                 job_cmd=command, job_params=params,
                                                                 submitter=self.requestor, log=True,
                                                                 log_path=self._get_study_log_datamover_path())
        log_file_name = os.path.basename(log_file)
        log_file_study_path = os.path.join(study_log_folder, log_file_name)
        return self.check_if_job_successful(status=status, job_out=job_out, log_file_study_path=log_file_study_path)

    def _get_absolute_ftp_private_path(self, relative_path: str) -> str:
        return os.path.join(self.ftp_user_home_path, relative_path.lstrip('/'))

    def _get_absolute_study_datamover_path(self, relative_path: str) -> str:
        return os.path.join(self.studies_root_path_datamover, relative_path.lstrip('/'))

    def _get_study_log_folder(self) -> str:
        return self.source_study_path + '/audit/logs'

    def _get_study_log_datamover_path(self) -> str:
        return app.config.get('LSF_DATAMOVER_STUDY_PATH') + "/" + self.studyId + "/audit/logs"

    def _get_study_log_file(self, command: str) -> str:
        return self._get_study_log_folder() + "/" + self.requestor + "_" + command + ".log"

    def str_in_file(self, file_path, word):
        try:
            with open(file_path, 'r') as file:
                # read all content of a file
                content = file.read()
                # check if string present in a file
                if word in content:
                    return True
                else:
                    return False
        except OSError:
            logger.error('Failed to read file')
            return False

    def create_empty_file(self, file_path):
        try:
            with open(file_path, 'w'):
                pass
        except OSError:
            logger.error('Failed to create the file')

    def check_if_job_successful(self, status, job_out, log_file_study_path):
        if status:
            if "is submitted to queue" in job_out:
                for x in range(0, 5):
                    if self.str_in_file(file_path=log_file_study_path, word='Successfully completed'):
                        return True
                    if self.str_in_file(file_path=log_file_study_path, word='Exited with exit code'):
                        return False
                    time.sleep(1)
                return False
            else:
                return False
        else:
            return False
<|MERGE_RESOLUTION|>--- conflicted
+++ resolved
@@ -1,6 +1,10 @@
 import os
 import time
 from typing import List
+
+from app.services.storage_service.sync_status import JobState, SyncStatus
+
+from app.services.storage_service.models import SyncCalculationTaskResult, SyncTaskResult
 from app.ws.cluster_jobs import submit_job
 from flask import current_app as app
 import logging
@@ -68,57 +72,93 @@
         else:
             return 'STARTED', last_modified
 
-    def create_ftp_folder(self, study_ftp_folder_name: str) -> bool:
+    def create_ftp_folder(self, study_ftp_folder_name: str, chmod: int = 770, exist_ok: bool = True) -> bool:
         """
         Create FTP folder and RAW_FILES and DERIVED_FILES folders
         """
+
+        study_ftp_private_path = self._get_absolute_ftp_private_path(study_ftp_folder_name)
+
+        command = "mkdir"
+        params = f"-p chmod={chmod} exist_ok={exist_ok} {study_ftp_private_path}"
+
+        return self._execute_sync_command(command, params)
+
+    def does_folder_exist(self, ftp_folder_name: str) -> bool:
+        """
+        Create FTP folder and RAW_FILES and DERIVED_FILES folders
+        """
+        ftp_private_path = self._get_absolute_ftp_private_path(ftp_folder_name)
+
+        command = "ls"
+        params = "-lrt " + ftp_private_path
+
+        return self._execute_sync_command(command, params)
+
+    def delete_ftp_folder(self, study_ftp_folder_name: str) -> bool:
+        """
+        Delete FTP study folder
+        """
+
+        study_ftp_private_path = self._get_absolute_ftp_private_path(study_ftp_folder_name)
+
+        command = "rm"
+        params = "-rf " + study_ftp_private_path
+
+        return self._execute_sync_command(command, params)
+
+    def move_ftp_folder(self, study_ftp_folder_name: str, target_path) -> bool:
+        """
+        Move FTP study folder to other path
+        """
+
+        study_ftp_private_path = self._get_absolute_ftp_private_path(study_ftp_folder_name)
+        target_study_ftp_folder_path = self._get_absolute_ftp_private_path(target_path)
+
+        command = "mv"
+        params = study_ftp_private_path + " " + target_study_ftp_folder_path + "/."
+
+        return self._execute_sync_command(command, params)
+
+    def update_ftp_folder_permission(self, study_ftp_folder_name: str, chmod: int = 770) -> bool:
+
+        study_ftp_private_path = self._get_absolute_ftp_private_path(study_ftp_folder_name)
+
+        command = "chmod"
+        params = f"-R {chmod} {study_ftp_private_path}"
+
+        return self._execute_sync_command(command, params)
+
+    def get_ftp_folder_permission(self, study_ftp_folder_name: str, chmod: int = 770, exist_ok: bool = True) -> str:
+        """
+        Create FTP folder and RAW_FILES and DERIVED_FILES folders
+        """
+
+        study_ftp_private_path = self._get_absolute_ftp_private_path(study_ftp_folder_name)
+
+        command = "stat"
+        params = f"--format '%a' {study_ftp_private_path}"
+        # TODO Implement
+        return None
+
+    def get_folder_sync_status(self, study_id: str) -> JobState:
+        # TODO Implement
+        return JobState(SyncStatus.COMPLETED_SUCCESS, None)
+
+    def calculate_sync_status(self, study_id: str) -> SyncCalculationTaskResult:
+        # TODO Implement
+        pass
+
+    def check_folder_sync_status(self, study_id: str) -> SyncTaskResult:
+        # TODO Implement
+        pass
+
+    def _execute_sync_command(self, command, params) -> bool:
         study_log_folder = self._get_study_log_folder()
-        study_ftp_private_path = self._get_absolute_ftp_private_path(study_ftp_folder_name)
 
         if not os.path.exists(study_log_folder):
             os.makedirs(study_log_folder, mode=777, exist_ok=True)
-        command = "mkdir"
-        params = "-p " + study_ftp_private_path
-        self.create_empty_file(file_path=self._get_study_log_file(command=command))
-
-        logger.info("Sending cluster job : " + command + "; For Study :- " + self.studyId)
-        status, message, job_out, job_err, log_file = submit_job(False, None, queue=app.config.get('LSF_DATAMOVER_Q'), job_cmd=command, job_params=params,
-                          submitter=self.requestor, log=True, log_path=self._get_study_log_datamover_path())
-        log_file_name = os.path.basename(log_file)
-        log_file_study_path = os.path.join(study_log_folder, log_file_name)
-        return self.check_if_job_successful(status=status, job_out=job_out, log_file_study_path=log_file_study_path)
-
-    def is_folder_exists_on_ftp(self, ftp_folder_name: str) -> bool:
-        """
-        Create FTP folder and RAW_FILES and DERIVED_FILES folders
-        """
-        study_log_folder = self._get_study_log_folder()
-        ftp_private_path = self._get_absolute_ftp_private_path(ftp_folder_name)
-
-        if not os.path.exists(study_log_folder):
-            os.makedirs(study_log_folder, mode=777, exist_ok=True)
-        command = "ls"
-        params = "-lrt " + ftp_private_path
-        self.create_empty_file(file_path=self._get_study_log_file(command=command))
-
-        logger.info("Sending cluster job : " + command + "; For Study :- " + self.studyId)
-        status, message, job_out, job_err, log_file = submit_job(False, None, queue=app.config.get('LSF_DATAMOVER_Q'), job_cmd=command, job_params=params,
-                          submitter=self.requestor, log=True, log_path=self._get_study_log_datamover_path())
-        log_file_name = os.path.basename(log_file)
-        log_file_study_path = os.path.join(study_log_folder, log_file_name)
-        return self.check_if_job_successful(status=status, job_out=job_out, log_file_study_path=log_file_study_path)
-
-    def delete_ftp_folder(self, study_ftp_folder_name: str) -> bool:
-        """
-        Delete FTP study folder
-        """
-        study_log_folder = self._get_study_log_folder()
-        study_ftp_private_path = self._get_absolute_ftp_private_path(study_ftp_folder_name)
-
-        if not os.path.exists(study_log_folder):
-            os.makedirs(study_log_folder, mode=777, exist_ok=True)
-        command = "rm"
-        params = "-rf " + study_ftp_private_path
+
         self.create_empty_file(file_path=self._get_study_log_file(command=command))
 
         logger.info("Sending cluster job : " + command + "; For Study :- " + self.studyId)
@@ -130,59 +170,6 @@
         log_file_study_path = os.path.join(study_log_folder, log_file_name)
         return self.check_if_job_successful(status=status, job_out=job_out, log_file_study_path=log_file_study_path)
 
-
-    def move_ftp_folder(self, study_ftp_folder_name: str, target_path) -> bool:
-        """
-        Move FTP study folder to other path
-        """
-        study_log_folder = self._get_study_log_folder()
-        study_ftp_private_path = self._get_absolute_ftp_private_path(study_ftp_folder_name)
-        target_study_ftp_folder_path = self._get_absolute_ftp_private_path(target_path)
-
-        if not os.path.exists(study_log_folder):
-            os.makedirs(study_log_folder, mode=777, exist_ok=True)
-        command = "mv"
-        params = study_ftp_private_path + " " + target_study_ftp_folder_path + "/."
-        self.create_empty_file(file_path=self._get_study_log_file(command=command))
-
-        logger.info("Sending cluster job : " + command + "; For Study :- " + self.studyId)
-        status, message, job_out, job_err, log_file = submit_job(False, None, queue=app.config.get('LSF_DATAMOVER_Q'),
-                                                                 job_cmd=command, job_params=params,
-                                                                 submitter=self.requestor, log=True,
-                                                                 log_path=self._get_study_log_datamover_path())
-        log_file_name = os.path.basename(log_file)
-        log_file_study_path = os.path.join(study_log_folder, log_file_name)
-        return self.check_if_job_successful(status=status, job_out=job_out, log_file_study_path=log_file_study_path)
-
-<<<<<<< HEAD
-    def get_folder_permission(self, source: str) -> str:
-        pass
-
-    def does_folder_exist(self, source: str) -> bool:
-        pass
-
-    def update_ftp_folder_permission(self, study_folder_name: str, chmod) -> bool:
-=======
-    def update_ftp_folder_permission(self, study_ftp_folder_name: str) -> bool:
-        study_log_folder = self._get_study_log_folder()
-        study_ftp_private_path = self._get_absolute_ftp_private_path(study_ftp_folder_name)
->>>>>>> 9ac06d21
-
-        if not os.path.exists(study_log_folder):
-            os.makedirs(study_log_folder, mode=777, exist_ok=True)
-        command = "chmod"
-        params = "-R 770 " + study_ftp_private_path
-        self.create_empty_file(file_path=self._get_study_log_file(command=command))
-
-        logger.info("Sending cluster job : " + command + "; For Study :- " + self.studyId)
-        status, message, job_out, job_err, log_file = submit_job(False, None, queue=app.config.get('LSF_DATAMOVER_Q'),
-                                                                 job_cmd=command, job_params=params,
-                                                                 submitter=self.requestor, log=True,
-                                                                 log_path=self._get_study_log_datamover_path())
-        log_file_name = os.path.basename(log_file)
-        log_file_study_path = os.path.join(study_log_folder, log_file_name)
-        return self.check_if_job_successful(status=status, job_out=job_out, log_file_study_path=log_file_study_path)
-
     def _get_absolute_ftp_private_path(self, relative_path: str) -> str:
         return os.path.join(self.ftp_user_home_path, relative_path.lstrip('/'))
 
@@ -190,13 +177,13 @@
         return os.path.join(self.studies_root_path_datamover, relative_path.lstrip('/'))
 
     def _get_study_log_folder(self) -> str:
-        return self.source_study_path + '/audit/logs'
+        return os.path.join(self.source_study_path, 'audit', 'logs')
 
     def _get_study_log_datamover_path(self) -> str:
-        return app.config.get('LSF_DATAMOVER_STUDY_PATH') + "/" + self.studyId + "/audit/logs"
+        return os.path.join(app.config.get('LSF_DATAMOVER_STUDY_PATH'), self.studyId, "audit", "logs")
 
     def _get_study_log_file(self, command: str) -> str:
-        return self._get_study_log_folder() + "/" + self.requestor + "_" + command + ".log"
+        return os.path.join(self._get_study_log_folder(), self.requestor + "_" + command + ".log")
 
     def str_in_file(self, file_path, word):
         try:
