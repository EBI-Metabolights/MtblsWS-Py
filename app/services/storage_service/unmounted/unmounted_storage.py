--- conflicted
+++ resolved
@@ -1,9 +1,6 @@
 from typing import List
 
-<<<<<<< HEAD
 from app.services.storage_service.models import SyncCalculationTaskResult, SyncTaskResult
-=======
->>>>>>> 0ebba254
 from app.services.storage_service.storage import Storage
 from app.services.storage_service.unmounted.data_mover_client import DataMoverAvailableStorage
 from app.services.storage_service.unmounted.unmounted_file_manager import UnmountedVolumeFileManager
@@ -13,7 +10,7 @@
 class UnmountedStorage(Storage):
 
     def __init__(self, name, app):
-
+        self.app = app
         manager_name = name + '_mounted_volume_file_manager'
         self.remote_file_manager: UnmountedVolumeFileManager = UnmountedVolumeFileManager(manager_name, app)
 
@@ -23,7 +20,7 @@
         study_id = UnmountedVolumeFileManager.get_study_id(target_folder)
         if not study_id:
             raise MetabolightsException("Invalid study id")
-        remote_job_manager = DataMoverAvailableStorage("sync_from_storage", study_id)
+        remote_job_manager = DataMoverAvailableStorage("sync_from_storage", study_id, self.app)
         status = remote_job_manager.sync_from_studies_folder(target_folder, ignore_list, **kwargs)
         return status
 
@@ -31,29 +28,24 @@
         study_id = UnmountedVolumeFileManager.get_study_id(source)
         if not study_id:
             raise MetabolightsException("Invalid study id")
-        remote_job_manager = DataMoverAvailableStorage("sync_from_storage", study_id)
+        remote_job_manager = DataMoverAvailableStorage("sync_from_storage", study_id, self.app)
 
         status = remote_job_manager.sync_from_ftp_folder(source, ignore_list, **kwargs)
         return status
 
-<<<<<<< HEAD
     def calculate_sync_status(self, study_id: str, obfuscation_code: str,
-                              target_local_path: str) -> SyncCalculationTaskResult:
+                              target_local_path: str, force: bool = True) -> SyncCalculationTaskResult:
         if not study_id:
             raise MetabolightsException("Invalid study id")
-        remote_job_manager = DataMoverAvailableStorage("sync_from_storage", study_id)
+        remote_job_manager = DataMoverAvailableStorage("sync_from_storage", study_id, self.app)
 
-        result = remote_job_manager.calculate_sync_status(study_id)
+        result = remote_job_manager.check_calculate_sync_status(study_id, force)
         return result
 
     def check_folder_sync_status(self, study_id: str, obfuscation_code: str, target_local_path: str) -> SyncTaskResult:
         if not study_id:
             raise MetabolightsException("Invalid study id")
-        remote_job_manager = DataMoverAvailableStorage("sync_from_storage", study_id)
+        remote_job_manager = DataMoverAvailableStorage("sync_from_storage", study_id, self.app)
 
-        result = remote_job_manager.check_folder_sync_status(study_id)
-        return result
-=======
-    def get_folder_sync_status(self, study_id: str):
-        pass
->>>>>>> 0ebba254
+        result = remote_job_manager.check_folder_sync_status()
+        return result