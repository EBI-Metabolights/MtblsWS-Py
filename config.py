import os

PORT = 5000
WS_APP_BASE_LINK = "http://www.ebi.ac.uk/metabolights"
DEBUG = False
PROJECT_PATH = os.path.realpath(os.path.dirname(__file__))

WS_APP_NAME = "MtblsWS-Py"
WS_APP_DESCRIPTION = "MetaboLights Python-based REST WebService"
# Increment when the WS app changes. Follow the Semantic Versioning schema:
#   MAJOR version when backwards incompatible changes are introduced
#   MINOR version when new functionality is added in a backwards-compatible manner
#   PATCH version when bugs are fixed (but still backwards-compatible)
WS_APP_VERSION = "0.9.4"
RESOURCES_PATH = "/mtbls/ws"

# Increment only when the API changes
API_VERSION = "0.9.1"
API_DOC = RESOURCES_PATH + "/api/spec"

STATIC_FOLDER = os.path.join(PROJECT_PATH, "static")
TEMPLATE_FOLDER = os.path.join(PROJECT_PATH, "templates")

MTBLS_WS_RESOURCES_PATH = "/metabolights/webservice"

UPDATE_PATH_SUFFIX = "audit"

<<<<<<< HEAD
DEBUG_STUDIES_PATH = ''

# Calling the Java-based MTBLS WS
# ************
# TEST
MTBLS_WS_HOST = "http://ves-ebi-8d"
MTBLS_WS_PORT = ":8080"
=======
CORS_HOSTS = "http://localhost:8000",\
             "http://localhost:4200",\
             "http://localhost:8080",\
             "http://localhost.ebi.ac.uk:8080",\
             "http://wwwdev.ebi.ac.uk",\
             "http://ves-ebi-8d:8080",\
             "http://ves-ebi-8d.ebi.ac.uk:8080"
>>>>>>> 74256413
<|MERGE_RESOLUTION|>--- conflicted
+++ resolved
@@ -25,7 +25,6 @@
 
 UPDATE_PATH_SUFFIX = "audit"
 
-<<<<<<< HEAD
 DEBUG_STUDIES_PATH = ''
 
 # Calling the Java-based MTBLS WS
@@ -33,12 +32,11 @@
 # TEST
 MTBLS_WS_HOST = "http://ves-ebi-8d"
 MTBLS_WS_PORT = ":8080"
-=======
+
 CORS_HOSTS = "http://localhost:8000",\
              "http://localhost:4200",\
              "http://localhost:8080",\
              "http://localhost.ebi.ac.uk:8080",\
              "http://wwwdev.ebi.ac.uk",\
              "http://ves-ebi-8d:8080",\
-             "http://ves-ebi-8d.ebi.ac.uk:8080"
->>>>>>> 74256413
+             "http://ves-ebi-8d.ebi.ac.uk:8080"