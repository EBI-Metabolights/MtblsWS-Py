image: docker:24.0.5
services:
  - docker:24.0.5-dind
before_script:
  - docker info
variables:
  APP_VERSION: "2.2.0"
  API_VERSION: "2.2.0"
  APPS_PROJECT_BRANCH_NAME: "${CI_COMMIT_REF_NAME}"
  BUILD_NUMBER: "${CI_COMMIT_REF_NAME}-${CI_PIPELINE_ID}-${CI_COMMIT_SHORT_SHA}"
  IMAGE_TAG: "${APP_VERSION}-${CI_COMMIT_REF_NAME}"
  IMAGE_NAME: "${CI_REGISTRY_IMAGE}:${IMAGE_TAG}"
  IMAGE_LATEST_TAG: "${CI_COMMIT_REF_NAME}-latest"
  LATEST_IMAGE_NAME: "${CI_REGISTRY_IMAGE}:${CI_COMMIT_REF_NAME}-latest"
  SIF_FILE_NAME: "${CI_PROJECT_NAME}_${APP_VERSION}_${CI_COMMIT_REF_NAME}.sif"
  SIF_LATEST_FILE_NAME: "${CI_PROJECT_NAME}_${CI_COMMIT_REF_NAME}_latest.sif"
  SIF_FILE_URL: "${CI_API_V4_URL}/projects/${CI_PROJECT_ID}/packages/generic/${CI_PROJECT_NAME}_sif/$APP_VERSION/$SIF_FILE_NAME"
  SIF_LATEST_FILE_URL: "${CI_API_V4_URL}/projects/${CI_PROJECT_ID}/packages/generic/${CI_PROJECT_NAME}_sif/$CI_COMMIT_REF_NAME/$SIF_LATEST_FILE_NAME"
workflow:
  rules:
    - if: $CI_COMMIT_BRANCH == "test" || $CI_COMMIT_BRANCH == "main" || $CI_COMMIT_BRANCH == "development" || $CI_COMMIT_BRANCH == "staging"
stages:
  - build
  - deploy

configuration_parameters:
  stage: build
  script:
    - echo "CI_BUILDS_DIR $CI_BUILDS_DIR"
    - echo "CI_REGISTRY_USER $CI_REGISTRY_USER"
    - echo "CI_REGISTRY $CI_REGISTRY"
    - echo "BRANCH $CI_COMMIT_REF_NAME"
    - echo "CI_PIPELINE_ID $CI_PIPELINE_ID"
    - echo "CI_COMMIT_SHORT_SHA $CI_COMMIT_SHORT_SHA"
    - echo "CI_REGISTRY_IMAGE CI_REGISTRY_IMAGE"
    - echo "APP_VERSION $APP_VERSION"
    - echo "API_VERSION $API_VERSION"
    - echo "BUILD_NUMBER $BUILD_NUMBER"
    - echo "IMAGE_TAG $IMAGE_TAG"
    - echo "IMAGE NAME $IMAGE_NAME"
    - echo "IMAGE NAME (with latest tag) $LATEST_IMAGE_NAME" 
    - echo "APPS_ROOT_PATH $APPS_ROOT_PATH"
    - echo "DEPLOYMENTS_FOLDER $DEPLOYMENTS_FOLDER"
    - echo "APPS_PROJECT_URL $APPS_PROJECT_URL"
    - echo "APPS_PROJECT_BRANCH_NAME $APPS_PROJECT_BRANCH_NAME"
    - echo "MTBLS_NFS_USER_GROUP1_ID $MTBLS_NFS_USER_GROUP1_ID"
    - echo "MTBLS_NFS_USER_GROUP2_ID $MTBLS_NFS_USER_GROUP2_ID"
    - echo "MTBLS_NFS_USER_ID $MTBLS_NFS_USER_ID"

build_docker:
  stage: build
  script:
    - docker image prune -f
    - echo "$CI_REGISTRY_PASSWORD" | docker login -u "$CI_REGISTRY_USER" "$CI_REGISTRY" --password-stdin
    - echo "Build number $BUILD_NUMBER, commit name ${CI_COMMIT_REF_NAME}"
    - echo "${BUILD_NUMBER}" > build_number
    - echo  "$APP_VERSION" | xargs > app_version
    - echo  "$API_VERSION" | xargs > api_version
    - git status
    - echo "docker build --build-arg GROUP1_ID=$MTBLS_NFS_USER_GROUP1_ID --build-arg GROUP2_ID=$MTBLS_NFS_USER_GROUP2_ID --build-arg USER_ID=$MTBLS_NFS_USER_ID -t $IMAGE_NAME ."
    - docker build --build-arg GROUP1_ID=$MTBLS_NFS_USER_GROUP1_ID --build-arg GROUP2_ID=$MTBLS_NFS_USER_GROUP2_ID --build-arg USER_ID=$MTBLS_NFS_USER_ID -t $IMAGE_NAME .
    - echo "docker build --build-arg GROUP1_ID=$MTBLS_NFS_USER_GROUP1_ID --build-arg GROUP2_ID=$MTBLS_NFS_USER_GROUP2_ID --build-arg USER_ID=$MTBLS_NFS_USER_ID -t $LATEST_IMAGE_NAME ."
    - docker build --build-arg GROUP1_ID=$MTBLS_NFS_USER_GROUP1_ID --build-arg GROUP2_ID=$MTBLS_NFS_USER_GROUP2_ID --build-arg USER_ID=$MTBLS_NFS_USER_ID -t $LATEST_IMAGE_NAME .
    - docker push $IMAGE_NAME
    - docker push $LATEST_IMAGE_NAME

build_sif:
  stage: build
  script:
    - singularity build $SIF_FILE_NAME docker-daemon://$IMAGE_NAME
    - echo "$SIF_FILE_URL"
    - |-
      curl --header "JOB-TOKEN: $CI_JOB_TOKEN" --upload-file $SIF_FILE_NAME "$SIF_FILE_URL"
    - echo "$SIF_LATEST_FILE_URL" 
    - |-
      curl --header "JOB-TOKEN: $CI_JOB_TOKEN" --upload-file $SIF_FILE_NAME "$SIF_LATEST_FILE_URL"

deploy_metablsws_py:
  variables:
    CHART_NAME: metablsws-py
  rules:
  - if: $CI_COMMIT_BRANCH == "test" || $CI_COMMIT_BRANCH == "development" || $CI_COMMIT_BRANCH == "staging" 
    when: on_success
  - if: $CI_COMMIT_BRANCH == "main"
    when: manual
  extends: .kube_deploy_script

deploy_common_worker:
  variables:
    CHART_NAME: metablsws-py-common-worker
  rules:
<<<<<<< HEAD
  - if: $CI_COMMIT_BRANCH == "test" || $CI_COMMIT_BRANCH == "development" || $CI_COMMIT_BRANCH == "staging" 
=======
  - if: $CI_COMMIT_BRANCH == "test" || $CI_COMMIT_BRANCH == "development" || $CI_COMMIT_BRANCH == "staging"
>>>>>>> cafeff29
    when: on_success
  - if: $CI_COMMIT_BRANCH == "main"
    when: manual
  extends: .kube_deploy_script

deploy_datamover_proxy:
  variables:
    CHART_NAME: metablsws-py-datamover-proxy
  rules:
<<<<<<< HEAD
  - if: $CI_COMMIT_BRANCH == "test" || $CI_COMMIT_BRANCH == "staging"
=======
  - if: $CI_COMMIT_BRANCH == "test" || $CI_COMMIT_BRANCH == "development" || $CI_COMMIT_BRANCH == "staging" 
>>>>>>> cafeff29
    when: on_success
  - if: $CI_COMMIT_BRANCH == "main"
    when: manual
  extends: .kube_deploy_script

deploy_datamover_worker:
  variables:
    CHART_NAME: metablsws-py-datamover-worker
  rules:
  - if: $CI_COMMIT_BRANCH == "development"
    when: on_success
  extends: .kube_deploy_script

.kube_deploy_script:
  stage: deploy
  script:
  - BUILD_PATH=$(realpath tmp)
  - echo "BUILD_PATH $BUILD_PATH"
  - mkdir -p $BUILD_PATH
  - cd $BUILD_PATH
  - APPS_ROOT_PATH="$BUILD_PATH/apps"
  - rm -rf $APPS_ROOT_PATH
  - echo git clone https://$CI_REGISTRY_USER:$CI_REGISTRY_PASSWORD@${APPS_PROJECT_URL}
  - git clone https://$CI_REGISTRY_USER:$CI_REGISTRY_PASSWORD@${APPS_PROJECT_URL}
  - cd $APPS_ROOT_PATH
  - git switch $APPS_PROJECT_BRANCH_NAME
  - git status
  - git pull
  - DEPLOYMENTS_FOLDER_SCRIPTS="$APPS_ROOT_PATH/$DEPLOYMENTS_FOLDER/scripts"
  - echo "DEPLOYMENTS_FOLDER_SCRIPTS $DEPLOYMENTS_FOLDER_SCRIPTS"
  - cd $DEPLOYMENTS_FOLDER_SCRIPTS
  - cat initial_setup.sh
  - bash initial_setup.sh
  - DEPLOYMENTS_CHART_PATH="$APPS_ROOT_PATH/$DEPLOYMENTS_FOLDER/charts/$CHART_NAME"
  - echo "DEPLOYMENTS_CHART_PATH $DEPLOYMENTS_CHART_PATH"
  - cd $DEPLOYMENTS_CHART_PATH
  - cat template.sh
  - echo template.sh "image.repository=$CI_REGISTRY_IMAGE,image.tag=$IMAGE_TAG"
  - bash template.sh "image.repository=$CI_REGISTRY_IMAGE,image.tag=$IMAGE_TAG"
  - cat install.sh
  - echo install.sh "image.repository=$CI_REGISTRY_IMAGE,image.tag=$IMAGE_TAG,sifImageFileUrl=$SIF_FILE_URL"
  - bash install.sh "image.repository=$CI_REGISTRY_IMAGE,image.tag=$IMAGE_TAG,sifImageFileUrl=$SIF_FILE_URL"
  - rm -rf $BUILD_PATH<|MERGE_RESOLUTION|>--- conflicted
+++ resolved
@@ -89,11 +89,7 @@
   variables:
     CHART_NAME: metablsws-py-common-worker
   rules:
-<<<<<<< HEAD
-  - if: $CI_COMMIT_BRANCH == "test" || $CI_COMMIT_BRANCH == "development" || $CI_COMMIT_BRANCH == "staging" 
-=======
   - if: $CI_COMMIT_BRANCH == "test" || $CI_COMMIT_BRANCH == "development" || $CI_COMMIT_BRANCH == "staging"
->>>>>>> cafeff29
     when: on_success
   - if: $CI_COMMIT_BRANCH == "main"
     when: manual
@@ -103,11 +99,7 @@
   variables:
     CHART_NAME: metablsws-py-datamover-proxy
   rules:
-<<<<<<< HEAD
-  - if: $CI_COMMIT_BRANCH == "test" || $CI_COMMIT_BRANCH == "staging"
-=======
   - if: $CI_COMMIT_BRANCH == "test" || $CI_COMMIT_BRANCH == "development" || $CI_COMMIT_BRANCH == "staging" 
->>>>>>> cafeff29
     when: on_success
   - if: $CI_COMMIT_BRANCH == "main"
     when: manual
