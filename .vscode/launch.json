{
    "version": "0.2.0",
    "configurations": [
        {
<<<<<<< HEAD
            "name": "Poetry Flask Server run",
=======
            "name": "Gunicorn Server run",
            "type": "python",
            "request": "launch",
            "program": "${workspaceFolder}/run_gunicorn.py",
            "args": [
                "--bind=0.0.0.0:7007",
                "--preload",
                "--workers=1",
                "wsapp:application"
            ],
            "envFile": "${workspaceFolder}/.env",
            "justMyCode": false,
            "env": {"PYTHONPATH": "${cwd}", "CONFIG_FILE_PATH": "${cwd}/config.yaml", "SECRETS_PATH": "${cwd}/.secrets"},
            "postDebugTask": "killdebugger"
        },       
        {
            "name": "Flask run",
>>>>>>> bf6d66f7
            "type": "python",
            "request": "launch",
            "program": "/opt/poetry/bin/poetry",
            "args": [
                "run",
                "python3",
                "run_flask_server.py"
            ],
        },   
        {
            "name": "Poetry Celery Worker",
            "type": "python",
            "request": "launch",
            "program": "/opt/poetry/bin/poetry",
            "args": [
                "run",
                "celery",
                "-A",
                "app.tasks.worker:celery",
                "worker",
                "--loglevel=info",
                "--concurrency=1",
                "-Q",
                "common-tasks,monitor-tasks"
            ],
            "jinja": true,
            "justMyCode": false,
            "envFile": "${workspaceFolder}/.env",
            "env": {"PYTHONPATH": "${cwd}", "CONFIG_FILE_PATH": "${cwd}/config.yaml", "SECRETS_PATH": "${cwd}/.secrets"}

        },   
        {
            "name": "Poetry Celery Beat",
            "type": "python",
            "request": "launch",
            "program": "/opt/poetry/bin/poetry",
            "args": [
                "run",
                "celery",
                "-A",
                "app.tasks.worker:celery",
                "beat",
                "--loglevel",
                "info"
            ],
            "jinja": true,
            "justMyCode": false,
            "env": {"PYTHONPATH": "${cwd}", "CONFIG_FILE_PATH": "${cwd}/config.yaml", "SECRETS_PATH": "${cwd}/.secrets"}

        },    
        {
            "name": "Flask Server run",
            "type": "python",
            "request": "launch",
            "program": "${workspaceFolder}/run_flask_server.py",
            "envFile": "${workspaceFolder}/.env",
            "justMyCode": false,
            "env": {"PYTHONPATH": "${cwd}", "CONFIG_FILE_PATH": "${cwd}/config.yaml", "SECRETS_PATH": "${cwd}/.secrets"},
            "postDebugTask": "killdebugger"
        },   
        {
            "name": "Gunicorn Server run",
            "type": "python",
            "request": "launch",
            "program": "~/miniconda3/envs/python3.8-test/bin/gunicorn",
            "args": [
                "--bind=0.0.0.0:6010",
                "--timeout=1000",
                "-w",
                "1",
                "--preload",
                "--log-level=DEBUG",
                "wsapp:application"
            ],
            "envFile": "${workspaceFolder}/.env",
            "justMyCode": false,
            "env": {"CONFIG_FILE_PATH": "${workspaceFolder}/config.yaml", "SECRETS_PATH": "${workspaceFolder}/.secrets"},
        },
        {
            "name": "Celery Worker",
            "type": "python",
            "request": "launch",
            "module": "celery",
            "args": [
                "-A",
                "app.tasks.worker:celery",
                "worker",
                "--loglevel=info",
                "--concurrency=1",
                "-Q",
                "common-tasks,monitor-tasks"
            ],
            "jinja": true,
            "justMyCode": false,
            "envFile": "${workspaceFolder}/.env",
            "env": {"PYTHONPATH": "${cwd}", "CONFIG_FILE_PATH": "${cwd}/config.yaml", "SECRETS_PATH": "${cwd}/.secrets"}

        }, 
        {
            "name": "Celery Beat",
            "type": "python",
            "request": "launch",
            "module": "celery",
            "args": [
                "-A",
                "app.tasks.worker:celery",
                "beat",
                "--loglevel",
                "info"
            ],
            "jinja": true,
            "justMyCode": false,
            "env": {"PYTHONPATH": "${cwd}", "CONFIG_FILE_PATH": "${cwd}/config.yaml", "SECRETS_PATH": "${cwd}/.secrets"}

        },      
        {
            "name": "Python: Current File (Integrated Terminal)",
            "type": "python",
            "request": "launch",
            "program": "${file}",
            "console": "integratedTerminal",
            "env": {"PYTHONPATH": "${cwd}", "CONFIG_FILE_PATH": "${cwd}/config.yaml", "SECRETS_PATH": "${cwd}/.secrets"}
        },
        {
            "name": "Python: Refactor",
            "type": "python",
            "request": "launch",
            "program": "${workspaceFolder}/scripts/refactor_study_folder.py",
            "console": "integratedTerminal"
        },
        {
            "name": "Python: Maintain MetaData/Data Files",
            "type": "python",
            "request": "launch",
            "program": "${workspaceFolder}/scripts/study_folder_maintenance.py",
            "console": "integratedTerminal",
            "justMyCode": false,
            "env": {"PYTHONPATH": "${cwd}"},
            "args": ["MTBLSXXXX", "metadata", "metadata_migration_report.tsv", "DATA_UPDATE", "apply", "cluster", "false", "false"]
        },
        {
            "name": "Python: Create Test Data Files",
            "type": "python",
            "request": "launch",
            "program": "${workspaceFolder}/scripts/create_test_data_files.py",
            "console": "integratedTerminal",
            "justMyCode": false,
            "env": {"PYTHONPATH": "${cwd}"},
            "args": ["/nfs/public/services/metabolomics/prod/studies/stage/private", "/nfs/public/rw/metabolomics/dev/studies/maintenance_test/test-data-files"]
        },
        {
            "name": "Guvicorn profile",
            "type": "python",
            "request": "launch",
            "module": "cProfile",
            "args": ["-o", "${workspaceFolder}/tmp.prof", "gunicorn", "--preload", "-w", "3", "wsapp:application"],
            "envFile": "${workspaceFolder}/.env",
            "justMyCode": false,
            "postDebugTask": "killdebugger",
            "env": {"PYTHONPATH": "${cwd}"}
        },
        {
            "name": "Remote Debug",
            "type": "python",
            "request": "launch",
            "module": "debugpy",
            "args": [
                "--wait-for-client",
                "--listen",
                "0.0.0.0:15678",
                "-m",
                "flask",
                "run"
            ],
            "envFile": "${workspaceFolder}/.env",
            "justMyCode": false,
            "env": {"PYTHONPATH": "${cwd}", "CONFIG_FILE_PATH": "${cwd}/config.yaml", "SECRETS_PATH": "${cwd}/.secrets"},
        },     
	]
}<|MERGE_RESOLUTION|>--- conflicted
+++ resolved
@@ -2,27 +2,7 @@
     "version": "0.2.0",
     "configurations": [
         {
-<<<<<<< HEAD
             "name": "Poetry Flask Server run",
-=======
-            "name": "Gunicorn Server run",
-            "type": "python",
-            "request": "launch",
-            "program": "${workspaceFolder}/run_gunicorn.py",
-            "args": [
-                "--bind=0.0.0.0:7007",
-                "--preload",
-                "--workers=1",
-                "wsapp:application"
-            ],
-            "envFile": "${workspaceFolder}/.env",
-            "justMyCode": false,
-            "env": {"PYTHONPATH": "${cwd}", "CONFIG_FILE_PATH": "${cwd}/config.yaml", "SECRETS_PATH": "${cwd}/.secrets"},
-            "postDebugTask": "killdebugger"
-        },       
-        {
-            "name": "Flask run",
->>>>>>> bf6d66f7
             "type": "python",
             "request": "launch",
             "program": "/opt/poetry/bin/poetry",
@@ -31,7 +11,7 @@
                 "python3",
                 "run_flask_server.py"
             ],
-        },   
+        }, 
         {
             "name": "Poetry Celery Worker",
             "type": "python",
@@ -72,35 +52,24 @@
             "justMyCode": false,
             "env": {"PYTHONPATH": "${cwd}", "CONFIG_FILE_PATH": "${cwd}/config.yaml", "SECRETS_PATH": "${cwd}/.secrets"}
 
-        },    
-        {
-            "name": "Flask Server run",
+        },   
+
+       {
+            "name": "Gunicorn Server run",
             "type": "python",
             "request": "launch",
-            "program": "${workspaceFolder}/run_flask_server.py",
+            "program": "${workspaceFolder}/run_gunicorn.py",
+            "args": [
+                "--bind=0.0.0.0:7007",
+                "--preload",
+                "--workers=1",
+                "wsapp:application"
+            ],
             "envFile": "${workspaceFolder}/.env",
             "justMyCode": false,
             "env": {"PYTHONPATH": "${cwd}", "CONFIG_FILE_PATH": "${cwd}/config.yaml", "SECRETS_PATH": "${cwd}/.secrets"},
             "postDebugTask": "killdebugger"
-        },   
-        {
-            "name": "Gunicorn Server run",
-            "type": "python",
-            "request": "launch",
-            "program": "~/miniconda3/envs/python3.8-test/bin/gunicorn",
-            "args": [
-                "--bind=0.0.0.0:6010",
-                "--timeout=1000",
-                "-w",
-                "1",
-                "--preload",
-                "--log-level=DEBUG",
-                "wsapp:application"
-            ],
-            "envFile": "${workspaceFolder}/.env",
-            "justMyCode": false,
-            "env": {"CONFIG_FILE_PATH": "${workspaceFolder}/config.yaml", "SECRETS_PATH": "${workspaceFolder}/.secrets"},
-        },
+        }, 
         {
             "name": "Celery Worker",
             "type": "python",
