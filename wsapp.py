#  EMBL-EBI MetaboLights - https://www.ebi.ac.uk/metabolights
#  Metabolomics team
#
#  European Bioinformatics Institute (EMBL-EBI), European Molecular Biology Laboratory, Wellcome Genome Campus, Hinxton, Cambridge CB10 1SD, United Kingdom
#
#  Last modified: 2019-May-23
#  Modified by:   kenneth
#
#  Copyright 2019 EMBL - European Bioinformatics Institute
#
#  Licensed under the Apache License, Version 2.0 (the "License");
#  you may not use this file except in compliance with the License.
#  You may obtain a copy of the License at
#
#       http://www.apache.org/licenses/LICENSE-2.0
#
#  Unless required by applicable law or agreed to in writing, software distributed under the License is distributed on an "AS IS" BASIS, WITHOUT WARRANTIES OR CONDITIONS OF ANY KIND, either express or implied. See the License for the specific language governing permissions and limitations under the License.

import logging.config

from flask import Flask
from flask_cors import CORS
from flask_restful import Api

import config
from app.ws.MapStudies import *
from app.ws.about import About
from app.ws.assay_protocol import *
from app.ws.assay_table import *
from app.ws.biostudies import *
from app.ws.chebi_workflow import SplitMaf, ChEBIPipeLine, ChEBIPipeLineLoad
from app.ws.cluster_jobs import LsfUtils, LsfUtilsStatus
from app.ws.compare_files import CompareTsvFiles
from app.ws.cronjob import *
from app.ws.curation_log import *
from app.ws.enzyme_portal_helper import EnzymePortalHelper
from app.ws.google_calendar import GoogleCalendar
from app.ws.isaAssay import *
from app.ws.isaInvestigation import IsaInvestigation
from app.ws.isaStudy import *
from app.ws.jira_update import Jira
from app.ws.metaspace_pipeline import MetaspacePipeLine
from app.ws.mtblsStudy import *
from app.ws.mtbls_maf import *
from app.ws.mzML2ISA import *
from app.ws.ontology import *
from app.ws.organism import Organism
from app.ws.partner_utils import Metabolon
from app.ws.pathway import keggid
from app.ws.reports import reports
from app.ws.sample_table import *
from app.ws.send_files import SendFiles
from app.ws.spectra import ExtractMSSpectra
from app.ws.stats import StudyStats
from app.ws.study_actions import StudyStatus, ToggleAccess, ToggleAccessGet
from app.ws.study_files import StudyFiles, StudyFilesTree, SampleStudyFiles, UnzipFiles, CopyFilesFolders, SyncFolder
from app.ws.table_editor import *
from app.ws.user_management import UserManagement
<<<<<<< HEAD
from app.ws.validation import Validation, OverrideValidation, UpdateValidationFile
from app.ws.pathway import keggid,fellaPathway
=======
from app.ws.validation import Validation, OverrideValidation, UpdateValidationFile,NewValidation
from app.ws.pathway import keggid
>>>>>>> 194ae637


"""
MTBLS WS-Py

MetaboLights Python-based REST Web Service
"""
application = Flask(__name__, instance_relative_config=True)
hostname = os.uname().nodename
logging.config.fileConfig('logging_' + hostname + '.conf')
logger = logging.getLogger('wslog')


def configure_app(flask_app):
    flask_app.config.from_object(config)
    flask_app.config.from_pyfile('config.py', silent=True)


def initialize_app(flask_app):
    configure_app(flask_app)

    CORS(application, resources={application.config.get('CORS_RESOURCES_PATH')},
         origins={application.config.get('CORS_HOSTS')},
         methods={"GET, HEAD, POST, OPTIONS, PUT, DELETE"}
         )

    res_path = application.config.get('RESOURCES_PATH')
    api = swagger.docs(Api(application),
                       description='MetaboLights RESTful WebService',
                       apiVersion=application.config.get('API_VERSION'),
                       basePath=application.config.get('WS_APP_BASE_LINK'),
                       api_spec_url=application.config.get('API_DOC'),
                       resourcePath=res_path
                       )

    api.add_resource(About, res_path)
    api.add_resource(MtblsMAFSearch, res_path + "/search/<string:query_type>")

    # MTBLS studies
    api.add_resource(MtblsStudies, res_path + "/studies")
    api.add_resource(MtblsStudiesWithMethods, res_path + "/studies/technology")
    api.add_resource(MyMtblsStudiesDetailed, res_path + "/studies/user")
    api.add_resource(MyMtblsStudies, res_path + "/studies/user/lite")
    api.add_resource(StudyFiles, res_path + "/studies/<string:study_id>/files")
    api.add_resource(StudyFilesTree, res_path + "/studies/<string:study_id>/files/tree")
    api.add_resource(SampleStudyFiles, res_path + "/studies/<string:study_id>/files/samples")
    api.add_resource(SendFiles,
                     res_path + "/studies/<string:study_id>/download",
                     res_path + "/studies/<string:study_id>/download/<string:obfuscation_code>")
    api.add_resource(UnzipFiles, res_path + "/studies/<string:study_id>/files/unzip")
    api.add_resource(IsaTabInvestigationFile, res_path + "/studies/<string:study_id>/investigation")
    api.add_resource(IsaTabSampleFile, res_path + "/studies/<string:study_id>/sample")
    api.add_resource(IsaTabAssayFile, res_path + "/studies/<string:study_id>/assay")
    api.add_resource(StudyAssay, res_path + "/studies/<string:study_id>/assays")
    api.add_resource(StudyAssayDelete, res_path + "/studies/<string:study_id>/assays/<string:assay_file_name>")
    api.add_resource(CreateAccession, res_path + "/studies/create")
    api.add_resource(CloneAccession, res_path + "/studies/clone")
    api.add_resource(DeleteStudy, res_path + "/studies/<string:study_id>/delete")
    api.add_resource(CreateUploadFolder, res_path + "/studies/<string:study_id>/upload")
    api.add_resource(StudyStatus, res_path + "/studies/<string:study_id>/status")
    api.add_resource(ToggleAccess, res_path + "/studies/<string:study_id>/access/toggle")
    api.add_resource(ToggleAccessGet, res_path + "/studies/<string:study_id>/access")
    api.add_resource(CopyFilesFolders, res_path + "/studies/<string:study_id>/sync")
    api.add_resource(SyncFolder, res_path + "/studies/<string:study_id>/dir_sync")
    api.add_resource(AuditFiles, res_path + "/studies/<string:study_id>/audit")
    api.add_resource(StudyMetaInfo, res_path + "/studies/<string:study_id>/meta-info")

    # ISA Investigation
    api.add_resource(IsaInvestigation, res_path + "/studies/<string:study_id>")
    api.add_resource(StudyTitle, res_path + "/studies/<string:study_id>/title")
    api.add_resource(StudyReleaseDate, res_path + "/studies/<string:study_id>/release-date")
    api.add_resource(StudyDescription, res_path + "/studies/<string:study_id>/description")
    api.add_resource(StudyContacts, res_path + "/studies/<string:study_id>/contacts")
    api.add_resource(StudySubmitters, res_path + "/studies/<string:study_id>/submitters")
    api.add_resource(StudyProtocols, res_path + "/studies/<string:study_id>/protocols")
    api.add_resource(GetProtocolForAssays, res_path + "/studies/<string:study_id>/protocols/meta")
    api.add_resource(StudyFactors, res_path + "/studies/<string:study_id>/factors")
    api.add_resource(StudyDescriptors, res_path + "/studies/<string:study_id>/descriptors")
    api.add_resource(StudyPublications, res_path + "/studies/<string:study_id>/publications")
    api.add_resource(Organism, res_path + "/studies/<string:study_id>/organisms")

    # Metabolite Annotation File (MAF)
    api.add_resource(MetaboliteAnnotationFile, res_path + "/studies/<string:study_id>/maf/validate")

    # Study
    # api.add_resource(StudySources, res_path + "/studies/<string:study_id>/sources")
    # api.add_resource(StudySamples, res_path + "/studies/<string:study_id>/samples")
    # api.add_resource(EditSampleFile, res_path + "/studies/<string:study_id>/samples/<string:sample_file_name>")
    # api.add_resource(StudyOtherMaterials, res_path + "/studies/<string:study_id>/otherMaterials")
    # api.add_resource(StudyProcesses, res_path + "/studies/<string:study_id>/processSequence")

    # Assay
    # api.add_resource(AssaySamples, res_path + "/studies/<string:study_id>/assays/samples")
    # api.add_resource(AssayOtherMaterials, res_path + "/studies/<string:study_id>/assays/otherMaterials")
    # api.add_resource(AssayDataFiles, res_path + "/studies/<string:study_id>/assays/dataFiles")
    # api.add_resource(AssayProcesses, res_path + "/studies/<string:study_id>/assays/processSequence")
    # api.add_resource(AssayTable, res_path + "/studies/<string:study_id>/assay/tableCell")
    # api.add_resource(EditAssayFile, res_path + "/studies/<string:study_id>/assay/<string:assay_file_name>")

    # Manipulating TSV tables
    api.add_resource(SimpleColumns, res_path + "/studies/<string:study_id>/column/<string:file_name>")
    api.add_resource(ComplexColumns, res_path + "/studies/<string:study_id>/columns/<string:file_name>")
    api.add_resource(ColumnsRows, res_path + "/studies/<string:study_id>/cells/<string:file_name>")
    api.add_resource(AddRows, res_path + "/studies/<string:study_id>/rows/<string:file_name>")
    api.add_resource(GetTsvFile, res_path + "/studies/<string:study_id>/<string:file_name>")
    api.add_resource(CompareTsvFiles, res_path + "/studies/<string:study_id>/compare-files")

    api.add_resource(BioStudies, res_path + "/studies/<string:study_id>/biostudies")
    api.add_resource(BioStudiesFromMTBLS, res_path + "/studies/biostudies")
    api.add_resource(Validation, res_path + "/studies/<string:study_id>/validate-study")
<<<<<<< HEAD
    # api.add_resource(NewValidation, res_path + "/studies/<string:study_id>/validation")
=======
    api.add_resource(NewValidation, res_path + "/studies/<string:study_id>/validation")

>>>>>>> 194ae637
    # Direct API consumers/Partners
    api.add_resource(Metabolon, res_path + "/partners/metabolon/<string:study_id>/confirm")
    api.add_resource(MetaspacePipeLine, res_path + "/partners/metaspace/<string:study_id>/import")

    # EBI utils
    api.add_resource(MapStudies, res_path + "/ebi-internal/zooma")
    api.add_resource(Ontology, res_path + "/ebi-internal/ontology")  # Add ontology resources
    api.add_resource(Placeholder, res_path + "/ebi-internal/placeholder")  # Add placeholder
    api.add_resource(Cellosaurus, res_path + "/ebi-internal/cellosaurus")  # Cellosaurus
    api.add_resource(Convert2ISAtab, res_path + "/ebi-internal/<string:study_id>/mzml2isatab")
    api.add_resource(ValidateMzML, res_path + "/ebi-internal/<string:study_id>/validate-mzml")
    api.add_resource(UserManagement, res_path + "/ebi-internal/users")
    api.add_resource(ExtractMSSpectra, res_path + "/ebi-internal/<string:study_id>/extract-peak-list")
    api.add_resource(ReindexStudy, res_path + "/ebi-internal/<string:study_id>/reindex")
    api.add_resource(Jira, res_path + "/ebi-internal/create_tickets")

    # api.add_resource(GoogleDocs, res_path + "/ebi-internal/curation_log")
    api.add_resource(EnzymePortalHelper, res_path + "/ebi-internal/check_if_metabolite/<string:chebi_id>")
    api.add_resource(OverrideValidation, res_path + "/ebi-internal/<string:study_id>/validate-study/override")
    api.add_resource(UpdateValidationFile, res_path + "/ebi-internal/<string:study_id>/validate-study/update-file")
    api.add_resource(SplitMaf, res_path + "/ebi-internal/<string:study_id>/split-maf")
    api.add_resource(ChEBIPipeLine, res_path + "/ebi-internal/<string:study_id>/chebi-pipeline")
    api.add_resource(ChEBIPipeLineLoad, res_path + "/ebi-internal/chebi-load")
    api.add_resource(LsfUtils, res_path + "/ebi-internal/cluster-jobs")
    api.add_resource(LsfUtilsStatus, res_path + "/ebi-internal/cluster-jobs-status")
    api.add_resource(StudyStats, res_path + "/ebi-internal/study-stats")
    api.add_resource(GoogleCalendar, res_path + "/ebi-internal/google-calendar-update")

    api.add_resource(cronjob, res_path + "/ebi-internal/cronjob")
<<<<<<< HEAD
    api.add_resource(keggid,res_path+"/ebi-internal/keggid")
    api.add_resource(fellaPathway,res_path+"/ebi-internal/fella-pathway")
=======
    api.add_resource(keggid, res_path + "/ebi-internal/keggid")
>>>>>>> 194ae637

    # https://www.ebi.ac.uk:443/metabolights/ws/v2
    api.add_resource(reports, res_path + "/v2/reports")
    api.add_resource(curation_log, res_path + "/v2/curation_log")

    # ToDo, complete this: api.add_resource(CheckCompounds, res_path + "/ebi-internal/compound-names")


def main():
    print("Initialising application")
    initialize_app(application)
    logger.info("Starting server %s v%s", application.config.get('WS_APP_NAME'),
                application.config.get('WS_APP_VERSION'))
    # application.run(host="0.0.0.0", port=config.PORT, debug=config.DEBUG, ssl_context=context)
    print("Starting application")
    application.run(host="0.0.0.0", port=application.config.get('PORT'), debug=application.config.get('DEBUG'),
                    threaded=True)
    logger.info("Finished server %s v%s", application.config.get('WS_APP_NAME'),
                application.config.get('WS_APP_VERSION'))


print("before main")
if __name__ == "__main__":
    print("Setting ssl context for Flask server")
    context = ('ssl/wsapp.crt', 'ssl/wsapp.key')  # SSL certificate and key files
    main()
else:
    print("Setting ssl context for Gunicorn server")
    context = ('ssl/wsapp.crt', 'ssl/wsapp.key')  # SSL certificate and key files
    main()<|MERGE_RESOLUTION|>--- conflicted
+++ resolved
@@ -46,6 +46,7 @@
 from app.ws.ontology import *
 from app.ws.organism import Organism
 from app.ws.partner_utils import Metabolon
+from app.ws.pathway import fellaPathway
 from app.ws.pathway import keggid
 from app.ws.reports import reports
 from app.ws.sample_table import *
@@ -56,14 +57,7 @@
 from app.ws.study_files import StudyFiles, StudyFilesTree, SampleStudyFiles, UnzipFiles, CopyFilesFolders, SyncFolder
 from app.ws.table_editor import *
 from app.ws.user_management import UserManagement
-<<<<<<< HEAD
-from app.ws.validation import Validation, OverrideValidation, UpdateValidationFile
-from app.ws.pathway import keggid,fellaPathway
-=======
-from app.ws.validation import Validation, OverrideValidation, UpdateValidationFile,NewValidation
-from app.ws.pathway import keggid
->>>>>>> 194ae637
-
+from app.ws.validation import Validation, OverrideValidation, UpdateValidationFile, NewValidation
 
 """
 MTBLS WS-Py
@@ -173,12 +167,7 @@
     api.add_resource(BioStudies, res_path + "/studies/<string:study_id>/biostudies")
     api.add_resource(BioStudiesFromMTBLS, res_path + "/studies/biostudies")
     api.add_resource(Validation, res_path + "/studies/<string:study_id>/validate-study")
-<<<<<<< HEAD
-    # api.add_resource(NewValidation, res_path + "/studies/<string:study_id>/validation")
-=======
     api.add_resource(NewValidation, res_path + "/studies/<string:study_id>/validation")
-
->>>>>>> 194ae637
     # Direct API consumers/Partners
     api.add_resource(Metabolon, res_path + "/partners/metabolon/<string:study_id>/confirm")
     api.add_resource(MetaspacePipeLine, res_path + "/partners/metaspace/<string:study_id>/import")
@@ -208,12 +197,8 @@
     api.add_resource(GoogleCalendar, res_path + "/ebi-internal/google-calendar-update")
 
     api.add_resource(cronjob, res_path + "/ebi-internal/cronjob")
-<<<<<<< HEAD
-    api.add_resource(keggid,res_path+"/ebi-internal/keggid")
-    api.add_resource(fellaPathway,res_path+"/ebi-internal/fella-pathway")
-=======
     api.add_resource(keggid, res_path + "/ebi-internal/keggid")
->>>>>>> 194ae637
+    api.add_resource(fellaPathway, res_path + "/ebi-internal/fella-pathway")
 
     # https://www.ebi.ac.uk:443/metabolights/ws/v2
     api.add_resource(reports, res_path + "/v2/reports")
