#  EMBL-EBI MetaboLights - https://www.ebi.ac.uk/metabolights
#  Metabolomics team
#
#  European Bioinformatics Institute (EMBL-EBI), European Molecular Biology Laboratory, Wellcome Genome Campus, Hinxton, Cambridge CB10 1SD, United Kingdom
#
#  Last modified: 2019-May-23
#  Modified by:   kenneth
#
#  Copyright 2019 EMBL - European Bioinformatics Institute
#
#  Licensed under the Apache License, Version 2.0 (the "License");
#  you may not use this file except in compliance with the License.
#  You may obtain a copy of the License at
#
#       http://www.apache.org/licenses/LICENSE-2.0
#
#  Unless required by applicable law or agreed to in writing, software distributed under the License is distributed on an "AS IS" BASIS, WITHOUT WARRANTIES OR CONDITIONS OF ANY KIND, either express or implied. See the License for the specific language governing permissions and limitations under the License.

import logging.config

from flask import Flask
from flask_cors import CORS
from flask_restful import Api

import config
from app.ws.MapStudies import *
from app.ws.about import About
from app.ws.assay_protocol import *
from app.ws.assay_table import *
from app.ws.biostudies import *
from app.ws.chebi_workflow import SplitMaf, ChEBIPipeLine, ChEBIPipeLineLoad
from app.ws.cluster_jobs import LsfUtils, LsfUtilsStatus
from app.ws.compare_files import CompareTsvFiles
from app.ws.cronjob import *
from app.ws.curation_log import *
from app.ws.enzyme_portal_helper import EnzymePortalHelper
from app.ws.google_calendar import GoogleCalendar
from app.ws.isaAssay import *
from app.ws.isaInvestigation import IsaInvestigation
from app.ws.isaStudy import *
from app.ws.jira_update import Jira
from app.ws.metaspace_pipeline import MetaspacePipeLine
from app.ws.mtblsStudy import *
from app.ws.mtbls_maf import *
from app.ws.mzML2ISA import *
from app.ws.ontology import *
from app.ws.organism import Organism
from app.ws.partner_utils import Metabolon
from app.ws.pathway import fellaPathway
from app.ws.pathway import keggid
<<<<<<< HEAD
from app.ws.reports import reports, CrossReferencePublicationInformation
=======
from app.ws.reports import reports, StudyAssayTypeReports
>>>>>>> 35b0e4ed
from app.ws.sample_table import *
from app.ws.send_files import SendFiles
from app.ws.spectra import ExtractMSSpectra
from app.ws.stats import StudyStats

from app.ws.study_actions import StudyStatus,ToggleAccess,ToggleAccessGet
from app.ws.study_files import StudyFiles, StudyFilesTree, SampleStudyFiles, UnzipFiles, CopyFilesFolders,SyncFolder,FileList, StudyFilesReuse, DeleteAsperaFiles
from app.ws.table_editor import *
from app.ws.user_management import UserManagement
from app.ws.validation import Validation, OverrideValidation, UpdateValidationFile, NewValidation

"""
MTBLS WS-Py

MetaboLights Python-based REST Web Service
"""
application = Flask(__name__, instance_relative_config=True)
hostname = os.uname().nodename
logging.config.fileConfig('logging_' + hostname + '.conf')
logger = logging.getLogger('wslog')


def configure_app(flask_app):
    flask_app.config.from_object(config)
    flask_app.config.from_pyfile('config.py', silent=True)


def initialize_app(flask_app):
    configure_app(flask_app)

    CORS(application, resources={application.config.get('CORS_RESOURCES_PATH')},
         origins={application.config.get('CORS_HOSTS')},
         methods={"GET, HEAD, POST, OPTIONS, PUT, DELETE"}
         )

    res_path = application.config.get('RESOURCES_PATH')
    api = swagger.docs(Api(application),
                       description='MetaboLights RESTful WebService',
                       apiVersion=application.config.get('API_VERSION'),
                       basePath=application.config.get('WS_APP_BASE_LINK'),
                       api_spec_url=application.config.get('API_DOC'),
                       resourcePath=res_path
                       )

    api.add_resource(About, res_path)
    api.add_resource(MtblsMAFSearch, res_path + "/search/<string:query_type>")

    # MTBLS studies
    api.add_resource(MtblsStudies, res_path + "/studies")
    api.add_resource(MtblsPrivateStudies, res_path + "/studies/private")
    api.add_resource(MtblsStudiesWithMethods, res_path + "/studies/technology")
    api.add_resource(MyMtblsStudiesDetailed, res_path + "/studies/user")
    api.add_resource(MyMtblsStudies, res_path + "/studies/user/lite")
    api.add_resource(StudyFiles, res_path + "/studies/<string:study_id>/files")
    api.add_resource(DeleteAsperaFiles, res_path + "/studies/<string:study_id>/aspera-files")
    api.add_resource(StudyFilesReuse, res_path + "/studies/<string:study_id>/files-fetch")
    api.add_resource(FileList, res_path + "/studies/<string:study_id>/fileslist")
    api.add_resource(StudyFilesTree, res_path + "/studies/<string:study_id>/files/tree")
    api.add_resource(SampleStudyFiles, res_path + "/studies/<string:study_id>/files/samples")
    api.add_resource(SendFiles,
                     res_path + "/studies/<string:study_id>/download",
                     res_path + "/studies/<string:study_id>/download/<string:obfuscation_code>")
    api.add_resource(UnzipFiles, res_path + "/studies/<string:study_id>/files/unzip")
    api.add_resource(IsaTabInvestigationFile, res_path + "/studies/<string:study_id>/investigation")
    api.add_resource(IsaTabSampleFile, res_path + "/studies/<string:study_id>/sample")
    api.add_resource(IsaTabAssayFile, res_path + "/studies/<string:study_id>/assay")
    api.add_resource(StudyAssay, res_path + "/studies/<string:study_id>/assays")
    api.add_resource(StudyAssayDelete, res_path + "/studies/<string:study_id>/assays/<string:assay_file_name>")
    api.add_resource(CreateAccession, res_path + "/studies/create")
    api.add_resource(CloneAccession, res_path + "/studies/clone")
    api.add_resource(DeleteStudy, res_path + "/studies/<string:study_id>/delete")
    api.add_resource(CreateUploadFolder, res_path + "/studies/<string:study_id>/upload")
    api.add_resource(StudyStatus, res_path + "/studies/<string:study_id>/status")
    api.add_resource(ToggleAccess, res_path + "/studies/<string:study_id>/access/toggle")
    api.add_resource(ToggleAccessGet, res_path + "/studies/<string:study_id>/access")
    api.add_resource(CopyFilesFolders, res_path + "/studies/<string:study_id>/sync")
    api.add_resource(SyncFolder, res_path + "/studies/<string:study_id>/dir_sync")
    api.add_resource(AuditFiles, res_path + "/studies/<string:study_id>/audit")
    api.add_resource(StudyMetaInfo, res_path + "/studies/<string:study_id>/meta-info")

    # ISA Investigation
    api.add_resource(IsaInvestigation, res_path + "/studies/<string:study_id>")
    api.add_resource(StudyTitle, res_path + "/studies/<string:study_id>/title")
    api.add_resource(StudyReleaseDate, res_path + "/studies/<string:study_id>/release-date")
    api.add_resource(StudyDescription, res_path + "/studies/<string:study_id>/description")
    api.add_resource(StudyContacts, res_path + "/studies/<string:study_id>/contacts")
    api.add_resource(StudySubmitters, res_path + "/studies/<string:study_id>/submitters")
    api.add_resource(StudyProtocols, res_path + "/studies/<string:study_id>/protocols")
    api.add_resource(GetProtocolForAssays, res_path + "/studies/<string:study_id>/protocols/meta")
    api.add_resource(StudyFactors, res_path + "/studies/<string:study_id>/factors")
    api.add_resource(StudyDescriptors, res_path + "/studies/<string:study_id>/descriptors")
    api.add_resource(StudyPublications, res_path + "/studies/<string:study_id>/publications")
    api.add_resource(Organism, res_path + "/studies/<string:study_id>/organisms")

    # Metabolite Annotation File (MAF)
    api.add_resource(MetaboliteAnnotationFile, res_path + "/studies/<string:study_id>/maf/validate")

    # Study
    # api.add_resource(StudySources, res_path + "/studies/<string:study_id>/sources")
    # api.add_resource(StudySamples, res_path + "/studies/<string:study_id>/samples")
    # api.add_resource(EditSampleFile, res_path + "/studies/<string:study_id>/samples/<string:sample_file_name>")
    # api.add_resource(StudyOtherMaterials, res_path + "/studies/<string:study_id>/otherMaterials")
    # api.add_resource(StudyProcesses, res_path + "/studies/<string:study_id>/processSequence")

    # Assay
    # api.add_resource(AssaySamples, res_path + "/studies/<string:study_id>/assays/samples")
    # api.add_resource(AssayOtherMaterials, res_path + "/studies/<string:study_id>/assays/otherMaterials")
    # api.add_resource(AssayDataFiles, res_path + "/studies/<string:study_id>/assays/dataFiles")
    # api.add_resource(AssayProcesses, res_path + "/studies/<string:study_id>/assays/processSequence")
    # api.add_resource(AssayTable, res_path + "/studies/<string:study_id>/assay/tableCell")
    # api.add_resource(EditAssayFile, res_path + "/studies/<string:study_id>/assay/<string:assay_file_name>")

    # Manipulating TSV tables
    api.add_resource(SimpleColumns, res_path + "/studies/<string:study_id>/column/<string:file_name>")
    api.add_resource(ComplexColumns, res_path + "/studies/<string:study_id>/columns/<string:file_name>")
    api.add_resource(ColumnsRows, res_path + "/studies/<string:study_id>/cells/<string:file_name>")
    api.add_resource(AddRows, res_path + "/studies/<string:study_id>/rows/<string:file_name>")
    api.add_resource(GetTsvFile, res_path + "/studies/<string:study_id>/<string:file_name>")
    api.add_resource(CompareTsvFiles, res_path + "/studies/<string:study_id>/compare-files")

    api.add_resource(BioStudies, res_path + "/studies/<string:study_id>/biostudies")
    api.add_resource(BioStudiesFromMTBLS, res_path + "/studies/biostudies")
    api.add_resource(Validation, res_path + "/studies/<string:study_id>/validate-study")
    api.add_resource(NewValidation, res_path + "/studies/<string:study_id>/validation")
    # Direct API consumers/Partners
    api.add_resource(Metabolon, res_path + "/partners/metabolon/<string:study_id>/confirm")
    api.add_resource(MetaspacePipeLine, res_path + "/partners/metaspace/<string:study_id>/import")

    # EBI utils
    api.add_resource(MapStudies, res_path + "/ebi-internal/zooma")
    api.add_resource(Ontology, res_path + "/ebi-internal/ontology")  # Add ontology resources
    api.add_resource(Placeholder, res_path + "/ebi-internal/placeholder")  # Add placeholder
    api.add_resource(Cellosaurus, res_path + "/ebi-internal/cellosaurus")  # Cellosaurus
    api.add_resource(Convert2ISAtab, res_path + "/ebi-internal/<string:study_id>/mzml2isatab")
    api.add_resource(ValidateMzML, res_path + "/ebi-internal/<string:study_id>/validate-mzml")
    api.add_resource(UserManagement, res_path + "/ebi-internal/users")
    api.add_resource(ExtractMSSpectra, res_path + "/ebi-internal/<string:study_id>/extract-peak-list")
    api.add_resource(ReindexStudy, res_path + "/ebi-internal/<string:study_id>/reindex")
    api.add_resource(Jira, res_path + "/ebi-internal/create_tickets")

    # api.add_resource(GoogleDocs, res_path + "/ebi-internal/curation_log")
    api.add_resource(EnzymePortalHelper, res_path + "/ebi-internal/check_if_metabolite/<string:chebi_id>")
    api.add_resource(OverrideValidation, res_path + "/ebi-internal/<string:study_id>/validate-study/override")
    api.add_resource(UpdateValidationFile, res_path + "/ebi-internal/<string:study_id>/validate-study/update-file")
    api.add_resource(SplitMaf, res_path + "/ebi-internal/<string:study_id>/split-maf")
    api.add_resource(ChEBIPipeLine, res_path + "/ebi-internal/<string:study_id>/chebi-pipeline")
    api.add_resource(ChEBIPipeLineLoad, res_path + "/ebi-internal/chebi-load")
    api.add_resource(LsfUtils, res_path + "/ebi-internal/cluster-jobs")
    api.add_resource(LsfUtilsStatus, res_path + "/ebi-internal/cluster-jobs-status")
    api.add_resource(StudyStats, res_path + "/ebi-internal/study-stats")
    api.add_resource(GoogleCalendar, res_path + "/ebi-internal/google-calendar-update")

    api.add_resource(cronjob, res_path + "/ebi-internal/cronjob")
    api.add_resource(keggid, res_path + "/ebi-internal/keggid")
    api.add_resource(fellaPathway, res_path + "/ebi-internal/fella-pathway")

    # https://www.ebi.ac.uk:443/metabolights/ws/v2
    api.add_resource(reports, res_path + "/v2/reports")
<<<<<<< HEAD
    api.add_resource(CrossReferencePublicationInformation, res_path + "/v2/europe-pmc-report")
=======
    api.add_resource(StudyAssayTypeReports, res_path + "/v2/study-assay-type-reports")
>>>>>>> 35b0e4ed
    api.add_resource(curation_log, res_path + "/v2/curation_log")

    # ToDo, complete this: api.add_resource(CheckCompounds, res_path + "/ebi-internal/compound-names")


def main():
    print("Initialising application")
    initialize_app(application)
    logger.info("Starting server %s v%s", application.config.get('WS_APP_NAME'),
                application.config.get('WS_APP_VERSION'))
    # application.run(host="0.0.0.0", port=config.PORT, debug=config.DEBUG, ssl_context=context)
    print("Starting application")
    application.run(host="0.0.0.0", port=application.config.get('PORT'), debug=application.config.get('DEBUG'),
                    threaded=True)
    logger.info("Finished server %s v%s", application.config.get('WS_APP_NAME'),
                application.config.get('WS_APP_VERSION'))


print("before main")
if __name__ == "__main__":
    print("Setting ssl context for Flask server")
    context = ('ssl/wsapp.crt', 'ssl/wsapp.key')  # SSL certificate and key files
    main()
else:
    print("Setting ssl context for Gunicorn server")
    context = ('ssl/wsapp.crt', 'ssl/wsapp.key')  # SSL certificate and key files
    main()<|MERGE_RESOLUTION|>--- conflicted
+++ resolved
@@ -48,11 +48,8 @@
 from app.ws.partner_utils import Metabolon
 from app.ws.pathway import fellaPathway
 from app.ws.pathway import keggid
-<<<<<<< HEAD
 from app.ws.reports import reports, CrossReferencePublicationInformation
-=======
 from app.ws.reports import reports, StudyAssayTypeReports
->>>>>>> 35b0e4ed
 from app.ws.sample_table import *
 from app.ws.send_files import SendFiles
 from app.ws.spectra import ExtractMSSpectra
@@ -211,11 +208,8 @@
 
     # https://www.ebi.ac.uk:443/metabolights/ws/v2
     api.add_resource(reports, res_path + "/v2/reports")
-<<<<<<< HEAD
     api.add_resource(CrossReferencePublicationInformation, res_path + "/v2/europe-pmc-report")
-=======
     api.add_resource(StudyAssayTypeReports, res_path + "/v2/study-assay-type-reports")
->>>>>>> 35b0e4ed
     api.add_resource(curation_log, res_path + "/v2/curation_log")
 
     # ToDo, complete this: api.add_resource(CheckCompounds, res_path + "/ebi-internal/compound-names")
