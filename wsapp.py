import logging.config
import config
from flask import Flask
from flask_restful import Api
from flask_cors import CORS
from app.ws.about import About
from app.ws.mtbls_study import MtblsStudy
from app.ws.isaStudy import *

"""
MTBLS WS-Py

MetaboLights Python-based REST Web Service
"""

app = Flask(__name__, instance_relative_config=True)

logging.config.fileConfig('logging.conf')
logger = logging.getLogger('wslog')


def configure_app(flask_app):
    flask_app.config.from_object(config)
    flask_app.config.from_pyfile('config.py', silent=True)


def initialize_app(flask_app):
    configure_app(flask_app)

    CORS(app, resources={r'/mtbls/ws/*'},
<<<<<<< HEAD
         origins={config.CORS_HOSTS},
=======
         origins={app.config.get('CORS_HOSTS')},
>>>>>>> d34c39b7
         methods={"GET, HEAD, POST, OPTIONS, PUT, DELETE"}
         )

    res_path = app.config.get('RESOURCES_PATH')
    api = swagger.docs(Api(app),
                       description='MtblsWS-Py : MetaboLights Python-based REST service',
                       apiVersion=app.config.get('API_VERSION'),
                       basePath=app.config.get('WS_APP_BASE_LINK'),
                       api_spec_url=app.config.get('API_DOC'),
                       resourcePath=res_path
                       )

    api.add_resource(About, res_path)

    api.add_resource(IsaJsonStudies, res_path + "/studies")
    api.add_resource(MtblsStudy, res_path + "/mtbls_studies/<string:study_id>")
    api.add_resource(IsaJsonStudy, res_path + "/studies/<string:study_id>")
    api.add_resource(StudyTitle, res_path + "/studies/<string:study_id>/title")
    api.add_resource(StudyDescription, res_path + "/studies/<string:study_id>/description")
    api.add_resource(StudyContacts, res_path + "/studies/<string:study_id>/contacts"
                     , res_path + "/studies/<string:study_id>/contacts/")
    api.add_resource(StudyProtocols, res_path + "/studies/<string:study_id>/protocols")
    api.add_resource(StudyFactors, res_path + "/studies/<string:study_id>/factors")
    api.add_resource(StudyDescriptors, res_path + "/studies/<string:study_id>/descriptors")
    api.add_resource(StudyPublications, res_path + "/studies/<string:study_id>/publications")

    api.add_resource(StudyProcesses, res_path + "/studies/<string:study_id>/processes")
    api.add_resource(StudySources, res_path + "/studies/<string:study_id>/sources")
    api.add_resource(StudySamples, res_path + "/studies/<string:study_id>/samples")
    api.add_resource(StudyOtherMaterials, res_path + "/studies/<string:study_id>/othermaterials")

    # api.add_resource(MtblsMAF, res_path + "/study/<string:study_id>/assay/<string:assay_id>/maf")

def main():
    initialize_app(app)

    logger.info("Starting server %s v%s", app.config.get('WS_APP_NAME'), app.config.get('WS_APP_VERSION'))
    # app.run(host="0.0.0.0", port=config.PORT, debug=config.DEBUG, ssl_context=context)
    app.run(host="0.0.0.0", port=app.config.get('PORT'), debug=app.config.get('DEBUG'))
    logger.info("Finished server %s v%s", app.config.get('WS_APP_NAME'), app.config.get('WS_APP_VERSION'))


if __name__ == "__main__":
    context = ('ssl/wsapp.crt', 'ssl/wsapp.key')  # SSL certificate and key files
    main()<|MERGE_RESOLUTION|>--- conflicted
+++ resolved
@@ -28,11 +28,7 @@
     configure_app(flask_app)
 
     CORS(app, resources={r'/mtbls/ws/*'},
-<<<<<<< HEAD
-         origins={config.CORS_HOSTS},
-=======
          origins={app.config.get('CORS_HOSTS')},
->>>>>>> d34c39b7
          methods={"GET, HEAD, POST, OPTIONS, PUT, DELETE"}
          )
 
@@ -66,6 +62,7 @@
 
     # api.add_resource(MtblsMAF, res_path + "/study/<string:study_id>/assay/<string:assay_id>/maf")
 
+
 def main():
     initialize_app(app)
 
