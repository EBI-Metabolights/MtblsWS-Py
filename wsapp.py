#  EMBL-EBI MetaboLights - https://www.ebi.ac.uk/metabolights
#  Metabolomics team
#
#  European Bioinformatics Institute (EMBL-EBI), European Molecular Biology Laboratory, Wellcome Genome Campus, Hinxton, Cambridge CB10 1SD, United Kingdom
#
#  Last modified: 2019-May-23
#  Modified by:   kenneth
#
#  Copyright 2019 EMBL - European Bioinformatics Institute
#
#  Licensed under the Apache License, Version 2.0 (the "License");
#  you may not use this file except in compliance with the License.
#  You may obtain a copy of the License at
#
#       http://www.apache.org/licenses/LICENSE-2.0
#
#  Unless required by applicable law or agreed to in writing, software distributed under the License is distributed on an "AS IS" BASIS, WITHOUT WARRANTIES OR CONDITIONS OF ANY KIND, either express or implied. See the License for the specific language governing permissions and limitations under the License.

import logging.config
import pathlib

from flask import Flask

from app.ws.assay_protocol import *
from app.ws.assay_table import *
from app.ws.biostudies import *
from app.ws.cronjob import *
from app.ws.curation_log import *
from app.ws.isaAssay import *
from app.ws.isaStudy import *
from app.ws.mtblsStudy import *
from app.ws.mtbls_maf import *
from app.ws.mzML2ISA import *
from app.ws.ontology import *
from app.ws.sample_table import *
from app.ws.table_editor import *
from app.wsapp_config import initialize_app

"""
MTBLS WS-Py

MetaboLights Python-based REST Web Service
"""
application = Flask(__name__, instance_relative_config=True)
hostname = os.uname().nodename
logging_config_file_name = 'logging_' + hostname + '.conf'
current_dir = pathlib.Path(__file__).parent.resolve()
file_path = os.path.join(current_dir, logging_config_file_name)

if not os.path.exists(file_path):
    print(f"{file_path} is not found. It is being created from default.")
    shutil.copy('logging.conf', logging_config_file_name)
    default_log_dir = os.path.join(current_dir, "logs")
    if not os.path.exists(default_log_dir):
        os.makedirs(default_log_dir, exist_ok=True)

logging.config.fileConfig(logging_config_file_name)
logger = logging.getLogger('wslog')


<<<<<<< HEAD
=======
def configure_app(flask_app):
    flask_app.config.from_object(config)
    flask_app.config.from_pyfile('config.py', silent=True)


def initialize_app(flask_app):
    configure_app(flask_app)

    CORS(application, resources={application.config.get('CORS_RESOURCES_PATH')},
         origins={application.config.get('CORS_HOSTS')},
         methods={"GET, HEAD, POST, OPTIONS, PUT, DELETE"}
         )

    res_path = application.config.get('RESOURCES_PATH')
    api = swagger.docs(Api(application),
                       description='MetaboLights RESTful WebService',
                       apiVersion=application.config.get('API_VERSION'),
                       basePath=application.config.get('WS_APP_BASE_LINK'),
                       api_spec_url=application.config.get('API_DOC'),
                       resourcePath=res_path
                       )

    api.add_resource(About, res_path)
    api.add_resource(MtblsMAFSearch, res_path + "/search/<string:query_type>")

    # MTBLS studies
    api.add_resource(MtblsStudies, res_path + "/studies")
    api.add_resource(MtblsPrivateStudies, res_path + "/studies/private")
    api.add_resource(MtblsStudiesWithMethods, res_path + "/studies/technology")
    api.add_resource(MyMtblsStudiesDetailed, res_path + "/studies/user")
    api.add_resource(MyMtblsStudies, res_path + "/studies/user/lite")
    api.add_resource(StudyFiles, res_path + "/studies/<string:study_id>/files")
    api.add_resource(DeleteAsperaFiles, res_path + "/studies/<string:study_id>/aspera-files")
    api.add_resource(StudyFilesReuse, res_path + "/studies/<string:study_id>/files-fetch")
    api.add_resource(FileList, res_path + "/studies/<string:study_id>/fileslist")
    api.add_resource(StudyFilesTree, res_path + "/studies/<string:study_id>/files/tree")
    api.add_resource(SampleStudyFiles, res_path + "/studies/<string:study_id>/files/samples")
    api.add_resource(SendFiles,
                     res_path + "/studies/<string:study_id>/download",
                     res_path + "/studies/<string:study_id>/download/<string:obfuscation_code>")
    api.add_resource(UnzipFiles, res_path + "/studies/<string:study_id>/files/unzip")
    api.add_resource(IsaTabInvestigationFile, res_path + "/studies/<string:study_id>/investigation")
    api.add_resource(IsaTabSampleFile, res_path + "/studies/<string:study_id>/sample")
    api.add_resource(IsaTabAssayFile, res_path + "/studies/<string:study_id>/assay")
    api.add_resource(StudyAssay, res_path + "/studies/<string:study_id>/assays")
    api.add_resource(StudyAssayDelete, res_path + "/studies/<string:study_id>/assays/<string:assay_file_name>")
    api.add_resource(CreateAccession, res_path + "/studies/create")
    api.add_resource(CloneAccession, res_path + "/studies/clone")
    api.add_resource(DeleteStudy, res_path + "/studies/<string:study_id>/delete")
    api.add_resource(CreateUploadFolder, res_path + "/studies/<string:study_id>/upload")
    api.add_resource(StudyStatus, res_path + "/studies/<string:study_id>/status")
    api.add_resource(ToggleAccess, res_path + "/studies/<string:study_id>/access/toggle")
    api.add_resource(ToggleAccessGet, res_path + "/studies/<string:study_id>/access")
    api.add_resource(CopyFilesFolders, res_path + "/studies/<string:study_id>/sync")
    api.add_resource(SyncFolder, res_path + "/studies/<string:study_id>/dir_sync")
    api.add_resource(AuditFiles, res_path + "/studies/<string:study_id>/audit")
    api.add_resource(StudyMetaInfo, res_path + "/studies/<string:study_id>/meta-info")

    # ISA Investigation
    api.add_resource(IsaInvestigation, res_path + "/studies/<string:study_id>")
    api.add_resource(StudyTitle, res_path + "/studies/<string:study_id>/title")
    api.add_resource(StudyReleaseDate, res_path + "/studies/<string:study_id>/release-date")
    api.add_resource(StudyDescription, res_path + "/studies/<string:study_id>/description")
    api.add_resource(StudyContacts, res_path + "/studies/<string:study_id>/contacts")
    api.add_resource(StudySubmitters, res_path + "/studies/<string:study_id>/submitters")
    api.add_resource(StudyProtocols, res_path + "/studies/<string:study_id>/protocols")
    api.add_resource(GetProtocolForAssays, res_path + "/studies/<string:study_id>/protocols/meta")
    api.add_resource(StudyFactors, res_path + "/studies/<string:study_id>/factors")
    api.add_resource(StudyDescriptors, res_path + "/studies/<string:study_id>/descriptors")
    api.add_resource(StudyPublications, res_path + "/studies/<string:study_id>/publications")
    api.add_resource(Organism, res_path + "/studies/<string:study_id>/organisms")

    # Metabolite Annotation File (MAF)
    api.add_resource(MetaboliteAnnotationFile, res_path + "/studies/<string:study_id>/maf/validate")
    api.add_resource(CombineMetaboliteAnnotationFiles, res_path + "/ebi-internal/mariana/maf/combine")

    # Study
    # api.add_resource(StudySources, res_path + "/studies/<string:study_id>/sources")
    # api.add_resource(StudySamples, res_path + "/studies/<string:study_id>/samples")
    # api.add_resource(EditSampleFile, res_path + "/studies/<string:study_id>/samples/<string:sample_file_name>")
    # api.add_resource(StudyOtherMaterials, res_path + "/studies/<string:study_id>/otherMaterials")
    # api.add_resource(StudyProcesses, res_path + "/studies/<string:study_id>/processSequence")

    # Assay
    # api.add_resource(AssaySamples, res_path + "/studies/<string:study_id>/assays/samples")
    # api.add_resource(AssayOtherMaterials, res_path + "/studies/<string:study_id>/assays/otherMaterials")
    # api.add_resource(AssayDataFiles, res_path + "/studies/<string:study_id>/assays/dataFiles")
    # api.add_resource(AssayProcesses, res_path + "/studies/<string:study_id>/assays/processSequence")
    # api.add_resource(AssayTable, res_path + "/studies/<string:study_id>/assay/tableCell")
    # api.add_resource(EditAssayFile, res_path + "/studies/<string:study_id>/assay/<string:assay_file_name>")

    # Manipulating TSV tables
    api.add_resource(SimpleColumns, res_path + "/studies/<string:study_id>/column/<string:file_name>")
    api.add_resource(ComplexColumns, res_path + "/studies/<string:study_id>/columns/<string:file_name>")
    api.add_resource(ColumnsRows, res_path + "/studies/<string:study_id>/cells/<string:file_name>")
    api.add_resource(AddRows, res_path + "/studies/<string:study_id>/rows/<string:file_name>")
    api.add_resource(GetTsvFile, res_path + "/studies/<string:study_id>/<string:file_name>")
    api.add_resource(CompareTsvFiles, res_path + "/studies/<string:study_id>/compare-files")

    api.add_resource(BioStudies, res_path + "/studies/<string:study_id>/biostudies")
    api.add_resource(BioStudiesFromMTBLS, res_path + "/studies/biostudies")
    api.add_resource(Validation, res_path + "/studies/<string:study_id>/validate-study")
    api.add_resource(NewValidation, res_path + "/studies/<string:study_id>/validation")
    api.add_resource(MtblsStudyValidationStatus, res_path + "/studies/<string:study_id>/validation-status/<string:validation_status>")
    # Direct API consumers/Partners
    api.add_resource(Metabolon, res_path + "/partners/metabolon/<string:study_id>/confirm")
    api.add_resource(MetaspacePipeLine, res_path + "/partners/metaspace/<string:study_id>/import")

    # EBI utils
    api.add_resource(MapStudies, res_path + "/ebi-internal/zooma")
    api.add_resource(Ontology, res_path + "/ebi-internal/ontology")  # Add ontology resources
    api.add_resource(Placeholder, res_path + "/ebi-internal/placeholder")  # Add placeholder
    api.add_resource(Cellosaurus, res_path + "/ebi-internal/cellosaurus")  # Cellosaurus
    api.add_resource(Convert2ISAtab, res_path + "/ebi-internal/<string:study_id>/mzml2isatab")
    api.add_resource(ValidateMzML, res_path + "/ebi-internal/<string:study_id>/validate-mzml")
    api.add_resource(UserManagement, res_path + "/ebi-internal/users")
    api.add_resource(ExtractMSSpectra, res_path + "/ebi-internal/<string:study_id>/extract-peak-list")
    api.add_resource(ReindexStudy, res_path + "/ebi-internal/<string:study_id>/reindex")
    api.add_resource(Jira, res_path + "/ebi-internal/create_tickets")

    # api.add_resource(GoogleDocs, res_path + "/ebi-internal/curation_log")
    api.add_resource(EnzymePortalHelper, res_path + "/ebi-internal/check_if_metabolite/<string:chebi_id>")
    api.add_resource(OverrideValidation, res_path + "/ebi-internal/<string:study_id>/validate-study/override")
    api.add_resource(UpdateValidationFile, res_path + "/ebi-internal/<string:study_id>/validate-study/update-file")
    api.add_resource(SplitMaf, res_path + "/ebi-internal/<string:study_id>/split-maf")
    api.add_resource(ChEBIPipeLine, res_path + "/ebi-internal/<string:study_id>/chebi-pipeline")
    api.add_resource(ChEBIPipeLineLoad, res_path + "/ebi-internal/chebi-load")
    api.add_resource(LsfUtils, res_path + "/ebi-internal/cluster-jobs")
    api.add_resource(LsfUtilsStatus, res_path + "/ebi-internal/cluster-jobs-status")
    api.add_resource(StudyStats, res_path + "/ebi-internal/study-stats")
    api.add_resource(GoogleCalendar, res_path + "/ebi-internal/google-calendar-update")

    api.add_resource(cronjob, res_path + "/ebi-internal/cronjob")
    api.add_resource(keggid, res_path + "/ebi-internal/keggid")
    api.add_resource(fellaPathway, res_path + "/ebi-internal/fella-pathway")

    # https://www.ebi.ac.uk:443/metabolights/ws/v2
    api.add_resource(reports, res_path + "/v2/reports")
    api.add_resource(CrossReferencePublicationInformation, res_path + "/v2/europe-pmc-report")
    api.add_resource(StudyAssayTypeReports, res_path + "/v2/study-assay-type-reports")
    api.add_resource(curation_log, res_path + "/v2/curation_log")

    # ToDo, complete this: api.add_resource(CheckCompounds, res_path + "/ebi-internal/compound-names")


>>>>>>> e9ddd407
def main():
    print("Initialising application")
    initialize_app(application)
    logger.info("Starting server %s v%s", application.config.get('WS_APP_NAME'),
                application.config.get('WS_APP_VERSION'))
    # application.run(host="0.0.0.0", port=config.PORT, debug=config.DEBUG, ssl_context=context)
    print("Starting application on port %s" % str(application.config.get('PORT')))
    application.run(host="0.0.0.0", port=application.config.get('PORT'), debug=application.config.get('DEBUG'),
                    threaded=True)
    logger.info("Finished server %s v%s", application.config.get('WS_APP_NAME'),
                application.config.get('WS_APP_VERSION'))


print("before main")
if __name__ == "__main__":
    print("Setting ssl context for Flask server")
    context = ('ssl/wsapp.crt', 'ssl/wsapp.key')  # SSL certificate and key files
    main()
else:
    print("Setting ssl context for Gunicorn server")
    context = ('ssl/wsapp.crt', 'ssl/wsapp.key')  # SSL certificate and key files
    main()<|MERGE_RESOLUTION|>--- conflicted
+++ resolved
@@ -42,171 +42,31 @@
 MetaboLights Python-based REST Web Service
 """
 application = Flask(__name__, instance_relative_config=True)
-hostname = os.uname().nodename
-logging_config_file_name = 'logging_' + hostname + '.conf'
-current_dir = pathlib.Path(__file__).parent.resolve()
-file_path = os.path.join(current_dir, logging_config_file_name)
-
-if not os.path.exists(file_path):
-    print(f"{file_path} is not found. It is being created from default.")
-    shutil.copy('logging.conf', logging_config_file_name)
-    default_log_dir = os.path.join(current_dir, "logs")
-    if not os.path.exists(default_log_dir):
-        os.makedirs(default_log_dir, exist_ok=True)
-
-logging.config.fileConfig(logging_config_file_name)
 logger = logging.getLogger('wslog')
 
+def setup_logging():
 
-<<<<<<< HEAD
-=======
-def configure_app(flask_app):
-    flask_app.config.from_object(config)
-    flask_app.config.from_pyfile('config.py', silent=True)
+    hostname = os.uname().nodename
+    logging_config_file_name = 'logging_' + hostname + '.conf'
+    current_dir = pathlib.Path(__file__).parent.resolve()
+
+    logger_config_file_path = os.path.join(current_dir, logging_config_file_name)
+    if not os.path.exists(logger_config_file_path):
+        print(f"{logger_config_file_path} is not found. It is being created from default.")
+        shutil.copy('logging.conf', logging_config_file_name)
+        default_log_dir = os.path.join(current_dir, "logs")
+        if not os.path.exists(default_log_dir):
+            os.makedirs(default_log_dir, exist_ok=True)
+
+    logging.config.fileConfig(logger_config_file_path)
 
 
-def initialize_app(flask_app):
-    configure_app(flask_app)
 
-    CORS(application, resources={application.config.get('CORS_RESOURCES_PATH')},
-         origins={application.config.get('CORS_HOSTS')},
-         methods={"GET, HEAD, POST, OPTIONS, PUT, DELETE"}
-         )
+def main():
+    setup_logging()
+    application.config.from_object('config')
+    application.config.from_pyfile('config.py', silent=True)
 
-    res_path = application.config.get('RESOURCES_PATH')
-    api = swagger.docs(Api(application),
-                       description='MetaboLights RESTful WebService',
-                       apiVersion=application.config.get('API_VERSION'),
-                       basePath=application.config.get('WS_APP_BASE_LINK'),
-                       api_spec_url=application.config.get('API_DOC'),
-                       resourcePath=res_path
-                       )
-
-    api.add_resource(About, res_path)
-    api.add_resource(MtblsMAFSearch, res_path + "/search/<string:query_type>")
-
-    # MTBLS studies
-    api.add_resource(MtblsStudies, res_path + "/studies")
-    api.add_resource(MtblsPrivateStudies, res_path + "/studies/private")
-    api.add_resource(MtblsStudiesWithMethods, res_path + "/studies/technology")
-    api.add_resource(MyMtblsStudiesDetailed, res_path + "/studies/user")
-    api.add_resource(MyMtblsStudies, res_path + "/studies/user/lite")
-    api.add_resource(StudyFiles, res_path + "/studies/<string:study_id>/files")
-    api.add_resource(DeleteAsperaFiles, res_path + "/studies/<string:study_id>/aspera-files")
-    api.add_resource(StudyFilesReuse, res_path + "/studies/<string:study_id>/files-fetch")
-    api.add_resource(FileList, res_path + "/studies/<string:study_id>/fileslist")
-    api.add_resource(StudyFilesTree, res_path + "/studies/<string:study_id>/files/tree")
-    api.add_resource(SampleStudyFiles, res_path + "/studies/<string:study_id>/files/samples")
-    api.add_resource(SendFiles,
-                     res_path + "/studies/<string:study_id>/download",
-                     res_path + "/studies/<string:study_id>/download/<string:obfuscation_code>")
-    api.add_resource(UnzipFiles, res_path + "/studies/<string:study_id>/files/unzip")
-    api.add_resource(IsaTabInvestigationFile, res_path + "/studies/<string:study_id>/investigation")
-    api.add_resource(IsaTabSampleFile, res_path + "/studies/<string:study_id>/sample")
-    api.add_resource(IsaTabAssayFile, res_path + "/studies/<string:study_id>/assay")
-    api.add_resource(StudyAssay, res_path + "/studies/<string:study_id>/assays")
-    api.add_resource(StudyAssayDelete, res_path + "/studies/<string:study_id>/assays/<string:assay_file_name>")
-    api.add_resource(CreateAccession, res_path + "/studies/create")
-    api.add_resource(CloneAccession, res_path + "/studies/clone")
-    api.add_resource(DeleteStudy, res_path + "/studies/<string:study_id>/delete")
-    api.add_resource(CreateUploadFolder, res_path + "/studies/<string:study_id>/upload")
-    api.add_resource(StudyStatus, res_path + "/studies/<string:study_id>/status")
-    api.add_resource(ToggleAccess, res_path + "/studies/<string:study_id>/access/toggle")
-    api.add_resource(ToggleAccessGet, res_path + "/studies/<string:study_id>/access")
-    api.add_resource(CopyFilesFolders, res_path + "/studies/<string:study_id>/sync")
-    api.add_resource(SyncFolder, res_path + "/studies/<string:study_id>/dir_sync")
-    api.add_resource(AuditFiles, res_path + "/studies/<string:study_id>/audit")
-    api.add_resource(StudyMetaInfo, res_path + "/studies/<string:study_id>/meta-info")
-
-    # ISA Investigation
-    api.add_resource(IsaInvestigation, res_path + "/studies/<string:study_id>")
-    api.add_resource(StudyTitle, res_path + "/studies/<string:study_id>/title")
-    api.add_resource(StudyReleaseDate, res_path + "/studies/<string:study_id>/release-date")
-    api.add_resource(StudyDescription, res_path + "/studies/<string:study_id>/description")
-    api.add_resource(StudyContacts, res_path + "/studies/<string:study_id>/contacts")
-    api.add_resource(StudySubmitters, res_path + "/studies/<string:study_id>/submitters")
-    api.add_resource(StudyProtocols, res_path + "/studies/<string:study_id>/protocols")
-    api.add_resource(GetProtocolForAssays, res_path + "/studies/<string:study_id>/protocols/meta")
-    api.add_resource(StudyFactors, res_path + "/studies/<string:study_id>/factors")
-    api.add_resource(StudyDescriptors, res_path + "/studies/<string:study_id>/descriptors")
-    api.add_resource(StudyPublications, res_path + "/studies/<string:study_id>/publications")
-    api.add_resource(Organism, res_path + "/studies/<string:study_id>/organisms")
-
-    # Metabolite Annotation File (MAF)
-    api.add_resource(MetaboliteAnnotationFile, res_path + "/studies/<string:study_id>/maf/validate")
-    api.add_resource(CombineMetaboliteAnnotationFiles, res_path + "/ebi-internal/mariana/maf/combine")
-
-    # Study
-    # api.add_resource(StudySources, res_path + "/studies/<string:study_id>/sources")
-    # api.add_resource(StudySamples, res_path + "/studies/<string:study_id>/samples")
-    # api.add_resource(EditSampleFile, res_path + "/studies/<string:study_id>/samples/<string:sample_file_name>")
-    # api.add_resource(StudyOtherMaterials, res_path + "/studies/<string:study_id>/otherMaterials")
-    # api.add_resource(StudyProcesses, res_path + "/studies/<string:study_id>/processSequence")
-
-    # Assay
-    # api.add_resource(AssaySamples, res_path + "/studies/<string:study_id>/assays/samples")
-    # api.add_resource(AssayOtherMaterials, res_path + "/studies/<string:study_id>/assays/otherMaterials")
-    # api.add_resource(AssayDataFiles, res_path + "/studies/<string:study_id>/assays/dataFiles")
-    # api.add_resource(AssayProcesses, res_path + "/studies/<string:study_id>/assays/processSequence")
-    # api.add_resource(AssayTable, res_path + "/studies/<string:study_id>/assay/tableCell")
-    # api.add_resource(EditAssayFile, res_path + "/studies/<string:study_id>/assay/<string:assay_file_name>")
-
-    # Manipulating TSV tables
-    api.add_resource(SimpleColumns, res_path + "/studies/<string:study_id>/column/<string:file_name>")
-    api.add_resource(ComplexColumns, res_path + "/studies/<string:study_id>/columns/<string:file_name>")
-    api.add_resource(ColumnsRows, res_path + "/studies/<string:study_id>/cells/<string:file_name>")
-    api.add_resource(AddRows, res_path + "/studies/<string:study_id>/rows/<string:file_name>")
-    api.add_resource(GetTsvFile, res_path + "/studies/<string:study_id>/<string:file_name>")
-    api.add_resource(CompareTsvFiles, res_path + "/studies/<string:study_id>/compare-files")
-
-    api.add_resource(BioStudies, res_path + "/studies/<string:study_id>/biostudies")
-    api.add_resource(BioStudiesFromMTBLS, res_path + "/studies/biostudies")
-    api.add_resource(Validation, res_path + "/studies/<string:study_id>/validate-study")
-    api.add_resource(NewValidation, res_path + "/studies/<string:study_id>/validation")
-    api.add_resource(MtblsStudyValidationStatus, res_path + "/studies/<string:study_id>/validation-status/<string:validation_status>")
-    # Direct API consumers/Partners
-    api.add_resource(Metabolon, res_path + "/partners/metabolon/<string:study_id>/confirm")
-    api.add_resource(MetaspacePipeLine, res_path + "/partners/metaspace/<string:study_id>/import")
-
-    # EBI utils
-    api.add_resource(MapStudies, res_path + "/ebi-internal/zooma")
-    api.add_resource(Ontology, res_path + "/ebi-internal/ontology")  # Add ontology resources
-    api.add_resource(Placeholder, res_path + "/ebi-internal/placeholder")  # Add placeholder
-    api.add_resource(Cellosaurus, res_path + "/ebi-internal/cellosaurus")  # Cellosaurus
-    api.add_resource(Convert2ISAtab, res_path + "/ebi-internal/<string:study_id>/mzml2isatab")
-    api.add_resource(ValidateMzML, res_path + "/ebi-internal/<string:study_id>/validate-mzml")
-    api.add_resource(UserManagement, res_path + "/ebi-internal/users")
-    api.add_resource(ExtractMSSpectra, res_path + "/ebi-internal/<string:study_id>/extract-peak-list")
-    api.add_resource(ReindexStudy, res_path + "/ebi-internal/<string:study_id>/reindex")
-    api.add_resource(Jira, res_path + "/ebi-internal/create_tickets")
-
-    # api.add_resource(GoogleDocs, res_path + "/ebi-internal/curation_log")
-    api.add_resource(EnzymePortalHelper, res_path + "/ebi-internal/check_if_metabolite/<string:chebi_id>")
-    api.add_resource(OverrideValidation, res_path + "/ebi-internal/<string:study_id>/validate-study/override")
-    api.add_resource(UpdateValidationFile, res_path + "/ebi-internal/<string:study_id>/validate-study/update-file")
-    api.add_resource(SplitMaf, res_path + "/ebi-internal/<string:study_id>/split-maf")
-    api.add_resource(ChEBIPipeLine, res_path + "/ebi-internal/<string:study_id>/chebi-pipeline")
-    api.add_resource(ChEBIPipeLineLoad, res_path + "/ebi-internal/chebi-load")
-    api.add_resource(LsfUtils, res_path + "/ebi-internal/cluster-jobs")
-    api.add_resource(LsfUtilsStatus, res_path + "/ebi-internal/cluster-jobs-status")
-    api.add_resource(StudyStats, res_path + "/ebi-internal/study-stats")
-    api.add_resource(GoogleCalendar, res_path + "/ebi-internal/google-calendar-update")
-
-    api.add_resource(cronjob, res_path + "/ebi-internal/cronjob")
-    api.add_resource(keggid, res_path + "/ebi-internal/keggid")
-    api.add_resource(fellaPathway, res_path + "/ebi-internal/fella-pathway")
-
-    # https://www.ebi.ac.uk:443/metabolights/ws/v2
-    api.add_resource(reports, res_path + "/v2/reports")
-    api.add_resource(CrossReferencePublicationInformation, res_path + "/v2/europe-pmc-report")
-    api.add_resource(StudyAssayTypeReports, res_path + "/v2/study-assay-type-reports")
-    api.add_resource(curation_log, res_path + "/v2/curation_log")
-
-    # ToDo, complete this: api.add_resource(CheckCompounds, res_path + "/ebi-internal/compound-names")
-
-
->>>>>>> e9ddd407
-def main():
     print("Initialising application")
     initialize_app(application)
     logger.info("Starting server %s v%s", application.config.get('WS_APP_NAME'),
