--- conflicted
+++ resolved
@@ -29,18 +29,7 @@
     configure_app(flask_app)
 
     CORS(app, resources={r'/mtbls/ws/*'},
-<<<<<<< HEAD
-         origins={"http://localhost:8000",
-                  "http://localhost:4200",
-                  "http://localhost:8080",
-                  "http://localhost.ebi.ac.uk:8080",
-                  "http://wwwdev.ebi.ac.uk",
-                  "http://ves-ebi-8d:8080",
-                  "http://ves-ebi-8d.ebi.ac.uk:8080"
-                  },
-=======
          origins={config.CORS_HOSTS},
->>>>>>> 74256413
          methods={"GET, HEAD, POST, OPTIONS, PUT, DELETE"}
          )
 
